--- conflicted
+++ resolved
@@ -1837,6 +1837,232 @@
                 }
             }
         };
+      
+        /**
+        * Initialize feedbacks
+        * @param {Function} callback - Callback function
+        **/
+        this.get_available_feedback_widgets = function(callback) {
+            if (!this.check_consent("feedback")) {
+                if (callback) {
+                    callback(null, new Error("Consent for feedback not provided."));
+                }
+    
+                return;
+            }
+    
+            if (offlineMode) {
+                log("Cannot enable feedback in offline mode.");
+                return;
+            }
+    
+            var url = this.url + readPath;
+            var data = {
+                method: "feedback",
+                device_id: this.device_id,
+                app_key: this.app_key
+            };
+    
+            sendXmlHttpRequest(url, data, function(err, params, responseText){
+                if(err) {
+                    log("Error occured while fetching feedbacks", err);
+                    if (callback) {
+                        callback(null, err);
+                    }
+    
+                    return;
+                }
+    
+                try {
+                    var response = JSON.parse(responseText);
+                    var feedbacks = response.result || [];
+                    if (callback) {
+                        callback(feedbacks, null);
+                    }
+    
+                    return;
+                } catch (error) {
+                    log("Error while processing feedbacks", error);
+                    if (callback) {
+                        callback(null, error);
+                    }
+    
+                    return;
+                }
+            });
+        };
+    
+        /**
+        * Present the feedback widget in webview
+        * @param {Object} presentableFeedback - Current presentable feedback
+        **/
+        this.present_feedback_widget = function (presentableFeedback) {
+            if (!this.check_consent("feedback")) {
+                return;
+            }
+    
+            if (!presentableFeedback ||
+                (typeof presentableFeedback !== "object") ||
+                Array.isArray(presentableFeedback)
+            ) {
+                log("Please provide atleast one feedback widget object.");
+                return;
+            }
+    
+            try {
+                var url = this.url;
+    
+                if (presentableFeedback.type === "nps") {
+                    url += "/feedback/nps";
+                }
+                else if (presentableFeedback.type === "survey") {
+                    url += "/feedback/survey";
+                }
+                else {
+                    log("Feedback widget only accepts nps and survey types.");
+                    return;
+                }
+    
+                url += "?widget_id=" + presentableFeedback._id;
+                url += "&app_key=" + this.app_key;
+                url += "&device_id=" + this.device_id;
+                url += "&sdk_name=" + SDK_NAME;
+                url += "&platform=" + this.platform;
+                url += "&app_version=" + this.app_version;
+                url += "&sdk_version=" + SDK_VERSION;
+    
+                //Only web SDK passes origin and web
+                url += "&origin=" + window.origin;
+                url += "&web=true";
+                //Origin is passed to the popup so that it passes it back in the postMessage event
+    
+                var iframe = document.createElement("iframe");
+                iframe.name = "countly-surveys-iframe";
+                iframe.id = "countly-surveys-iframe";
+                iframe.src = url;
+    
+                // iframe.onload = function() {
+                //     document.getElementById('countly-surveys-wrapper-' + presentableFeedback._id).style.display = "none";
+                //     document.getElementById('csbg').style.display = "none";
+                // }
+    
+                loadCSS(this.url + '/surveys/stylesheets/countly-surveys.css');
+    
+                var overlay = document.getElementById("csbg");
+                while (overlay) {
+                    //Remove any existing overlays
+                    overlay.remove();
+                    overlay = document.getElementById("csbg");
+                }
+    
+                var wrapper = document.getElementsByClassName("countly-surveys-wrapper");
+                for(var i = 0; i < wrapper.length; i++) {
+                    //Remove any existing feedback wrappers
+                    wrapper[i].remove();
+                }
+    
+                document.body.insertAdjacentHTML('beforeend', '<div id="csbg"></div>');
+    
+                wrapper = document.createElement("div");
+                wrapper.className = 'countly-surveys-wrapper';
+                wrapper.id = 'countly-surveys-wrapper-' + presentableFeedback._id;
+    
+                if (presentableFeedback.type === "survey") {
+                    //Set popup position
+                    wrapper.className = wrapper.className + " " + presentableFeedback.appearance.position;
+                }
+    
+                document.body.appendChild(wrapper);
+                wrapper.appendChild(iframe);
+    
+                add_event(window, "message", function(e) {
+                    var data = {};
+                    try {
+                        data = JSON.parse(e.data);
+                    }
+                    catch(e) {
+                        log("Error while parsing message body " + e);
+                    }
+    
+                    if((e.origin !== Countly.url) || !(data.close)) {
+                        return;
+                    }
+    
+                    document.getElementById('countly-surveys-wrapper-' + presentableFeedback._id).style.display = "none";
+                    document.getElementById('csbg').style.display = "none";
+                });
+    
+                if (presentableFeedback.type === "survey") {
+                    var surveyShown = false;
+    
+                    //Set popup show policy
+                    switch(presentableFeedback.exitPolicy) {
+                    case "afterPageLoad":
+                        add_event(window, "load", function(){
+                            if (!surveyShown) {
+                                surveyShown = true;
+                                document.getElementById('countly-surveys-wrapper-' + presentableFeedback._id).style.display = "block";
+                                document.getElementById('csbg').style.display = "block";
+                            }
+                        });
+    
+                        break;
+    
+                    case "afterConstantDelay":
+                        setTimeout(function() {
+                            if (!surveyShown) {
+                                surveyShown = true;
+                                document.getElementById('countly-surveys-wrapper-' + presentableFeedback._id).style.display = "block";
+                                document.getElementById('csbg').style.display = "block";
+                            }
+                        }, 10000);
+    
+                        break;
+    
+                    case "onAbandon":
+                        add_event(window, "load", function(){
+                            add_event(document, "mouseleave", function() {
+                                if (!surveyShown) {
+                                    surveyShown = true;
+                                    document.getElementById('countly-surveys-wrapper-' + presentableFeedback._id).style.display = "block";
+                                    document.getElementById('csbg').style.display = "block";
+                                }
+                            });
+                        });
+    
+                        break;
+    
+                    case "onScrollHalfwayDown":
+                        add_event(window, "scroll", function() {
+                            if (!surveyShown) {
+                                var scrollY = Math.max(window.scrollY, document.body.scrollTop, document.documentElement.scrollTop);
+                                var documentHeight = getDocHeight();
+                                if (scrollY >= (documentHeight/2)) {
+                                    surveyShown = true;
+                                    document.getElementById('countly-surveys-wrapper-' + presentableFeedback._id).style.display = "block";
+                                    document.getElementById('csbg').style.display = "block";
+                                }
+                            }
+                        });
+    
+                        break;
+    
+                    default:
+                        if (!surveyShown) {
+                            surveyShown = true;
+                            document.getElementById('countly-surveys-wrapper-' + presentableFeedback._id).style.display = "block";
+                            document.getElementById('csbg').style.display = "block";
+                        }
+                    }
+                }
+                else if (presentableFeedback.type === "nps") {
+                    document.getElementById('countly-surveys-wrapper-' + presentableFeedback._id).style.display = "block";
+                    document.getElementById('csbg').style.display = "block";
+                }
+            } catch (e) {
+                log("Somethings went wrong while presenting the feedback", e);
+            }
+        };
 
         /**
          *  Record and report error
@@ -2735,236 +2961,7 @@
         }
         return Countly.i[appKey];
     };
-
-<<<<<<< HEAD
-=======
-    /**
-    * Initialize feedbacks
-    * @param {Function} callback - Callback function
-    **/
-    Countly.get_available_feedback_widgets = function(callback) {
-        if (!Countly.check_consent("feedback")) {
-            if (callback) {
-                callback(null, new Error("Consent for feedback not provided."));
-            }
-
-            return;
-        }
-
-        if (offlineMode) {
-            log("Cannot enable feedback in offline mode.");
-            return;
-        }
-
-        var url = Countly.url + readPath;
-        var data = {
-            method: "feedback",
-            device_id: Countly.device_id,
-            app_key: Countly.app_key
-        };
-
-        sendXmlHttpRequest(url, data, function(err, params, responseText){
-            if(err) {
-                log("Error occured while fetching feedbacks", err);
-                if (callback) {
-                    callback(null, err);
-                }
-
-                return;
-            }
-
-            try {
-                var response = JSON.parse(responseText);
-                var feedbacks = response.result || [];
-                if (callback) {
-                    callback(feedbacks, null);
-                }
-
-                return;
-            } catch (error) {
-                log("Error while processing feedbacks", error);
-                if (callback) {
-                    callback(null, error);
-                }
-
-                return;
-            }
-        });
-    };
-
-    /**
-    * Present the feedback widget in webview
-    * @param {Object} presentableFeedback - Current presentable feedback
-    **/
-    Countly.present_feedback_widget = function (presentableFeedback) {
-        if (!Countly.check_consent("feedback")) {
-            return;
-        }
-
-        if (!presentableFeedback ||
-            (typeof presentableFeedback !== "object") ||
-            Array.isArray(presentableFeedback)
-        ) {
-            log("Please provide atleast one feedback widget object.");
-            return;
-        }
-
-        try {
-            var url = Countly.url;
-
-            if (presentableFeedback.type === "nps") {
-                url += "/feedback/nps";
-            }
-            else if (presentableFeedback.type === "survey") {
-                url += "/feedback/survey";
-            }
-            else {
-                log("Feedback widget only accepts nps and survey types.");
-                return;
-            }
-
-            url += "?widget_id=" + presentableFeedback._id;
-            url += "&app_key=" + Countly.app_key;
-            url += "&device_id=" + Countly.device_id;
-            url += "&sdk_name=" + SDK_NAME;
-            url += "&platform=" + Countly.platform;
-            url += "&app_version=" + Countly.app_version;
-            url += "&sdk_version=" + SDK_VERSION;
-
-            //Only web SDK passes origin and web
-            url += "&origin=" + window.origin;
-            url += "&web=true";
-            //Origin is passed to the popup so that it passes it back in the postMessage event
-
-            var iframe = document.createElement("iframe");
-            iframe.name = "countly-surveys-iframe";
-            iframe.id = "countly-surveys-iframe";
-            iframe.src = url;
-
-            // iframe.onload = function() {
-            //     document.getElementById('countly-surveys-wrapper-' + presentableFeedback._id).style.display = "none";
-            //     document.getElementById('csbg').style.display = "none";
-            // }
-
-            loadCSS(Countly.url + '/surveys/stylesheets/countly-surveys.css');
-
-            var overlay = document.getElementById("csbg");
-            while (overlay) {
-                //Remove any existing overlays
-                overlay.remove();
-                overlay = document.getElementById("csbg");
-            }
-
-            var wrapper = document.getElementsByClassName("countly-surveys-wrapper");
-            for(var i = 0; i < wrapper.length; i++) {
-                //Remove any existing feedback wrappers
-                wrapper[i].remove();
-            }
-
-            document.body.insertAdjacentHTML('beforeend', '<div id="csbg"></div>');
-
-            wrapper = document.createElement("div");
-            wrapper.className = 'countly-surveys-wrapper';
-            wrapper.id = 'countly-surveys-wrapper-' + presentableFeedback._id;
-
-            if (presentableFeedback.type === "survey") {
-                //Set popup position
-                wrapper.className = wrapper.className + " " + presentableFeedback.appearance.position;
-            }
-
-            document.body.appendChild(wrapper);
-            wrapper.appendChild(iframe);
-
-            add_event(window, "message", function(e) {
-                var data = {};
-                try {
-                    data = JSON.parse(e.data);
-                }
-                catch(e) {
-                    log("Error while parsing message body " + e);
-                }
-
-                if((e.origin !== Countly.url) || !(data.close)) {
-                    return;
-                }
-
-                document.getElementById('countly-surveys-wrapper-' + presentableFeedback._id).style.display = "none";
-                document.getElementById('csbg').style.display = "none";
-            });
-
-            if (presentableFeedback.type === "survey") {
-                var surveyShown = false;
-
-                //Set popup show policy
-                switch(presentableFeedback.exitPolicy) {
-                case "afterPageLoad":
-                    add_event(window, "load", function(){
-                        if (!surveyShown) {
-                            surveyShown = true;
-                            document.getElementById('countly-surveys-wrapper-' + presentableFeedback._id).style.display = "block";
-                            document.getElementById('csbg').style.display = "block";
-                        }
-                    });
-
-                    break;
-
-                case "afterConstantDelay":
-                    setTimeout(function() {
-                        if (!surveyShown) {
-                            surveyShown = true;
-                            document.getElementById('countly-surveys-wrapper-' + presentableFeedback._id).style.display = "block";
-                            document.getElementById('csbg').style.display = "block";
-                        }
-                    }, 10000);
-
-                    break;
-
-                case "onAbandon":
-                    add_event(window, "load", function(){
-                        add_event(document, "mouseleave", function() {
-                            if (!surveyShown) {
-                                surveyShown = true;
-                                document.getElementById('countly-surveys-wrapper-' + presentableFeedback._id).style.display = "block";
-                                document.getElementById('csbg').style.display = "block";
-                            }
-                        });
-                    });
-
-                    break;
-
-                case "onScrollHalfwayDown":
-                    add_event(window, "scroll", function() {
-                        if (!surveyShown) {
-                            var scrollY = Math.max(window.scrollY, document.body.scrollTop, document.documentElement.scrollTop);
-                            var documentHeight = getDocHeight();
-                            if (scrollY >= (documentHeight/2)) {
-                                surveyShown = true;
-                                document.getElementById('countly-surveys-wrapper-' + presentableFeedback._id).style.display = "block";
-                                document.getElementById('csbg').style.display = "block";
-                            }
-                        }
-                    });
-
-                    break;
-
-                default:
-                    if (!surveyShown) {
-                        surveyShown = true;
-                        document.getElementById('countly-surveys-wrapper-' + presentableFeedback._id).style.display = "block";
-                        document.getElementById('csbg').style.display = "block";
-                    }
-                }
-            }
-            else if (presentableFeedback.type === "nps") {
-                document.getElementById('countly-surveys-wrapper-' + presentableFeedback._id).style.display = "block";
-                document.getElementById('csbg').style.display = "block";
-            }
-        } catch (e) {
-            log("Somethings went wrong while presenting the feedback", e);
-        }
-    };
-    
->>>>>>> b3993c55
+  
     /**
     *  PRIVATE METHODS
     **/
