--- conflicted
+++ resolved
@@ -3052,7 +3052,6 @@
                 var params = requestQueue[0];
                 log(logLevelEnums.DEBUG, "Processing request", params);
                 store("cly_queue", requestQueue, true);
-<<<<<<< HEAD
                 if (!self.tests) {
                     sendXmlHttpRequest(self.url + apiPath, params, function(err, parameters) {
                         log(logLevelEnums.DEBUG, "Request Finished", parameters, err);
@@ -3068,21 +3067,6 @@
                         readyToProcess = true;
                     });
                 }
-=======
-                sendXmlHttpRequest("request_queue", self.url + apiPath, params, function(err, parameters) {
-                    log(logLevelEnums.DEBUG, "Request Finished", parameters, err);
-                    if (err) {
-                        failTimeout = getTimestamp() + failTimeoutAmount;
-                        log(logLevelEnums.ERROR, "Request error: ", err);
-                    }
-                    else {
-                        //remove first item from queue
-                        requestQueue.shift();
-                    }
-                    store("cly_queue", requestQueue, true);
-                    readyToProcess = true;
-                });
->>>>>>> f5b427c3
             }
 
             setTimeout(heartBeat, beatInterval);
