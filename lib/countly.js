/************
* Countly Web SDK
* https://github.com/Countly/countly-sdk-web
************/

/**
 * Countly object to manage the internal queue and send requests to Countly server. More information on {@link http://resources.count.ly/docs/countly-sdk-for-web}
 * @name Countly
 * @global
 * @namespace Countly
 * @example <caption>SDK integration</caption>
 * <script type="text/javascript">
 *
 * //some default pre init
 * var Countly = Countly || {};
 * Countly.q = Countly.q || [];
 *
 * //provide your app key that you retrieved from Countly dashboard
 * Countly.app_key = "YOUR_APP_KEY";
 *
 * //provide your server IP or name. Use try.count.ly for EE trial server.
 * //if you use your own server, make sure you have https enabled if you use
 * //https below.
 * Countly.url = "https://yourdomain.com";
 *
 * //start pushing function calls to queue
 * //track sessions automatically
 * Countly.q.push(["track_sessions"]);
 *
 * //track sessions automatically
 * Countly.q.push(["track_pageview"]);
 *
 * //load countly script asynchronously
 * (function() {
 *  var cly = document.createElement("script"); cly.type = "text/javascript";
 *  cly.async = true;
 *  //enter url of script here
 *  cly.src = "https://cdn.jsdelivr.net/countly-sdk-web/latest/countly.min.js";
 *  cly.onload = function(){Countly.init()};
 *  var s = document.getElementsByTagName("script")[0]; s.parentNode.insertBefore(cly, s);
 * })();
 * </script>
 */
(function(root, factory) {
    if (typeof define === "function" && define.amd) {
        define([], function() {
            return factory(root.Countly);
        });
    }
    else if (typeof module === "object" && module.exports) {
        module.exports = factory(root.Countly);
    }
    else {
        root.Countly = factory(root.Countly);
    }
}(typeof window !== "undefined" ? window : this, function(Countly) {
    "use strict";

    // Make sure the code is being run in a browser
    // eslint-disable-next-line no-undef
    if (typeof (window) === 'undefined') {
        return;
    }

    /** @lends Countly */
    Countly = Countly || {};

    /**
     * Array with list of available features that you can require consent for
     * @example
     * Countly.features = ["sessions", "events", "views", "scrolls", "clicks", "forms", "crashes", "attribution", "users", "star-rating", "location", "apm", "feedback", "remote-config"];
     */
    Countly.features = ["sessions", "events", "views", "scrolls", "clicks", "forms", "crashes", "attribution", "users", "star-rating", "location", "apm", "feedback", "remote-config"];

    /**
     * Object with which UTM tags to check and record
     * @example
     * Countly.utm = {"source": true, "medium": true, "campaign": true, "term": true, "content": true};
     */
    Countly.utm = {"source": true, "medium": true, "campaign": true, "term": true, "content": true};

    /**
     *  Async api queue, push commands here to be executed when script is loaded or after
     *  @example <caption>Add command as array</caption>
     *  Countly.q.push(['add_event',{
     *      key:"asyncButtonClick",
     *      segmentation: {
     *          "id": ob.id
     *      }
     *  }]);
     */
    Countly.q = Countly.q || [];

    /**
    *  Array of functions that are waiting to be notified that script has loaded and instantiated
    *  @example
    *  Countly.onload.push(function(){
    *      console.log("script loaded");
    *  });
    */
    Countly.onload = Countly.onload || [];

    var SDK_VERSION = "20.11.3";
    var SDK_NAME = "javascript_native_web";

    var urlParseRE = /^(((([^:\/#\?]+:)?(?:(\/\/)((?:(([^:@\/#\?]+)(?:\:([^:@\/#\?]+))?)@)?(([^:\/#\?\]\[]+|\[[^\/\]@#?]+\])(?:\:([0-9]+))?))?)?)?((\/?(?:[^\/\?#]+\/+)*)([^\?#]*)))?(\?[^#]+)?)(#.*)?/;
    var searchBotRE = /(CountlySiteBot|nuhk|Googlebot|GoogleSecurityScanner|Yammybot|Openbot|Slurp|MSNBot|Ask Jeeves\/Teoma|ia_archiver|bingbot|Google Web Preview|Mediapartners-Google|AdsBot-Google|Baiduspider|Ezooms|YahooSeeker|AltaVista|AVSearch|Mercator|Scooter|InfoSeek|Ultraseek|Lycos|Wget|YandexBot|Yandex|YaDirectFetcher|SiteBot|Exabot|AhrefsBot|MJ12bot|TurnitinBot|magpie-crawler|Nutch Crawler|CMS Crawler|rogerbot|Domnutch|ssearch_bot|XoviBot|netseer|digincore|fr-crawler|wesee|AliasIO|contxbot|PingdomBot|BingPreview|HeadlessChrome)/;

    /**
     *  @this Countly
     *  @param {Object} ob - Configuration object
     */
    var CountlyClass = function(ob) {
        var self = this,
            global = !Countly.i,
            sessionStarted = false,
            apiPath = "/i",
            readPath = "/o/sdk",
            beatInterval = getConfig("interval", ob, 500),
            queueSize = getConfig("queue_size", ob, 1000),
            requestQueue = [],
            eventQueue = [],
            remoteConfigs = {},
            crashLogs = [],
            timedEvents = {},
            ignoreReferrers = getConfig("ignore_referrers", ob, []),
            crashSegments = null,
            autoExtend = true,
            lastBeat,
            storedDuration = 0,
            lastView = null,
            lastViewTime = 0,
            lastViewStoredDuration = 0,
            failTimeout = 0,
            failTimeoutAmount = getConfig("fail_timeout", ob, 60),
            inactivityTime = getConfig("inactivity_time", ob, 20),
            inactivityCounter = 0,
            sessionUpdate = getConfig("session_update", ob, 60),
            maxEventBatch = getConfig("max_events", ob, 100),
            maxCrashLogs = getConfig("max_logs", ob, 100),
            useSessionCookie = getConfig("use_session_cookie", ob, true),
            sessionCookieTimeout = getConfig("session_cookie_timeout", ob, 30),
            readyToProcess = true,
            hasPulse = false,
            offlineMode = getConfig("offline_mode", ob, false),
            syncConsents = {},
            lastParams = {},
            trackTime = true,
            startTime = getTimestamp(),
            lsSupport = true,
            firstView = null;

        try {
            localStorage.setItem("cly_testLocal", true);
            //clean up test
            localStorage.removeItem('cly_testLocal');
        }
        catch (e) {
            lsSupport = false;
        }

        //create object to store consents
        var consents = {};
        for (var it = 0; it < Countly.features.length; it++) {
            consents[Countly.features[it]] = {};
        }

        this.initialize = function() {
            this.serialize = ob.serialize || Countly.serialize;
            this.deserialize = ob.deserialize || Countly.deserialize;
            this.getViewName = ob.getViewName || Countly.getViewName;
            this.getViewUrl = ob.getViewUrl || Countly.getViewUrl;
            this.namespace = getConfig("namespace", ob, "");
            this.app_key = getConfig("app_key", ob, null);
            this.onload = getConfig("onload", ob, []);
            this.utm = getConfig("utm", ob, {"source": true, "medium": true, "campaign": true, "term": true, "content": true});
            this.ignore_prefetch = getConfig("ignore_prefetch", ob, true);
            this.debug = getConfig("debug", ob, false);
            this.test_mode = getConfig("test_mode", ob, false);
            this.metrics = getConfig("metrics", ob, {});
            this.headers = getConfig("headers", ob, {});
            this.url = stripTrailingSlash(getConfig("url", ob, ""));
            this.app_version = getConfig("app_version", ob, "0.0");
            this.country_code = getConfig("country_code", ob, null);
            this.city = getConfig("city", ob, null);
            this.ip_address = getConfig("ip_address", ob, null);
            this.ignore_bots = getConfig("ignore_bots", ob, true);
            this.force_post = getConfig("force_post", ob, false);
            this.remote_config = getConfig("remote_config", ob, false);
            this.ignore_visitor = getConfig("ignore_visitor", ob, false);
            this.require_consent = getConfig("require_consent", ob, false);
            this.track_domains = getConfig("track_domains", ob, true);
            this.storage = getConfig("storage", ob, "default");

            if (this.storage === "cookie") {
                lsSupport = false;
            }

            if (!Array.isArray(ignoreReferrers)) {
                ignoreReferrers = [];
            }

            if (this.url === "") {
                log("Please provide server URL");
                this.ignore_visitor = true;
            }
            if (store("cly_ignore")) {
                //opted out user
                this.ignore_visitor = true;
            }

            migrate();

            if (!offlineMode) {
                this.device_id = getConfig("device_id", ob, getId());
            }
            else if (!this.device_id) {
                this.device_id = "[CLY]_temp_id";
            }

            requestQueue = store("cly_queue") || [];
            eventQueue = store("cly_event") || [];
            remoteConfigs = store("cly_remote_configs") || {};

            checkIgnore();

            if (window.name && window.name.indexOf("cly:") === 0) {
                try {
                    this.passed_data = JSON.parse(window.name.replace("cly:", ""));
                }
                catch (ex) {
                    log("Could not parse name", window.name);
                }
            }
            else if (location.hash && location.hash.indexOf("#cly:") === 0) {
                try {
                    this.passed_data = JSON.parse(location.hash.replace("#cly:", ""));
                }
                catch (ex) {
                    log("Could not parse hash", location.hash);
                }
            }

            if ((this.passed_data && this.passed_data.app_key && this.passed_data.app_key === this.app_key) || (this.passed_data && !this.passed_data.app_key && global)) {
                if (this.passed_data.token && this.passed_data.purpose) {
                    if (this.passed_data.token !== store("cly_old_token")) {
                        setToken(this.passed_data.token);
                        store("cly_old_token", this.passed_data.token);
                    }
                    this.passed_data.url = this.passed_data.url || this.url;
                    if (this.passed_data.purpose === "heatmap") {
                        this.ignore_visitor = true;
                        showLoader();
                        loadJS(this.passed_data.url + "/views/heatmap.js", hideLoader);
                    }
                }
            }

            if (!this.ignore_visitor) {
                log("Countly initialized");

                if (location.search) {
                    var parts = location.search.substring(1).split("&");
                    var utms = {};
                    var hasUTM = false;
                    for (var i = 0; i < parts.length; i++) {
                        var nv = parts[i].split("=");
                        if (nv[0] === "cly_id") {
                            store("cly_cmp_id", nv[1]);
                        }
                        else if (nv[0] === "cly_uid") {
                            store("cly_cmp_uid", nv[1]);
                        }
                        else if (nv[0] === "cly_device_id") {
                            this.device_id = nv[1];
                        }
                        else if ((nv[0] + "").indexOf("utm_") === 0 && this.utm[nv[0].replace("utm_", "")]) {
                            utms[nv[0].replace("utm_", "")] = nv[1];
                            hasUTM = true;
                        }
                    }
                    if (hasUTM) {
                        for (var tag in this.utm) {
                            if (utms[tag]) {
                                this.userData.set("utm_" + tag, utms[tag]);
                            }
                            else {
                                this.userData.unset("utm_" + tag);
                            }
                        }
                        this.userData.save();
                    }
                }

                if (!offlineMode) {
                    if (this.device_id !== store("cly_id")) {
                        store("cly_id", this.device_id);
                    }
                }

                notifyLoaders();

                setTimeout(function() {
                    heartBeat();
                    if (self.remote_config) {
                        self.fetch_remote_config(self.remote_config);
                    }
                }, 1);
            }
            document.documentElement.setAttribute('data-countly-useragent', navigator.userAgent);
        };

        /**
        * Modify feature groups for consent management. Allows you to group multiple features under one feature group
        * @param {object} features - object to define feature name as key and core features as value
        * @example <caption>Adding all features under one group</caption>
        * Countly.group_features({all:["sessions","events","views","scrolls","clicks","forms","crashes","attribution","users"]});
        * //After this call Countly.add_consent("all") to allow all features
        @example <caption>Grouping features</caption>
        * Countly.group_features({
        *    activity:["sessions","events","views"],
        *    interaction:["scrolls","clicks","forms"]
        * });
        * //After this call Countly.add_consent("activity") to allow "sessions","events","views"
        * //or call Countly.add_consent("interaction") to allow "scrolls","clicks","forms"
        * //or call Countly.add_consent("crashes") to allow some separate feature
        */
        this.group_features = function(features) {
            if (features) {
                for (var i in features) {
                    if (!consents[i]) {
                        if (typeof features[i] === "string") {
                            consents[i] = { features: [features[i]] };
                        }
                        else if (features[i] && Array.isArray(features[i]) && features[i].length) {
                            consents[i] = { features: features[i] };
                        }
                        else {
                            log("Incorrect feature list for " + i + " value: " + features[i]);
                        }
                    }
                    else {
                        log("Feature name " + i + " is already reserved");
                    }
                }
            }
            else {
                log("Incorrect features: " + features);
            }
        };

        /**
        * Check if consent is given for specific feature (either core feature of from custom feature group)
        * @param {string} feature - name of the feature, possible values, "sessions","events","views","scrolls","clicks","forms","crashes","attribution","users" or custom provided through {@link Countly.group_features}
        * @returns {Boolean} true if consent was given for the feature or false if it was not
        */
        this.check_consent = function(feature) {
            if (!this.require_consent) {
                //we don't need to have specific consents
                return true;
            }
            if (consents[feature]) {
                return (consents[feature] && consents[feature].optin) ? true : false;
            }
            else {
                log("No feature available for " + feature);
            }
            return false;
        };

        /**
        * Check if any consent is given, for some cases, when crucial parts are like device_id are needed for any request
        * @returns {Boolean} true is has any consent given, false if no consents given
        */
        this.check_any_consent = function() {
            if (!this.require_consent) {
                //we don't need to have consents
                return true;
            }
            for (var i in consents) {
                if (consents[i] && consents[i].optin) {
                    return true;
                }
            }
            return false;
        };

        /**
        * Add consent for specific feature, meaning, user allowed to track that data (either core feature of from custom feature group)
        * @param {string|array} feature - name of the feature, possible values, "sessions","events","views","scrolls","clicks","forms","crashes","attribution","users", etc or custom provided through {@link Countly.group_features}
        */
        this.add_consent = function(feature) {
            log("Adding consent for " + feature);
            if (Array.isArray(feature)) {
                for (var i = 0; i < feature.length; i++) {
                    this.add_consent(feature[i]);
                }
            }
            else if (consents[feature]) {
                if (consents[feature].features) {
                    consents[feature].optin = true;
                    //this is added group, let's iterate through sub features
                    this.add_consent(consents[feature].features);
                }
                else {
                    //this is core feature
                    if (consents[feature].optin !== true) {
                        syncConsents[feature] = true;
                        consents[feature].optin = true;
                        updateConsent();
                        setTimeout(function() {
                            if (feature === "sessions" && lastParams.begin_session) {
                                self.begin_session.apply(self, lastParams.begin_session);
                                lastParams.begin_session = null;
                            }
                            else if (feature === "views" && lastParams.track_pageview) {
                                lastView = null;
                                self.track_pageview.apply(self, lastParams.track_pageview);
                                lastParams.track_pageview = null;
                            }
                            if (lastParams.change_id) {
                                self.change_id.apply(self, lastParams.change_id);
                                lastParams.change_id = null;
                            }
                        }, 1);

                    }
                }
            }
            else {
                log("No feature available for " + feature);
            }
        };


        /**
        * Remove consent for specific feature, meaning, user opted out to track that data (either core feature of from custom feature group)
        * @param {string|array} feature - name of the feature, possible values, "sessions","events","views","scrolls","clicks","forms","crashes","attribution","users", etc or custom provided through {@link Countly.group_features}
        */
        this.remove_consent = function(feature) {
            log("Removing consent for " + feature);
            if (Array.isArray(feature)) {
                for (var i = 0; i < feature.length; i++) {
                    this.remove_consent(feature[i]);
                }
            }
            else if (consents[feature]) {
                if (consents[feature].features) {
                    //this is added group, let's iterate through sub features
                    this.remove_consent(consents[feature].features);
                }
                else {
                    //this is core feature
                    if (consents[feature].optin !== false) {
                        syncConsents[feature] = false;
                        updateConsent();
                    }
                }
                consents[feature].optin = false;
            }
            else {
                log("No feature available for " + feature);
            }
        };

        var consentTimer;
        var updateConsent = function() {
            if (consentTimer) {
                //delay syncing consents
                clearTimeout(consentTimer);
                consentTimer = null;
            }
            consentTimer = setTimeout(function() {
                if (hasAnyProperties(syncConsents)) {
                    //we have consents to sync, create request
                    toRequestQueue({ consent: JSON.stringify(syncConsents) });
                    //clear consents that needs syncing
                    syncConsents = {};
                }
            }, 1000);
        };

        this.enable_offline_mode = function() {
            offlineMode = true;
            this.device_id = "[CLY]_temp_id";
        };

        this.disable_offline_mode = function(device_id) {
            offlineMode = false;
            if (device_id && this.device_id !== device_id) {
                this.device_id = device_id;
                store("cly_id", this.device_id);
                log("Changing id");
            }
            else {
                this.device_id = getId();
                if (this.device_id !== store("cly_id")) {
                    store("cly_id", this.device_id);
                }
            }
            var needResync = false;
            if (requestQueue.length > 0) {
                for (var i = 0; i < requestQueue.length; i++) {
                    if (requestQueue[i].device_id === "[CLY]_temp_id") {
                        requestQueue[i].device_id = this.device_id;
                        needResync = true;
                    }
                }
            }
            if (needResync) {
                store("cly_queue", requestQueue, true);
            }
        };

        /**
        * Start session
        * @param {boolean} noHeartBeat - true if you don't want to use internal heartbeat to manage session
        * @param {bool} force - force begin session request even if session cookie is enabled
        */
        this.begin_session = function(noHeartBeat, force) {
            if (this.check_consent("sessions")) {
                if (!sessionStarted) {
                    //report orientation
                    this.report_orientation();
                    add_event(window, "resize", function() {
                        self.report_orientation();
                    });
                    lastBeat = getTimestamp();
                    sessionStarted = true;
                    autoExtend = (noHeartBeat) ? false : true;
                    var expire = store("cly_session");
                    if (force || !useSessionCookie || !expire || parseInt(expire) <= getTimestamp()) {
                        log("Session started");
                        if (firstView === null) {
                            firstView = true;
                        }
                        var req = {};
                        req.begin_session = 1;
                        req.metrics = JSON.stringify(getMetrics());
                        toRequestQueue(req);
                    }
                    store("cly_session", getTimestamp() + (sessionCookieTimeout * 60));
                }
            }
            else {
                lastParams.begin_session = arguments;
            }
        };

        /**
        * Report session duration
        * @param {int} sec - amount of seconds to report for current session
        */
        this.session_duration = function(sec) {
            if (this.check_consent("sessions")) {
                if (sessionStarted) {
                    log("Session extended", sec);
                    toRequestQueue({ session_duration: sec });
                    extendSession();
                }
            }
        };

        /**
        * End current session
        * @param {int} sec - amount of seconds to report for current session, before ending it
        * @param {bool} force - force end session request even if session cookie is enabled
        */
        this.end_session = function(sec, force) {
            if (this.check_consent("sessions")) {
                if (sessionStarted) {
                    sec = sec || getTimestamp() - lastBeat;
                    reportViewDuration();
                    if (!useSessionCookie || force) {
                        log("Ending session");
                        toRequestQueue({ end_session: 1, session_duration: sec });
                    }
                    else {
                        this.session_duration(sec);
                    }
                    sessionStarted = false;
                }
            }
        };

        /**
        * Change current user/device id
        * @param {string} newId - new user/device ID to use
        * @param {boolean} merge - move data from old ID to new ID on server
        **/
        this.change_id = function(newId, merge) {
            if (this.device_id !== newId) {
                if (!merge) {
                    //empty event queue
                    if (eventQueue.length > 0) {
                        toRequestQueue({ events: JSON.stringify(eventQueue) });
                        eventQueue = [];
                        store("cly_event", eventQueue);
                    }
                    //end current session
                    this.end_session(null, true);
                    //clear timed events
                    timedEvents = {};
                }
                var oldId = this.device_id;
                this.device_id = newId;
                store("cly_id", this.device_id);
                log("Changing id");
                if (merge) {
                    if (this.check_any_consent()) {
                        toRequestQueue({ old_device_id: oldId });
                    }
                    else {
                        lastParams.change_id = arguments;
                    }
                }
                else {
                    //start new session for new id
                    this.begin_session(!autoExtend, true);
                }
                if (this.remote_config) {
                    remoteConfigs = {};
                    store("cly_remote_configs", remoteConfigs);
                    this.fetch_remote_config(this.remote_config);
                }
            }
        };

        /**
        * Report custom event
        * @param {Object} event - Countly {@link Event} object
        * @param {string} event.key - name or id of the event
        * @param {number} [event.count=1] - how many times did event occur
        * @param {number=} event.sum - sum to report with event (if any)
        * @param {number=} event.dur - duration to report with event (if any)
        * @param {Object=} event.segmentation - object with segments key /values
        **/
        this.add_event = function(event) {
            if (this.check_consent("events")) {
                add_cly_events(event);
            }
        };

        /**
         *  Add events to event queue
         *  @memberof Countly._internals
         *  @param {Event} event - countly event
         */
        function add_cly_events(event) {
            //ignore bots
            if (self.ignore_visitor) {
                return;
            }

            if (!event.key) {
                log("Event must have key property");
                return;
            }

            if (!event.count) {
                event.count = 1;
            }

            var props = ["key", "count", "sum", "dur", "segmentation"];
            var e = getProperties(event, props);
            e.timestamp = getMsTimestamp();
            var date = new Date();
            e.hour = date.getHours();
            e.dow = date.getDay();
            eventQueue.push(e);
            store("cly_event", eventQueue);
            log("Adding event: ", event);
        }

        /**
        * Start timed event, which will fill in duration property upon ending automatically
        * @param {string} key - event name that will be used as key property
        **/
        this.start_event = function(key) {
            if (timedEvents[key]) {
                log("Timed event with key " + key + " already started");
                return;
            }
            timedEvents[key] = getTimestamp();
        };

        /**
        * End timed event
        * @param {string|object} event - event key if string or Countly event same as passed to {@link Countly.add_event}
        **/
        this.end_event = function(event) {
            if (typeof event === "string") {
                event = { key: event };
            }
            if (!event.key) {
                log("Event must have key property");
                return;
            }
            if (!timedEvents[event.key]) {
                log("Timed event with key " + event.key + " was not started");
                return;
            }
            event.dur = getTimestamp() - timedEvents[event.key];
            this.add_event(event);
            delete timedEvents[event.key];
        };

        /**
        * Report device orientation
        * @param {string=} orientation - orientation as landscape or portrait
        **/
        this.report_orientation = function(orientation) {
            if (this.check_consent("users")) {
                add_cly_events({
                    "key": "[CLY]_orientation",
                    "segmentation": {
                        "mode": orientation || getOrientation()
                    }
                });
            }
        };

        /**
        * Report user conversion to the server (when user signup or made a purchase, or whatever your conversion is), if there is no campaign data, user will be reported as organic
        * @param {string=} campaign_id - id of campaign, or will use the one that is stored after campaign link click
        * @param {string=} campaign_user_id - id of user's click on campaign, or will use the one that is stored after campaign link click
        **/
        this.report_conversion = function(campaign_id, campaign_user_id) {
            if (this.check_consent("attribution")) {
                campaign_id = campaign_id || store("cly_cmp_id") || "cly_organic";
                campaign_user_id = campaign_user_id || store("cly_cmp_uid");

                if (campaign_id && campaign_user_id) {
                    toRequestQueue({ campaign_id: campaign_id, campaign_user: campaign_user_id });
                }
                else if (campaign_id) {
                    toRequestQueue({ campaign_id: campaign_id });
                }
            }
        };

        /**
        * Provide information about user
        * @param {Object} user - Countly {@link UserDetails} object
        * @param {string=} user.name - user's full name
        * @param {string=} user.username - user's username or nickname
        * @param {string=} user.email - user's email address
        * @param {string=} user.organization - user's organization or company
        * @param {string=} user.phone - user's phone number
        * @param {string=} user.picture - url to user's picture
        * @param {string=} user.gender - M value for male and F value for female
        * @param {number=} user.byear - user's birth year used to calculate current age
        * @param {Object=} user.custom - object with custom key value properties you want to save with user
        **/
        this.user_details = function(user) {
            if (this.check_consent("users")) {
                log("Adding user details: ", user);
                var props = ["name", "username", "email", "organization", "phone", "picture", "gender", "byear", "custom"];
                toRequestQueue({ user_details: JSON.stringify(getProperties(user, props)) });
            }
        };

        /**************************
        * Modifying custom property values of user details
        * Possible modification commands
        *  - inc, to increment existing value by provided value
        *  - mul, to multiply existing value by provided value
        *  - max, to select maximum value between existing and provided value
        *  - min, to select minimum value between existing and provided value
        *  - setOnce, to set value only if it was not set before
        *  - push, creates an array property, if property does not exist, and adds value to array
        *  - pull, to remove value from array property
        *  - addToSet, creates an array property, if property does not exist, and adds unique value to array, only if it does not yet exist in array
        **************************/
        var customData = {};
        var change_custom_property = function(key, value, mod) {
            if (self.check_consent("users")) {
                if (!customData[key]) {
                    customData[key] = {};
                }
                if (mod === "$push" || mod === "$pull" || mod === "$addToSet") {
                    if (!customData[key][mod]) {
                        customData[key][mod] = [];
                    }
                    customData[key][mod].push(value);
                }
                else {
                    customData[key][mod] = value;
                }
            }
        };

        /**
        * Control user related custom properties. Don't forget to call save after finishing manipulation of custom data
        * @namespace Countly.userData
        * @name Countly.userData
        * @example
        * //set custom key value property
        * Countly.userData.set("twitter", "ar2rsawseen");
        * //create or increase specific number property
        * Countly.userData.increment("login_count");
        * //add new value to array property if it is not already there
        * Countly.userData.push_unique("selected_category", "IT");
        * //send all custom property modified data to server
        * Countly.userData.save();
        */
        this.userData = {
            /**
            * Sets user's custom property value
            * @memberof Countly.userData
            * @param {string} key - name of the property to attach to user
            * @param {string|number} value - value to store under provided property
            **/
            set: function(key, value) {
                customData[key] = value;
            },
            /**
            * Unset/deletes user's custom property
            * @memberof Countly.userData
            * @param {string} key - name of the property to delete
            **/
            unset: function(key) {
                customData[key] = "";
            },
            /**
            * Sets user's custom property value only if it was not set before
            * @memberof Countly.userData
            * @param {string} key - name of the property to attach to user
            * @param {string|number} value - value to store under provided property
            **/
            set_once: function(key, value) {
                change_custom_property(key, value, "$setOnce");
            },
            /**
            * Increment value under the key of this user's custom properties by one
            * @memberof Countly.userData
            * @param {string} key - name of the property to attach to user
            **/
            increment: function(key) {
                change_custom_property(key, 1, "$inc");
            },
            /**
            * Increment value under the key of this user's custom properties by provided value
            * @memberof Countly.userData
            * @param {string} key - name of the property to attach to user
            * @param {number} value - value by which to increment server value
            **/
            increment_by: function(key, value) {
                change_custom_property(key, value, "$inc");
            },
            /**
            * Multiply value under the key of this user's custom properties by provided value
            * @memberof Countly.userData
            * @param {string} key - name of the property to attach to user
            * @param {number} value - value by which to multiply server value
            **/
            multiply: function(key, value) {
                change_custom_property(key, value, "$mul");
            },
            /**
            * Save maximal value under the key of this user's custom properties
            * @memberof Countly.userData
            * @param {string} key - name of the property to attach to user
            * @param {number} value - value which to compare to server's value and store maximal value of both provided
            **/
            max: function(key, value) {
                change_custom_property(key, value, "$max");
            },
            /**
            * Save minimal value under the key of this user's custom properties
            * @memberof Countly.userData
            * @param {string} key - name of the property to attach to user
            * @param {number} value - value which to compare to server's value and store minimal value of both provided
            **/
            min: function(key, value) {
                change_custom_property(key, value, "$min");
            },
            /**
            * Add value to array under the key of this user's custom properties. If property is not an array, it will be converted to array
            * @memberof Countly.userData
            * @param {string} key - name of the property to attach to user
            * @param {string|number} value - value which to add to array
            **/
            push: function(key, value) {
                change_custom_property(key, value, "$push");
            },
            /**
            * Add value to array under the key of this user's custom properties, storing only unique values. If property is not an array, it will be converted to array
            * @memberof Countly.userData
            * @param {string} key - name of the property to attach to user
            * @param {string|number} value - value which to add to array
            **/
            push_unique: function(key, value) {
                change_custom_property(key, value, "$addToSet");
            },
            /**
            * Remove value from array under the key of this user's custom properties
            * @memberof Countly.userData
            * @param {string} key - name of the property
            * @param {string|number} value - value which to remove from array
            **/
            pull: function(key, value) {
                change_custom_property(key, value, "$pull");
            },
            /**
            * Save changes made to user's custom properties object and send them to server
            * @memberof Countly.userData
            **/
            save: function() {
                if (self.check_consent("users")) {
                    toRequestQueue({ user_details: JSON.stringify({ custom: customData }) });
                }
                customData = {};
            }
        };

        /**
        * Report performance trace
        * @param {Object} trace - apm trace object
        * @param {string} trace.type - device or network
        * @param {string} trace.name - url or view of the trace
        * @param {number} trace.stz - start timestamp
        * @param {number} trace.etz - end timestamp
        * @param {Object} trace.app_metrics - key/value metrics like duration, to report with trace where value is number
        * @param {Object=} trace.apm_attr - object profiling attributes (not yet supported)
        */
        this.report_trace = function(trace) {
            if (this.check_consent("apm")) {
                var props = ["type", "name", "stz", "etz", "apm_metrics", "apm_attr"];
                for (var i = 0; i < props.length; i++) {
                    if (props[i] !== "apm_attr" && typeof trace[props[i]] === "undefined") {
                        log("APM trace must have a", props[i]);
                        return;
                    }
                }

                var e = getProperties(trace, props);
                e.timestamp = trace.stz;
                var date = new Date();
                e.hour = date.getHours();
                e.dow = date.getDay();
                toRequestQueue({ apm: JSON.stringify(e) });
                log("Adding APM trace: ", e);
            }
        };

        /**
        * Automatically track javascript errors that happen on the website and report them to the server
        * @param {string=} segments - additional key value pairs you want to provide with error report, like versions of libraries used, etc.
        **/
        this.track_errors = function(segments) {
            Countly.i[this.app_key].tracking_crashes = true;
            if (!window.cly_crashes) {
                window.cly_crashes = true;
                crashSegments = segments;
                //override global uncaught error handler
                window.onerror = function(msg, url, line, col, err) {
                    if (typeof err !== "undefined") {
                        dispatchErrors(err, false);
                    }
                    else {
                        col = col || (window.event && window.event.errorCharacter);
                        var error = "";
                        if (typeof msg !== "undefined") {
                            error += msg + "\n";
                        }
                        if (typeof url !== "undefined") {
                            error += "at " + url;
                        }
                        if (typeof line !== "undefined") {
                            error += ":" + line;
                        }
                        if (typeof col !== "undefined") {
                            error += ":" + col;
                        }
                        error += "\n";

                        try {
                            var stack = [];
                            // eslint-disable-next-line no-caller
                            var f = arguments.callee.caller;
                            while (f) {
                                stack.push(f.name);
                                f = f.caller;
                            }
                            error += stack.join("\n");
                        }
                        catch (ex) {
                            //silent error
                        }
                        dispatchErrors(error, false);
                    }
                };

                window.addEventListener('unhandledrejection', function(event) {
                    dispatchErrors(new Error('Unhandled rejection (reason: ' + (event.reason && event.reason.stack ? event.reason.stack : event.reason) + ').'), true);
                });
            }
        };

        /**
        * Log an exception that you caught through try and catch block and handled yourself and just want to report it to server
        * @param {Object} err - error exception object provided in catch block
        * @param {string=} segments - additional key value pairs you want to provide with error report, like versions of libraries used, etc.
        **/
        this.log_error = function(err, segments) {
            this.recordError(err, true, segments);
        };

        /**
        * Add new line in the log of breadcrumbs of what user did, will be included together with error report
        * @param {string} record - any text describing what user did
        **/
        this.add_log = function(record) {
            if (this.check_consent("crashes")) {
                if (crashLogs.length > maxCrashLogs) {
                    crashLogs.shift();
                }
                crashLogs.push(record);
            }
        };

        /**
        * Fetch remote config
        * @param {array=} keys - Array of keys to fetch, if not provided will fetch all keys
        * @param {array=} omit_keys - Array of keys to omit, if provided will fetch all keys except provided ones
        * @param {function=} callback - Callback to notify with first param error and second param remote config object
        **/
        this.fetch_remote_config = function(keys, omit_keys, callback) {
            if (this.check_consent("remote-config")) {
                var request = {
                    method: "fetch_remote_config"
                };
                if (this.check_consent("sessions")) {
                    request.metrics = JSON.stringify(getMetrics());
                }
                if (keys) {
                    if (!callback && typeof keys === "function") {
                        callback = keys;
                        keys = null;
                    }
                    else if (Array.isArray(keys) && keys.length) {
                        request.keys = JSON.stringify(keys);
                    }
                }
                if (omit_keys) {
                    if (!callback && typeof omit_keys === "function") {
                        callback = omit_keys;
                        omit_keys = null;
                    }
                    else if (Array.isArray(omit_keys) && omit_keys.length) {
                        request.omit_keys = JSON.stringify(omit_keys);
                    }
                }
                prepareRequest(request);
                sendXmlHttpRequest(this.url + readPath, request, function(err, params, responseText) {
                    try {
                        var configs = JSON.parse(responseText);
                        if (request.keys || request.omit_keys) {
                            //we merge config
                            for (var i in configs) {
                                remoteConfigs[i] = configs[i];
                            }
                        }
                        else {
                            //we replace config
                            remoteConfigs = configs;
                        }
                        store("cly_remote_configs", remoteConfigs);
                    }
                    catch (ex) {
                        //silent catch
                    }
                    if (typeof callback === "function") {
                        callback(err, remoteConfigs);
                    }
                });
            }
            else {
                log("Remote config requires explicit consent");
                if (typeof callback === "function") {
                    callback(new Error("Remote config requires explicit consent"), remoteConfigs);
                }
            }
        };

        /**
        * Get Remote config object or specific value for provided key
        * @param {string=} key - if provided, will return value for key, or return whole object
        * @returns {object} remote configs
        **/
        this.get_remote_config = function(key) {
            if (typeof key !== "undefined") {
                return remoteConfigs[key];
            }
            return remoteConfigs;
        };

        /**
        * Stop tracking duration time for this user
        **/
        this.stop_time = function() {
            if (trackTime) {
                trackTime = false;
                storedDuration = getTimestamp() - lastBeat;
                lastViewStoredDuration = getTimestamp() - lastViewTime;
            }
        };

        /**
        * Start tracking duration time for this user, by default it is automatically tracked if you are using internal session handling
        **/
        this.start_time = function() {
            if (!trackTime) {
                trackTime = true;
                lastBeat = getTimestamp() - storedDuration;
                lastViewTime = getTimestamp() - lastViewStoredDuration;
                lastViewStoredDuration = 0;
                extendSession();
            }
        };

        /**
        * Track user sessions automatically, including  time user spent on your website
        **/
        this.track_sessions = function() {
            //start session
            this.begin_session();
            this.start_time();

            //end session on unload
            add_event(window, "beforeunload", function() {
                self.end_session();
            });

            //manage sessions on window visibility events
            var hidden = "hidden";

            /**
             *  Handle visibility change events
             */
            function onchange() {
                if (document[hidden]) {
                    self.stop_time();
                }
                else {
                    self.start_time();
                }
            }

            //Page Visibility API
            if (hidden in document) {
                document.addEventListener("visibilitychange", onchange);
            }
            else if ((hidden = "mozHidden") in document) {
                document.addEventListener("mozvisibilitychange", onchange);
            }
            else if ((hidden = "webkitHidden") in document) {
                document.addEventListener("webkitvisibilitychange", onchange);
            }
            else if ((hidden = "msHidden") in document) {
                document.addEventListener("msvisibilitychange", onchange);
            }
            // IE 9 and lower:
            else if ("onfocusin" in document) {
                add_event(window, "focusin", function() {
                    self.start_time();
                });
                add_event(window, "focusout", function() {
                    self.stop_time();
                });
            }
            // All others:
            else {
                //old way
                add_event(window, "focus", function() {
                    self.start_time();
                });
                add_event(window, "blur", function() {
                    self.stop_time();
                });

                //newer mobile compatible way
                add_event(window, "pageshow", function() {
                    self.start_time();
                });
                add_event(window, "pagehide", function() {
                    self.stop_time();
                });
            }

            /**
             *  Reset inactivity counter and time
             */
            function resetInactivity() {
                if (inactivityCounter >= inactivityTime) {
                    self.start_time();
                }
                inactivityCounter = 0;
            }

            add_event(window, "mousemove", resetInactivity);
            add_event(window, "click", resetInactivity);
            add_event(window, "keydown", resetInactivity);
            add_event(window, "scroll", resetInactivity);

            //track user inactivity
            setInterval(function() {
                inactivityCounter++;
                if (inactivityCounter >= inactivityTime) {
                    self.stop_time();
                }
            }, 60000);
        };

        /**
        * Track page views user visits
        * @param {string=} page - optional name of the page, by default uses current url path
        * @param {array=} ignoreList - optional array of strings or regexps to test for the url/view name to ignore and not report
        * @param {object=} viewSegments - optional key value object with segments to report with the view
        **/
        this.track_pageview = function(page, ignoreList, viewSegments) {
            reportViewDuration();
            //we got ignoreList first
            if (page && Array.isArray(page)) {
                ignoreList = page;
                page = null;
            }
            if (!page) {
                page = this.getViewName();
            }
            if (ignoreList && ignoreList.length) {
                for (var i = 0; i < ignoreList.length; i++) {
                    try {
                        var reg = new RegExp(ignoreList[i]);
                        if (reg.test(page)) {
                            log("Ignored:", page);
                            return;
                        }
                    }
                    catch (ex) {
                        log("Problem with regex", ignoreList[i]);
                    }
                }
            }
            lastView = page;
            lastViewTime = getTimestamp();
            var segments = {
                "name": page,
                "visit": 1,
                "view": this.getViewUrl()
            };

            if (this.track_domains) {
                segments.domain = window.location.hostname;
            }

            if (useSessionCookie) {
                if (!sessionStarted) {
                    //tracking view was called before tracking session, so we check expiration ourselves
                    var expire = store("cly_session");
                    if (!expire || parseInt(expire) <= getTimestamp()) {
                        firstView = false;
                        segments.start = 1;
                    }
                }
                //tracking views called after tracking session, so we can rely on tracking session decision
                else if (firstView) {
                    firstView = false;
                    segments.start = 1;
                }
            }
            //if we are not using session cookie, there is no session state between refreshes
            //so we fallback to old logic of landing
            else if (typeof document.referrer !== "undefined" && document.referrer.length) {
                var matches = urlParseRE.exec(document.referrer);
                //do not report referrers of current website
                if (matches && matches[11] && matches[11] !== window.location.hostname) {
                    segments.start = 1;
                }
            }

            if (viewSegments) {
                for (var key in viewSegments) {
                    if (typeof segments[key] === "undefined") {
                        segments[key] = viewSegments[key];
                    }
                }
            }

            //track pageview
            if (this.check_consent("views")) {
                add_cly_events({
                    "key": "[CLY]_view",
                    "segmentation": segments
                });
            }
            else {
                lastParams.track_pageview = arguments;
            }
        };

        /**
        * Track page views user visits. Alias of {@link track_pageview} method for compatibility with NodeJS SDK
        * @param {string=} page - optional name of the page, by default uses current url path
        * @param {array=} ignoreList - optional array of strings or regexps to test for the url/view name to ignore and not report
        * @param {object=} segments - optional view segments to track with the view
        **/
        this.track_view = function(page, ignoreList, segments) {
            this.track_pageview(page, ignoreList, segments);
        };

        /**
        * Track all clicks on this page
        * @param {Object=} parent - DOM object which children to track, by default it is document body
        **/
        this.track_clicks = function(parent) {
            parent = parent || document;
            var shouldProcess = true;
            /**
             *  Process click information
             *  @param {Event} event - click event
             */
            function processClick(event) {
                if (shouldProcess) {
                    shouldProcess = false;

                    //cross browser click coordinates
                    get_page_coord(event);
                    if (typeof event.pageX !== "undefined" && typeof event.pageY !== "undefined") {
                        var height = getDocHeight();
                        var width = getDocWidth();

                        //record click event
                        if (self.check_consent("clicks")) {
                            var segments = {
                                "type": "click",
                                "x": event.pageX,
                                "y": event.pageY,
                                "width": width,
                                "height": height,
                                "view": self.getViewUrl()
                            };
                            if (self.track_domains) {
                                segments.domain = window.location.hostname;
                            }
                            add_cly_events({
                                "key": "[CLY]_action",
                                "segmentation": segments
                            });
                        }
                    }
                    setTimeout(function() {
                        shouldProcess = true;
                    }, 1000);
                }
            }
            //add any events you want
            add_event(parent, "click", processClick);
        };

        /**
        * Track all scrolls on this page
        * @param {Object=} parent - DOM object which children to track, by default it is document body
        **/
        this.track_scrolls = function(parent) {
            parent = parent || window;
            var shouldProcess = true;
            var scrollY = 0;

            /**
             *  Get max scroll position
             */
            function processScroll() {
                scrollY = Math.max(scrollY, window.scrollY, document.body.scrollTop, document.documentElement.scrollTop);
            }

            /**
             *  Process scroll data
             */
            function processScrollView() {
                if (shouldProcess) {
                    shouldProcess = false;
                    var height = getDocHeight();
                    var width = getDocWidth();

                    var viewportHeight = getViewportHeight();

                    if (self.check_consent("scrolls")) {
                        var segments = {
                            "type": "scroll",
                            "y": scrollY + viewportHeight,
                            "width": width,
                            "height": height,
                            "view": self.getViewUrl()
                        };
                        if (self.track_domains) {
                            segments.domain = window.location.hostname;
                        }
                        add_cly_events({
                            "key": "[CLY]_action",
                            "segmentation": segments
                        });
                    }
                }
            }

            add_event(parent, "scroll", processScroll);
            add_event(parent, "beforeunload", processScrollView);
        };

        /**
        * Generate custom event for all links that were clicked on this page
        * @param {Object=} parent - DOM object which children to track, by default it is document body
        **/
        this.track_links = function(parent) {
            parent = parent || document;
            /**
             *  Process click information
             *  @param {Event} event - click event
             */
            function processClick(event) {

                //get element which was clicked
                var elem = get_closest_element(get_event_target(event), "a");

                if (elem) {
                    //cross browser click coordinates
                    get_page_coord(event);

                    //record click event
                    if (self.check_consent("clicks")) {
                        add_cly_events({
                            "key": "linkClick",
                            "segmentation": {
                                "href": elem.href,
                                "text": elem.innerText,
                                "id": elem.id,
                                "view": self.getViewUrl()
                            }
                        });
                    }
                }
            }

            //add any events you want
            add_event(parent, "click", processClick);
        };

        /**
        * Generate custom event for all forms that were submitted on this page
        * @param {Object=} parent - DOM object which children to track, by default it is document body
        * @param {boolean=} trackHidden - provide true to also track hidden inputs, default false
        **/
        this.track_forms = function(parent, trackHidden) {
            parent = parent || document;
            /**
             *  Get name of the input
             *  @param {HTMLElement} input - HTML input from which to get name
             *  @returns {String} name of the input
             */
            function getInputName(input) {
                return input.name || input.id || input.type || input.nodeName;
            }
            /**
             *  Process form data
             *  @param {Event} event - form submission event
             */
            function processForm(event) {
                var form = get_event_target(event);
                var segmentation = {
                    "id": form.attributes.id && form.attributes.id.nodeValue,
                    "name": form.attributes.name && form.attributes.name.nodeValue,
                    "action": form.attributes.action && form.attributes.action.nodeValue,
                    "method": form.attributes.method && form.attributes.method.nodeValue,
                    "view": self.getViewUrl()
                };

                //get input values
                var input;
                if (typeof form.elements !== "undefined") {
                    for (var i = 0; i < form.elements.length; i++) {
                        input = form.elements[i];
                        if (input && input.type !== "password" && input.className.indexOf("cly_user_ignore") === -1) {
                            if (typeof segmentation["input:" + getInputName(input)] === "undefined") {
                                segmentation["input:" + getInputName(input)] = [];
                            }
                            if (input.nodeName.toLowerCase() === "select") {
                                if (typeof input.multiple !== "undefined") {
                                    segmentation["input:" + getInputName(input)].push(getMultiSelectValues(input));
                                }
                                else {
                                    segmentation["input:" + getInputName(input)].push(input.options[input.selectedIndex].value);
                                }
                            }
                            else if (input.nodeName.toLowerCase() === "input") {
                                if (typeof input.type !== "undefined") {
                                    if (input.type.toLowerCase() === "checkbox" || input.type.toLowerCase() === "radio") {
                                        if (input.checked) {
                                            segmentation["input:" + getInputName(input)].push(input.value);
                                        }
                                    }
                                    else if (input.type.toLowerCase() !== "hidden" || trackHidden) {
                                        segmentation["input:" + getInputName(input)].push(input.value);
                                    }
                                }
                                else {
                                    segmentation["input:" + getInputName(input)].push(input.value);
                                }
                            }
                            else if (input.nodeName.toLowerCase() === "textarea") {
                                segmentation["input:" + getInputName(input)].push(input.value);
                            }
                            else if (typeof input.value !== "undefined") {
                                segmentation["input:" + getInputName(input)].push(input.value);
                            }
                        }
                    }
                    for (var key in segmentation) {
                        if (segmentation[key] && typeof segmentation[key].join === "function") {
                            segmentation[key] = segmentation[key].join(", ");
                        }
                    }
                }

                //record submit event
                if (self.check_consent("forms")) {
                    add_cly_events({
                        "key": "formSubmit",
                        "segmentation": segmentation
                    });
                }
            }

            //add any events you want
            add_event(parent, "submit", processForm);
        };

        /**
        * Collect possible user data from submitted forms. Add cly_user_ignore class to ignore inputs in forms or cly_user_{key} to collect data from this input as specified key, as cly_user_username to save collected value from this input as username property. If not class is provided, Countly SDK will try to determine type of information automatically.
        * @param {Object=} parent - DOM object which children to track, by default it is document body
        * @param {boolean} [useCustom=false] - submit collected data as custom user properties, by default collects as main user properties
        **/
        this.collect_from_forms = function(parent, useCustom) {
            parent = parent || document;
            /**
             *  Process form data
             *  @param {Event} event - form submission event
             */
            function processForm(event) {
                var form = get_event_target(event);
                var userdata = {};
                var hasUserInfo = false;

                //get input values
                var input;
                if (typeof form.elements !== "undefined") {
                    //load labels for inputs
                    var labelData = {};
                    var labels = parent.getElementsByTagName("LABEL");
                    var i, j;
                    for (i = 0; i < labels.length; i++) {
                        if (labels[i].htmlFor && labels[i].htmlFor !== "") {
                            labelData[labels[i].htmlFor] = labels[i].innerText || labels[i].textContent || labels[i].innerHTML;
                        }
                    }
                    for (i = 0; i < form.elements.length; i++) {
                        input = form.elements[i];
                        if (input && input.type !== "password") {
                            //check if element should be ignored
                            if (input.className.indexOf("cly_user_ignore") === -1) {
                                var value = "";
                                //get value from input
                                if (input.nodeName.toLowerCase() === "select") {
                                    if (typeof input.multiple !== "undefined") {
                                        value = getMultiSelectValues(input);
                                    }
                                    else {
                                        value = input.options[input.selectedIndex].value;
                                    }
                                }
                                else if (input.nodeName.toLowerCase() === "input") {
                                    if (typeof input.type !== "undefined") {
                                        if (input.type.toLowerCase() === "checkbox" || input.type.toLowerCase() === "radio") {
                                            if (input.checked) {
                                                value = input.value;
                                            }
                                        }
                                        else {
                                            value = input.value;
                                        }
                                    }
                                    else {
                                        value = input.value;
                                    }
                                }
                                else if (input.nodeName.toLowerCase() === "textarea") {
                                    value = input.value;
                                }
                                else if (typeof input.value !== "undefined") {
                                    value = input.value;
                                }
                                //check if input was marked to be collected
                                if (input.className && input.className.indexOf("cly_user_") !== -1) {
                                    var classes = input.className.split(" ");
                                    for (j = 0; j < classes.length; j++) {
                                        if (classes[j].indexOf("cly_user_") === 0) {
                                            userdata[classes[j].replace("cly_user_", "")] = value;
                                            hasUserInfo = true;
                                            break;
                                        }
                                    }
                                }
                                //check for email
                                else if ((input.type && input.type.toLowerCase() === "email") ||
                                    (input.name && input.name.toLowerCase().indexOf("email") !== -1) ||
                                    (input.id && input.id.toLowerCase().indexOf("email") !== -1) ||
                                    (input.id && labelData[input.id] && labelData[input.id].toLowerCase().indexOf("email") !== -1) ||
                                    (/[^@\s]+@[^@\s]+\.[^@\s]+/).test(value)) {
                                    if (!userdata.email) {
                                        userdata.email = value;
                                    }
                                    hasUserInfo = true;
                                }
                                else if ((input.name && input.name.toLowerCase().indexOf("username") !== -1) ||
                                    (input.id && input.id.toLowerCase().indexOf("username") !== -1) ||
                                    (input.id && labelData[input.id] && labelData[input.id].toLowerCase().indexOf("username") !== -1)) {
                                    if (!userdata.username) {
                                        userdata.username = value;
                                    }
                                    hasUserInfo = true;
                                }
                                else if ((input.name && (input.name.toLowerCase().indexOf("tel") !== -1 || input.name.toLowerCase().indexOf("phone") !== -1 || input.name.toLowerCase().indexOf("number") !== -1)) ||
                                    (input.id && (input.id.toLowerCase().indexOf("tel") !== -1 || input.id.toLowerCase().indexOf("phone") !== -1 || input.id.toLowerCase().indexOf("number") !== -1)) ||
                                    (input.id && labelData[input.id] && (labelData[input.id].toLowerCase().indexOf("tel") !== -1 || labelData[input.id].toLowerCase().indexOf("phone") !== -1 || labelData[input.id].toLowerCase().indexOf("number") !== -1))) {
                                    if (!userdata.phone) {
                                        userdata.phone = value;
                                    }
                                    hasUserInfo = true;
                                }
                                else if ((input.name && (input.name.toLowerCase().indexOf("org") !== -1 || input.name.toLowerCase().indexOf("company") !== -1)) ||
                                    (input.id && (input.id.toLowerCase().indexOf("org") !== -1 || input.id.toLowerCase().indexOf("company") !== -1)) ||
                                    (input.id && labelData[input.id] && (labelData[input.id].toLowerCase().indexOf("org") !== -1 || labelData[input.id].toLowerCase().indexOf("company") !== -1))) {
                                    if (!userdata.organization) {
                                        userdata.organization = value;
                                    }
                                    hasUserInfo = true;
                                }
                                else if ((input.name && input.name.toLowerCase().indexOf("name") !== -1) ||
                                    (input.id && input.id.toLowerCase().indexOf("name") !== -1) ||
                                    (input.id && labelData[input.id] && labelData[input.id].toLowerCase().indexOf("name") !== -1)) {
                                    if (!userdata.name) {
                                        userdata.name = "";
                                    }
                                    userdata.name += value + " ";
                                    hasUserInfo = true;
                                }
                            }
                        }
                    }
                }

                //record user info, if any
                if (hasUserInfo) {
                    log("Gathered user data", userdata);
                    if (useCustom) {
                        self.user_details({ custom: userdata });
                    }
                    else {
                        self.user_details(userdata);
                    }
                }
            }

            //add any events you want
            add_event(parent, "submit", processForm);
        };

        /**
        * Collect information about user from Facebook, if your website integrates Facebook SDK. Call this method after Facebook SDK is loaded and user is authenticated.
        * @param {Object=} custom - Custom keys to collected from Facebook, key will be used to store as key in custom user properties and value as key in Facebook graph object. For example, {"tz":"timezone"} will collect Facebook's timezone property, if it is available and store it in custom user's property under "tz" key. If you want to get value from some sub object properties, then use dot as delimiter, for example, {"location":"location.name"} will collect data from Facebook's {"location":{"name":"MyLocation"}} object and store it in user's custom property "location" key
        **/
        this.collect_from_facebook = function(custom) {
            /* globals FB */
            if (FB && FB.api) {
                FB.api("/me", function(resp) {
                    var data = {};
                    if (resp.name) {
                        data.name = resp.name;
                    }
                    if (resp.email) {
                        data.email = resp.email;
                    }
                    if (resp.gender === "male") {
                        data.gender = "M";
                    }
                    else if (resp.gender === "female") {
                        data.gender = "F";
                    }
                    if (resp.birthday) {
                        var byear = resp.birthday.split("/").pop();
                        if (byear && byear.length === 4) {
                            data.byear = byear;
                        }
                    }
                    if (resp.work && resp.work[0] && resp.work[0].employer && resp.work[0].employer.name) {
                        data.organization = resp.work[0].employer.name;
                    }
                    //check if any custom keys to collect
                    if (custom) {
                        data.custom = {};
                        for (var i in custom) {
                            var parts = custom[i].split(".");
                            var get = resp;
                            for (var j = 0; j < parts.length; j++) {
                                get = get[parts[j]];
                                if (typeof get === "undefined") {
                                    break;
                                }
                            }
                            if (typeof get !== "undefined") {
                                data.custom[i] = get;
                            }
                        }
                    }
                    self.user_details(data);
                });
            }
        };
        /**
        * Opts out user of any metric tracking
        **/
        this.opt_out = function() {
            this.ignore_visitor = true;
            store("cly_ignore", true);
        };

        /**
        * Opts in user for tracking, if complies with other user ignore rules like bot useragent and prefetch settings
        **/
        this.opt_in = function() {
            store("cly_ignore", false);
            this.ignore_visitor = false;
            checkIgnore();
            if (!this.ignore_visitor && !hasPulse) {
                heartBeat();
            }
        };

        /**
        * Provide information about user
        * @param {Object} feedback - object with feedback properties
        * @param {string} feedback.widget_id - id of the widget in the dashboard
        * @param {boolean=} feedback.contactMe - did user give consent to contact him
        * @param {string=} feedback.platform - user's platform (will be filled if not provided)
        * @param {string=} feedback.app_version - app's app version (will be filled if not provided)
        * @param {number} feedback.rating - user's rating from 1 to 5
        * @param {string=} feedback.email - user's email
        * @param {string=} feedback.comment - user's comment
        **/
        this.report_feedback = function(feedback) {
            if (!this.check_consent("star-rating")) {
                return;
            }
            if (!feedback.widget_id) {
                log("Feedback must contain widget_id property");
                return;
            }
            if (!feedback.rating) {
                log("Feedback must contain rating property");
                return;
            }
            if (this.check_consent("events")) {
                var props = ["widget_id", "contactMe", "platform", "app_version", "rating", "email", "comment"];
                var event = {
                    key: "[CLY]_star_rating",
                    count: 1,
                    segmentation: {}
                };
                event.segmentation = getProperties(feedback, props);
                if (!event.segmentation.app_version) {
                    event.segmentation.app_version = this.metrics._app_version || this.app_version;
                }
                log("Reporting feedback: ", event);
                this.add_event(event);
            }
        };

        /**
        * Show specific widget popup by the widget id
        * @param {string} id - id value of related feedback widget, you can get this value by click "Copy ID" button in row menu at "Feedback widgets" screen
        */
        this.show_feedback_popup = function(id) {
            if (!this.check_consent("feedback")) {
                return;
            }
            if (offlineMode) {
                log("Cannot show feedback popup in offline mode");
            }
            else {
                sendXmlHttpRequest(this.url + '/o/feedback/widget', {widget_id: id}, function(err, params, responseText) {
                    if (err) {
                        log("Error occurred", err);
                    }
                    try {
                        // widget object
                        var currentWidget = JSON.parse(responseText);
                        processWidget(currentWidget, false);
                    }
                    catch (JSONParseError) {
                        log("JSON parse failed: " + JSONParseError);
                    }
                });
            }
        };

        /**
        * Prepare widgets according current options
        * @param {array=} enableWidgets - widget ids array
        */
        this.initialize_feedback_popups = function(enableWidgets) {
            if (!this.check_consent("feedback")) {
                return;
            }
            if (!enableWidgets) {
                enableWidgets = store('cly_fb_widgets');
            }

            // remove all old stickers before add new one
            var stickers = document.getElementsByClassName("countly-feedback-sticker");
            while (stickers.length > 0) {
                stickers[0].remove();
            }

            sendXmlHttpRequest(this.url + '/o/feedback/multiple-widgets-by-id', {widgets: JSON.stringify(enableWidgets)}, function(err, params, responseText) {
                if (err) {
                    log("Errors occurred:", err);
                    return;
                }
                try {
                    // widgets array
                    var widgets = JSON.parse(responseText);
                    for (var i = 0; i < widgets.length; i++) {
                        if (widgets[i].is_active === "true") {
                            var target_devices = widgets[i].target_devices;
                            var currentDevice = detect_device.device;
                            // device match check
                            if (target_devices[currentDevice]) {
                                // is hide sticker option selected?
                                if (typeof widgets[i].hide_sticker === "string") {
                                    widgets[i].hide_sticker = widgets[i].hide_sticker === "true" ? true : false;
                                }
                                // is target_page option provided as "All"?
                                if (widgets[i].target_page === "all" && !widgets[i].hide_sticker) {
                                    processWidget(widgets[i], true);
                                }
                                // is target_page option provided as "selected"?
                                else {
                                    var pages = widgets[i].target_pages;
                                    for (var k = 0; k < pages.length; k++) {
                                        var isWildcardMatched = pages[k].substr(0, pages[k].length - 1) === window.location.pathname.substr(0, pages[k].length - 1);
                                        var isFullpathMatched = pages[k] === window.location.pathname;
                                        var isContainAsterisk = pages[k].includes("*");
                                        if (((isContainAsterisk && isWildcardMatched) || isFullpathMatched) && !widgets[i].hide_sticker) {
                                            processWidget(widgets[i], true);
                                        }
                                    }
                                }
                            }
                        }
                    }

                }
                catch (JSONParseError) {
                    log("JSON parse error: " + JSONParseError);
                }
            });
        };

        /**
        * Show feedback popup by passed widget ids array
        * @param {object=} params - required - includes "popups" property as string array of widgets ("widgets" for old versions)
        * example params: {"popups":["5b21581b967c4850a7818617"]}
        **/
        this.enable_feedback = function(params) {
            if (!this.check_consent("feedback")) {
                return;
            }
            if (offlineMode) {
                log("Cannot enable feedback in offline mode");
            }
            else {
                store('cly_fb_widgets', params.popups || params.widgets);
                // inject feedback styles
                loadCSS(this.url + '/star-rating/stylesheets/countly-feedback-web.css');
                // get enable widgets by app_key
                // define xhr object
                var enableWidgets = params.popups || params.widgets;

                if (enableWidgets.length > 0) {
                    document.body.insertAdjacentHTML('beforeend', '<div id="cfbg"></div>');
                    this.initialize_feedback_popups(enableWidgets);
                }
                else {
                    log("You should provide at least one widget id as param. Read documentation for more detail. https://resources.count.ly/plugins/feedback");
                }
            }
        };

        /**
        * Initialize feedbacks
        * @param {Function} callback - Callback function
        **/
        this.get_available_feedback_widgets = function(callback) {
            if (!this.check_consent("feedback")) {
                if (callback) {
                    callback(null, new Error("Consent for feedback not provided."));
                }

                return;
            }

            if (offlineMode) {
                log("Cannot enable feedback in offline mode.");
                return;
            }

            var url = this.url + readPath;
            var data = {
                method: "feedback",
                device_id: this.device_id,
                app_key: this.app_key
            };

            sendXmlHttpRequest(url, data, function(err, params, responseText) {
                if (err) {
                    log("Error occurred while fetching feedbacks", err);
                    if (callback) {
                        callback(null, err);
                    }

                    return;
                }

                try {
                    var response = JSON.parse(responseText);
                    var feedbacks = response.result || [];
                    if (callback) {
                        callback(feedbacks, null);
                    }

                    return;
                }
                catch (error) {
                    log("Error while processing feedbacks", error);
                    if (callback) {
                        callback(null, error);
                    }

                    return;
                }
            });
        };

        /**
        * Present the feedback widget in webview
        * @param {Object} presentableFeedback - Current presentable feedback
        * @param {String} id - DOM id to append the feedback widget
        * @param {String} className - Class name to append the feedback widget
        **/
<<<<<<< HEAD
        this.present_feedback_widget = function(presentableFeedback) {
            if (!this.check_consent("feedback")) {
=======
        this.present_feedback_widget = function(presentableFeedback, id, className) {
            if (!this.check_consent("star-rating") && !this.check_consent("feedback")) {
>>>>>>> 5d82c54a
                return;
            }

            if (!presentableFeedback ||
                (typeof presentableFeedback !== "object") ||
                Array.isArray(presentableFeedback)
            ) {
                log("Please provide at least one feedback widget object.");
                return;
            }

            try {
                var url = this.url;

                if (presentableFeedback.type === "nps") {
                    url += "/feedback/nps";
                }
                else if (presentableFeedback.type === "survey") {
                    url += "/feedback/survey";
                }
                else {
                    log("Feedback widget only accepts nps and survey types.");
                    return;
                }

                var passedOrigin = window.origin || window.location.origin;

                url += "?widget_id=" + presentableFeedback._id;
                url += "&app_key=" + this.app_key;
                url += "&device_id=" + this.device_id;
                url += "&sdk_name=" + SDK_NAME;
                url += "&platform=" + this.platform;
                url += "&app_version=" + this.app_version;
                url += "&sdk_version=" + SDK_VERSION;

                //Only web SDK passes origin and web
                url += "&origin=" + passedOrigin;
                url += "&widget_v=web";
                //Origin is passed to the popup so that it passes it back in the postMessage event

                var iframe = document.createElement("iframe");
                iframe.name = "countly-surveys-iframe";
                iframe.id = "countly-surveys-iframe";
                iframe.src = url;

                var initiated = false;
                iframe.onload = function() {
                    //This is used as a fallback for browsers where postMessage API doesn't work.

                    if (initiated) {
                        //On iframe reset remove the iframe and the overlay.
                        document.getElementById('countly-surveys-wrapper-' + presentableFeedback._id).style.display = "none";
                        document.getElementById('csbg').style.display = "none";
                    }

                    //Setting initiated marks the first time initiation of the iframe.
                    //When initiated for the first time, do not hide the survey bcz you want
                    //the survey to be shown for the first time.
                    //Any subsequent onloads mean that the survey is being refreshed or reset.
                    //This time hide it as being done in the above check.
                    initiated = true;
                };

                loadCSS(this.url + '/surveys/stylesheets/countly-surveys.css');

                var overlay = document.getElementById("csbg");
                while (overlay) {
                    //Remove any existing overlays
                    overlay.remove();
                    overlay = document.getElementById("csbg");
                }

                var wrapper = document.getElementsByClassName("countly-surveys-wrapper");
                for (var i = 0; i < wrapper.length; i++) {
                    //Remove any existing feedback wrappers
                    wrapper[i].remove();
                }

                wrapper = document.createElement("div");
                wrapper.className = 'countly-surveys-wrapper';
                wrapper.id = 'countly-surveys-wrapper-' + presentableFeedback._id;

                if (presentableFeedback.type === "survey") {
                    //Set popup position
                    wrapper.className = wrapper.className + " " + presentableFeedback.appearance.position;
                }

                var element = document.body;
                var found = false;

                if (id) {
                    if (document.getElementById(id)) {
                        element = document.getElementById(id);
                        found = true;
                    }
                    else {
                        log("Provided id not found.");
                    }
                }

                if (!found) {
                    //If the id element is not found check if a class was provided
                    if (className) {
                        if (document.getElementsByClassName(className)[0]) {
                            element = document.getElementsByClassName(className)[0];
                        }
                        else {
                            log("Provided class not found.");
                        }
                    }
                }

                element.insertAdjacentHTML('beforeend', '<div id="csbg"></div>');
                element.appendChild(wrapper);

                wrapper.appendChild(iframe);

                add_event(window, "message", function(e) {
                    var data = {};
                    try {
                        data = JSON.parse(e.data);
                    }
                    catch (ex) {
                        log("Error while parsing message body " + ex);
                    }

                    if ((e.origin !== passedOrigin) || !(data.close)) {
                        return;
                    }

                    document.getElementById('countly-surveys-wrapper-' + presentableFeedback._id).style.display = "none";
                    document.getElementById('csbg').style.display = "none";
                });

                if (presentableFeedback.type === "survey") {
                    var surveyShown = false;

                    //Set popup show policy
                    switch (presentableFeedback.showPolicy) {
                    case "afterPageLoad":
                        if (document.readyState === "complete") {
                            if (!surveyShown) {
                                surveyShown = true;
                                showSurvey(presentableFeedback);
                            }
                        }
                        else {
                            add_event(document, "readystatechange", function(e) {
                                if (e.target.readyState === "complete") {
                                    if (!surveyShown) {
                                        surveyShown = true;
                                        showSurvey(presentableFeedback);
                                    }
                                }
                            });
                        }

                        break;

                    case "afterConstantDelay":
                        setTimeout(function() {
                            if (!surveyShown) {
                                surveyShown = true;
                                showSurvey(presentableFeedback);
                            }
                        }, 10000);

                        break;

                    case "onAbandon":
                        if (document.readyState === "complete") {
                            add_event(document, "mouseleave", function() {
                                if (!surveyShown) {
                                    surveyShown = true;
                                    showSurvey(presentableFeedback);
                                }
                            });
                        }
                        else {
                            add_event(document, "readystatechange", function(e) {
                                if (e.target.readyState === "complete") {
                                    add_event(document, "mouseleave", function() {
                                        if (!surveyShown) {
                                            surveyShown = true;
                                            showSurvey(presentableFeedback);
                                        }
                                    });
                                }
                            });
                        }

                        break;

                    case "onScrollHalfwayDown":
                        add_event(window, "scroll", function() {
                            if (!surveyShown) {
                                var scrollY = Math.max(window.scrollY, document.body.scrollTop, document.documentElement.scrollTop);
                                var documentHeight = getDocHeight();
                                if (scrollY >= (documentHeight / 2)) {
                                    surveyShown = true;
                                    showSurvey(presentableFeedback);
                                }
                            }
                        });

                        break;

                    default:
                        if (!surveyShown) {
                            surveyShown = true;
                            showSurvey(presentableFeedback);
                        }
                    }
                }
                else if (presentableFeedback.type === "nps") {
                    document.getElementById('countly-surveys-wrapper-' + presentableFeedback._id).style.display = "block";
                    document.getElementById('csbg').style.display = "block";
                }
            }
            catch (e) {
                log("Somethings went wrong while presenting the feedback", e);
            }

            /**
             * Function to show survey popup
             * @param  {Object} feedback - feedback object
             */
            function showSurvey(feedback) {
                document.getElementById('countly-surveys-wrapper-' + feedback._id).style.display = "block";
                document.getElementById('csbg').style.display = "block";
            }
        };

        /**
         *  Record and report error
         *  @param {Error} err - Error object
         *  @param {Boolean} nonfatal - nonfatal if true and false if fatal
         *  @param {Object} segments - custom crash segments
         */
        this.recordError = function(err, nonfatal, segments) {
            if (this.check_consent("crashes") && err) {
                segments = segments || crashSegments;
                var error = "";
                if (typeof err === "object") {
                    if (typeof err.stack !== "undefined") {
                        error = err.stack;
                    }
                    else {
                        if (typeof err.name !== "undefined") {
                            error += err.name + ":";
                        }
                        if (typeof err.message !== "undefined") {
                            error += err.message + "\n";
                        }
                        if (typeof err.fileName !== "undefined") {
                            error += "in " + err.fileName + "\n";
                        }
                        if (typeof err.lineNumber !== "undefined") {
                            error += "on " + err.lineNumber;
                        }
                        if (typeof err.columnNumber !== "undefined") {
                            error += ":" + err.columnNumber;
                        }
                    }
                }
                else {
                    error = err + "";
                }
                nonfatal = (nonfatal) ? true : false;
                var metrics = getMetrics();
                var obj = { _resolution: metrics._resolution, _error: error, _app_version: metrics._app_version, _run: getTimestamp() - startTime };

                obj._not_os_specific = true;
                obj._javascript = true;

                var battery = navigator.battery || navigator.webkitBattery || navigator.mozBattery || navigator.msBattery;
                if (battery) {
                    obj._bat = Math.floor(battery.level * 100);
                }

                if (typeof navigator.onLine !== "undefined") {
                    obj._online = (navigator.onLine) ? true : false;
                }

                obj._background = (document.hasFocus()) ? false : true;

                if (crashLogs.length > 0) {
                    obj._logs = crashLogs.join("\n");
                }
                crashLogs = [];

                obj._nonfatal = nonfatal;

                obj._view = this.getViewName();

                if (typeof segments !== "undefined") {
                    obj._custom = segments;
                }

                try {
                    var canvas = document.createElement("canvas");
                    var gl = canvas.getContext("experimental-webgl");
                    obj._opengl = gl.getParameter(gl.VERSION);
                }
                catch (ex) {
                    //silent error
                }

                toRequestQueue({ crash: JSON.stringify(obj) });
            }
        };

        /**
         *  Check if user or visit should be ignored
         */
        function checkIgnore() {
            if (self.ignore_prefetch && typeof document.visibilityState !== "undefined" && document.visibilityState === "prerender") {
                self.ignore_visitor = true;
            }
            if (self.ignore_bots && searchBotRE.test(navigator.userAgent)) {
                self.ignore_visitor = true;
            }
        }

        /**
         *  Prepare widget data for displaying
         *  @param {Object} currentWidget - widget object
         *  @param {Boolean} hasSticker - if widget has sticker
         */
        function processWidget(currentWidget, hasSticker) {
            // prevent widget create process if widget exist with same id
            var isDuplicate = document.getElementById('countly-feedback-sticker-' + currentWidget._id) ? true : false;
            if (isDuplicate) {
                return;
            }
            try {
                // create wrapper div
                var wrapper = document.createElement("div");
                wrapper.className = 'countly-iframe-wrapper';
                wrapper.id = 'countly-iframe-wrapper-' + currentWidget._id;
                // create close icon for iframe popup
                var closeIcon = document.createElement("span");
                closeIcon.className = "countly-feedback-close-icon";
                closeIcon.id = "countly-feedback-close-icon-" + currentWidget._id;
                closeIcon.innerText = "x";

                // create iframe
                var iframe = document.createElement("iframe");
                iframe.name = "countly-feedback-iframe";
                iframe.id = "countly-feedback-iframe";
                iframe.src = self.url + "/feedback?widget_id=" + currentWidget._id + "&app_key=" + self.app_key + '&device_id=' + self.device_id + '&sdk_version=' + SDK_VERSION;
                // inject them to dom
                document.body.appendChild(wrapper);
                wrapper.appendChild(closeIcon);
                wrapper.appendChild(iframe);
                add_event(document.getElementById('countly-feedback-close-icon-' + currentWidget._id), 'click', function() {
                    document.getElementById('countly-iframe-wrapper-' + currentWidget._id).style.display = "none";
                    document.getElementById('cfbg').style.display = "none";
                });
                if (hasSticker) {
                    // create svg element
                    var svgIcon = document.createElementNS("http://www.w3.org/2000/svg", "svg");
                    svgIcon.id = "feedback-sticker-svg";
                    svgIcon.setAttribute("aria-hidden", "true");
                    svgIcon.setAttribute("data-prefix", "far");
                    svgIcon.setAttribute("data-icon", "grin");
                    svgIcon.setAttribute("class", "svg-inline--fa fa-grin fa-w-16");
                    svgIcon.setAttribute("role", "img");
                    svgIcon.setAttribute("xmlns", "http://www.w3.org/2000/svg");
                    svgIcon.setAttribute("viewBox", "0 0 496 512");
                    // create path for svg
                    var svgPath = document.createElementNS("http://www.w3.org/2000/svg", "path");
                    svgPath.id = "smileyPathInStickerSvg";
                    svgPath.setAttribute("fill", "white");
                    svgPath.setAttribute("d", "M248 8C111 8 0 119 0 256s111 248 248 248 248-111 248-248S385 8 248 8zm0 448c-110.3 0-200-89.7-200-200S137.7 56 248 56s200 89.7 200 200-89.7 200-200 200zm105.6-151.4c-25.9 8.3-64.4 13.1-105.6 13.1s-79.6-4.8-105.6-13.1c-9.9-3.1-19.4 5.4-17.7 15.3 7.9 47.1 71.3 80 123.3 80s115.3-32.9 123.3-80c1.6-9.8-7.7-18.4-17.7-15.3zM168 240c17.7 0 32-14.3 32-32s-14.3-32-32-32-32 14.3-32 32 14.3 32 32 32zm160 0c17.7 0 32-14.3 32-32s-14.3-32-32-32-32 14.3-32 32 14.3 32 32 32z");
                    // create sticker text wrapper
                    var stickerText = document.createElement("span");
                    stickerText.innerText = currentWidget.trigger_button_text;
                    // create sticker wrapper element
                    var sticker = document.createElement("div");
                    sticker.style.color = ((currentWidget.trigger_font_color < 7) ? '#' + currentWidget.trigger_font_color : currentWidget.trigger_font_color);
                    sticker.style.backgroundColor = ((currentWidget.trigger_bg_color.length < 7) ? '#' + currentWidget.trigger_bg_color : currentWidget.trigger_bg_color);
                    sticker.className = 'countly-feedback-sticker  ' + currentWidget.trigger_position + '-' + currentWidget.trigger_size;
                    sticker.id = 'countly-feedback-sticker-' + currentWidget._id;
                    svgIcon.appendChild(svgPath);
                    sticker.appendChild(svgIcon);
                    sticker.appendChild(stickerText);
                    document.body.appendChild(sticker);
                    var smileySvg = document.getElementById("smileyPathInStickerSvg");
                    if (smileySvg) {
                        smileySvg.style.fill = ((currentWidget.trigger_font_color < 7) ? '#' + currentWidget.trigger_font_color : currentWidget.trigger_font_color);
                    }
                    add_event(document.getElementById('countly-feedback-sticker-' + currentWidget._id), 'click', function() {
                        document.getElementById('countly-iframe-wrapper-' + currentWidget._id).style.display = "block";
                        document.getElementById('cfbg').style.display = "block";
                    });
                }
                else {
                    document.getElementById('countly-iframe-wrapper-' + currentWidget._id).style.display = "block";
                    document.getElementById('cfbg').style.display = "block";
                }
            }
            catch (e) {
                log("Somethings went wrong while element injecting process: " + e);
            }
        }

        /**
         *  Notify all waiting callbacks that script was loaded and instance created
         */
        function notifyLoaders() {
            //notify load waiters
            var i;
            if (typeof self.onload !== "undefined" && self.onload.length > 0) {
                for (i = 0; i < self.onload.length; i++) {
                    if (typeof self.onload[i] === "function") {
                        self.onload[i](self);
                    }
                }
                self.onload = [];
            }
        }

        /**
         *  Report duration of how long user was on this view
         *  @memberof Countly._internals
         */
        function reportViewDuration() {
            if (lastView) {
                var segments = {
                    "name": lastView
                };

                //track pageview
                if (self.check_consent("views")) {
                    add_cly_events({
                        "key": "[CLY]_view",
                        "dur": (trackTime) ? getTimestamp() - lastViewTime : lastViewStoredDuration,
                        "segmentation": segments
                    });
                }
                lastView = null;
            }
        }

        /**
         *  Get last view that user visited
         *  @memberof Countly._internals
         *  @returns {String} view name
         */
        function getLastView() {
            return lastView;
        }

        /**
         *  Extend session's cookie's time
         */
        function extendSession() {
            if (useSessionCookie) {
                //if session expired, we should start a new one
                var expire = store("cly_session");
                if (!expire || parseInt(expire) <= getTimestamp()) {
                    sessionStarted = false;
                    self.begin_session(!autoExtend);
                }
                store("cly_session", getTimestamp() + (sessionCookieTimeout * 60));
            }
        }

        /**
         *  Prepare request params by adding common properties to it
         *  @param {Object} request - request object
         */
        function prepareRequest(request) {
            request.app_key = self.app_key;
            request.device_id = self.device_id;
            request.sdk_name = SDK_NAME;
            request.sdk_version = SDK_VERSION;

            if (self.check_consent("location")) {
                if (self.country_code) {
                    request.country_code = self.country_code;
                }

                if (self.city) {
                    request.city = self.city;
                }

                if (self.ip_address !== null) {
                    request.ip_address = self.ip_address;
                }
            }
            else {
                request.location = "";
            }

            request.timestamp = getMsTimestamp();

            var date = new Date();
            request.hour = date.getHours();
            request.dow = date.getDay();
        }

        /**
         *  Add request to request queue
         *  @memberof Countly._internals
         *  @param {Object} request - object with request parameters
         */
        function toRequestQueue(request) {

            if (self.ignore_visitor) {
                return;
            }

            if (!self.app_key || !self.device_id) {
                log("app_key or device_id is missing");
                return;
            }

            prepareRequest(request);

            if (requestQueue.length > queueSize) {
                requestQueue.shift();
            }

            requestQueue.push(request);
            store("cly_queue", requestQueue, true);
        }

        /**
         *  Making request making and data processing loop
         *  @memberof Countly._internals
         *  @returns {void} void
         */
        function heartBeat() {
            notifyLoaders();

            //ignore bots
            if (self.test_mode || self.ignore_visitor) {
                hasPulse = false;
                return;
            }

            hasPulse = true;
            var i = 0;
            //process queue
            if (global && typeof Countly.q !== "undefined" && Countly.q.length > 0) {
                var req;
                var q = Countly.q;
                Countly.q = [];
                for (i = 0; i < q.length; i++) {
                    req = q[i];
                    log("Processing queued call", req);
                    if (typeof req === "function") {
                        req();
                    }
                    else if (Array.isArray(req) && req.length > 0) {
                        var inst = self, arg = 0;
                        //check if it is meant for other tracker
                        if (Countly.i[req[arg]]) {
                            inst = Countly.i[req[arg]];
                            arg++;
                        }
                        if (typeof inst[req[arg]] === "function") {
                            inst[req[arg]].apply(inst, req.slice(arg + 1));
                        }
                        else if (req[arg].indexOf("userData.") === 0) {
                            var userdata = req[arg].replace("userData.", "");
                            if (typeof inst.userData[userdata] === "function") {
                                inst.userData[userdata].apply(inst, req.slice(arg + 1));
                            }
                        }
                        else if (typeof Countly[req[arg]] === "function") {
                            Countly[req[arg]].apply(Countly, req.slice(arg + 1));
                        }
                    }
                }
            }

            //extend session if needed
            if (sessionStarted && autoExtend && trackTime) {
                var last = getTimestamp();
                if (last - lastBeat > sessionUpdate) {
                    self.session_duration(last - lastBeat);
                    lastBeat = last;
                }
            }

            //process event queue
            if (eventQueue.length > 0) {
                if (eventQueue.length <= maxEventBatch) {
                    toRequestQueue({ events: JSON.stringify(eventQueue) });
                    eventQueue = [];
                }
                else {
                    var events = eventQueue.splice(0, maxEventBatch);
                    toRequestQueue({ events: JSON.stringify(events) });
                }
                store("cly_event", eventQueue);
            }

            //process request queue with event queue
            if (!offlineMode && requestQueue.length > 0 && readyToProcess && getTimestamp() > failTimeout) {
                readyToProcess = false;
                var params = requestQueue[0];
                //check if any consent to sync
                if (hasAnyProperties(syncConsents)) {
                    if (consentTimer) {
                        clearTimeout(consentTimer);
                        consentTimer = null;
                    }
                    params.consent = JSON.stringify(syncConsents);
                    syncConsents = {};
                }
                log("Processing request", params);
                store("cly_queue", requestQueue, true);
                sendXmlHttpRequest(self.url + apiPath, params, function(err, parameters) {
                    log("Request Finished", parameters, err);
                    if (err) {
                        failTimeout = getTimestamp() + failTimeoutAmount;
                    }
                    else {
                        //remove first item from queue
                        requestQueue.shift();
                    }
                    store("cly_queue", requestQueue, true);
                    readyToProcess = true;
                });
            }

            setTimeout(heartBeat, beatInterval);
        }

        /**
         *  Get device ID, stored one, or generate new one
         *  @memberof Countly._internals
         *  @returns {String} device id
         */
        function getId() {
            return store("cly_id") || generateUUID();
        }

        /**
         *  Check if value is in UUID format
         *  @memberof Countly._internals
         *  @returns {Boolean} true if it is in UUID format
         */
        function isUUID() {
            return /[0-9a-fA-F]{8}\-[0-9a-fA-F]{4}\-4[0-9a-fA-F]{3}\-[0-9a-fA-F]{4}\-[0-9a-fA-F]{12}/.test(self.device_id);
        }

        /**
         *  Get metrics of the browser or config object
         *  @memberof Countly._internals
         *  @returns {Object} Metrics object
         */
        function getMetrics() {
            var metrics = JSON.parse(JSON.stringify(self.metrics || {}));

            //getting app version
            metrics._app_version = metrics._app_version || self.app_version;
            metrics._ua = metrics._ua || navigator.userAgent;

            //getting resolution
            if (screen.width) {
                var width = (screen.width) ? parseInt(screen.width) : 0;
                var height = (screen.height) ? parseInt(screen.height) : 0;
                if (width !== 0 && height !== 0) {
                    var iOS = !!navigator.platform && /iPad|iPhone|iPod/.test(navigator.platform);
                    if (iOS && window.devicePixelRatio) {
                        //ios provides dips, need to multiply
                        width = Math.round(width * window.devicePixelRatio);
                        height = Math.round(height * window.devicePixelRatio);
                    }
                    else {
                        if (Math.abs(window.orientation) === 90) {
                            //we have landscape orientation
                            //switch values for all except ios
                            var temp = width;
                            width = height;
                            height = temp;
                        }
                    }
                    metrics._resolution = metrics._resolution || "" + width + "x" + height;
                }
            }

            //getting density ratio
            if (window.devicePixelRatio) {
                metrics._density = metrics._density || window.devicePixelRatio;
            }

            //getting locale
            var locale = navigator.language || navigator.browserLanguage || navigator.systemLanguage || navigator.userLanguage;
            if (typeof locale !== "undefined") {
                metrics._locale = metrics._locale || locale;
            }

            if (typeof document.referrer !== "undefined" && document.referrer.length) {
                var matches = urlParseRE.exec(document.referrer);
                //do not report referrers of current website
                if (matches && matches[11] && matches[11] !== window.location.hostname) {
                    var ignoring = false;
                    if (ignoreReferrers && ignoreReferrers.length) {
                        for (var k = 0; k < ignoreReferrers.length; k++) {
                            try {
                                var reg = new RegExp(ignoreReferrers[k]);
                                if (reg.test(document.referrer)) {
                                    log("Ignored:", document.referrer);
                                    ignoring = true;
                                    break;
                                }
                            }
                            catch (ex) {
                                log("Problem with regex", ignoreReferrers[k]);
                            }
                        }
                    }
                    if (!ignoring) {
                        metrics._store = metrics._store || document.referrer;
                    }
                }
            }

            log("Got metrics", metrics);
            return metrics;
        }

        /**
         *  Logging stuff, works only when debug mode is enabled
         *  @memberof Countly._internals
         */
        function log() {
            if (self.debug && typeof console !== "undefined") {
                if (arguments[1] && typeof arguments[1] === "object") {
                    arguments[1] = JSON.stringify(arguments[1]);
                }
                if (!global) {
                    arguments[0] = "[" + self.app_key + "] " + arguments[0];
                }
                // eslint-disable-next-line no-console
                console.log(Array.prototype.slice.call(arguments).join("\n"));
            }
        }

        /**
         *  Making xml HTTP request
         *  @memberof Countly._internals
         *  @param {String} url - URL where to make request
         *  @param {Object} params - key value object with URL params
         *  @param {Function} callback - callback when request finished or failed
         */
        function sendXmlHttpRequest(url, params, callback) {
            try {
                log("Sending XML HTTP request");
                var xhr = window.XMLHttpRequest ? new window.XMLHttpRequest() : window.ActiveXObject ? new window.ActiveXObject("Microsoft.XMLHTTP") : null;
                params = params || {};
                var data = prepareParams(params);
                var method = "GET";
                if (self.force_post || data.length >= 2000) {
                    method = "POST";
                }
                if (method === "GET") {
                    xhr.open('GET', url + "?" + data, true);
                }
                else {
                    xhr.open('POST', url, true);
                    xhr.setRequestHeader("Content-type", "application/x-www-form-urlencoded");
                }
                for (var header in self.headers) {
                    xhr.setRequestHeader(header, self.headers[header]);
                }
                // fallback on error
                xhr.onreadystatechange = function() {
                    if (this.readyState === 4 && this.status >= 200 && this.status < 300) {
                        if (typeof callback === 'function') {
                            callback(false, params, this.responseText);
                        }
                    }
                    else if (this.readyState === 4) {
                        log("Failed Server XML HTTP request", this.status);
                        if (typeof callback === "function") {
                            callback(true, params);
                        }
                    }
                };
                if (method === "GET") {
                    xhr.send();
                }
                else {
                    xhr.send(data);
                }
            }
            catch (e) {
                // fallback
                log("Failed XML HTTP request", e);
                if (typeof callback === "function") {
                    callback(true, params);
                }
            }
        }

        /**
         *  Set auth token
         *  @memberof Countly._internals
         *  @param {String} token - auth token
         */
        function setToken(token) {
            store("cly_token", token);
        }

        /**
         *  Get auth token
         *  @memberof Countly._internals
         *  @returns {String} auth token
         */
        function getToken() {
            var token = store("cly_token");
            store("cly_token", null);
            return token;
        }

        /**
         *  Get event queue
         *  @memberof Countly._internals
         *  @returns {Array} event queue
         */
        function getEventQueue() {
            return eventQueue;
        }

        /**
         *  Get request queue
         *  @memberof Countly._internals
         *  @returns {Array} request queue
         */
        function getRequestQueue() {
            return requestQueue;
        }

        /**
         *  Storage function that acts as setter and getter
         *  @memberof Countly._internals
         *  @param {String} key - storage key
         *  @param {Varies} value - value to set for key, if omitted acts as getter
         *  @param {Boolean} storageOnly - if false, will fallback to cookie storage
         *  @param {Boolean} rawKey - if true, raw key will be used without app_key prefix
         *  @returns {Varies} values stored for key
         */
        function store(key, value, storageOnly, rawKey) {
            //check if we should use storage at all
            if (self.storage === "none") {
                return;
            }

            //apply namespace
            if (!rawKey) {
                key = self.app_key + "/" + key;
                if (self.namespace) {
                    key = stripTrailingSlash(self.namespace) + "/" + key;
                }
            }

            storageOnly = storageOnly || self.storage === "localstorage";
            var data;

            // If value is detected, set new or modify store
            if (typeof value !== "undefined" && value !== null) {
                value = self.serialize(value);
                // Set the store
                if (lsSupport) { // Native support
                    localStorage.setItem(key, value);
                }
                else if (!storageOnly) { // Use Cookie
                    createCookie(key, value, 30);
                }
            }

            // No value supplied, return value
            if (typeof value === "undefined") {
                // Get value
                if (lsSupport) { // Native support
                    data = localStorage.getItem(key);
                }
                else if (!storageOnly) { // Use cookie
                    data = readCookie(key);
                }

                return self.deserialize(data);

            }

            // Null specified, remove store
            if (value === null) {
                if (lsSupport) { // Native support
                    localStorage.removeItem(key);
                }
                else if (!storageOnly) { // Use cookie
                    createCookie(key, "", -1);
                }
            }

            /**
             *  Creates new cookie or removes cookie with negative expiration
             *  @param {String} cookieKey - The key or identifier for the store
             *  @param {String} cookieVal - Contents of the store
             *  @param {Number} exp - Expiration in days
             */
            function createCookie(cookieKey, cookieVal, exp) {
                var date = new Date();
                date.setTime(date.getTime() + (exp * 24 * 60 * 60 * 1000));
                var expires = "; expires=" + date.toGMTString();
                document.cookie = cookieKey + "=" + cookieVal + expires + "; path=/";
            }

            /**
            * Returns contents of cookie
            * @param {String} cookieKey - The key or identifier for the store
            * @returns {Varies} stored value
            */
            function readCookie(cookieKey) {
                var nameEQ = cookieKey + "=";
                var ca = document.cookie.split(";");
                for (var i = 0, max = ca.length; i < max; i++) {
                    var c = ca[i];
                    while (c.charAt(0) === " ") {
                        c = c.substring(1, c.length);
                    }
                    if (c.indexOf(nameEQ) === 0) {
                        return c.substring(nameEQ.length, c.length);
                    }
                }
                return null;
            }
        }

        /**
         *  Migrate from old storage to new app_key prefixed storage
         */
        function migrate() {
            if (store(self.namespace + "cly_id", undefined, false, true)) {
                //old data exists, we should migrate it
                store("cly_id", store(self.namespace + "cly_id", undefined, false, true));
                store("cly_event", store(self.namespace + "cly_event", undefined, false, true));
                store("cly_session", store(self.namespace + "cly_session", undefined, false, true));

                //filter out requests with correct app_key
                var requests = store(self.namespace + "cly_queue", undefined, false, true);
                if (Array.isArray(requests)) {
                    requests = requests.filter(function(req) {
                        return req.app_key === self.app_key;
                    });
                    store("cly_queue", requests);
                }
                if (store(self.namespace + "cly_cmp_id", undefined, false, true)) {
                    store("cly_cmp_id", store(self.namespace + "cly_cmp_id", undefined, false, true));
                    store("cly_cmp_uid", store(self.namespace + "cly_cmp_uid", undefined, false, true));
                }
                if (store(self.namespace + "cly_ignore", undefined, false, true)) {
                    store("cly_ignore", store(self.namespace + "cly_ignore", undefined, false, true));
                }

                //now deleting old data, so we won't migrate again
                store("cly_id", null, false, true);
                store("cly_event", null, false, true);
                store("cly_session", null, false, true);
                store("cly_queue", null, false, true);
                store("cly_cmp_id", null, false, true);
                store("cly_cmp_uid", null, false, true);
                store("cly_ignore", null, false, true);
            }
        }

        /**
         *  Apply modified storage changes
         *  @param {String} key - key of storage modified
         *  @param {Varies} newValue - new value for storage
         */
        this.onStorageChange = function(key, newValue) {
            switch (key) {
            //queue of requests
            case "cly_queue":
                requestQueue = self.deserialize(newValue || '[]');
                break;
                //queue of events
            case "cly_event":
                eventQueue = self.deserialize(newValue || '[]');
                break;
            case "cly_remote_configs":
                remoteConfigs = self.deserialize(newValue || '{}');
                break;
            case "cly_ignore":
                self.ignore_visitor = self.deserialize(newValue);
                break;
            case "cly_id":
                self.device_id = self.deserialize(newValue);
                break;
            default:
                    // do nothing
            }
        };

        /**
        * Expose internal methods for pluggable code to reuse them
        * @namespace Countly._internals
        * @name Countly._internals
        */
        this._internals = {
            store: store,
            getDocWidth: getDocWidth,
            getDocHeight: getDocHeight,
            getViewportHeight: getViewportHeight,
            get_page_coord: get_page_coord,
            get_event_target: get_event_target,
            add_event: add_event,
            getProperties: getProperties,
            stripTrailingSlash: stripTrailingSlash,
            prepareParams: prepareParams,
            sendXmlHttpRequest: sendXmlHttpRequest,
            getMsTimestamp: getMsTimestamp,
            getTimestamp: getTimestamp,
            log: log,
            getMetrics: getMetrics,
            generateUUID: generateUUID,
            isUUID: isUUID,
            getId: getId,
            heartBeat: heartBeat,
            toRequestQueue: toRequestQueue,
            reportViewDuration: reportViewDuration,
            loadJS: loadJS,
            loadCSS: loadCSS,
            getLastView: getLastView,
            setToken: setToken,
            getToken: getToken,
            showLoader: showLoader,
            hideLoader: hideLoader,
            add_cly_events: add_cly_events,
            detect_device: detect_device,
            getRequestQueue: getRequestQueue,
            getEventQueue: getEventQueue,
            /**
             *  Clear queued data
             *  @memberof Countly._internals
             */
            clearQueue: function() {
                requestQueue = [];
                store("cly_queue", []);
                eventQueue = [];
                store("cly_event", []);
            }
        };

        this.initialize();
    };

    /**
     *  Countly class - exposing so plugins can extend its prototype
     *  @param {Object} ob - Configuration object
     */
    Countly.CountlyClass = CountlyClass;

    /**
     * Initialize Countly object
     * @param {Object} conf - Countly initialization {@link Init} object with configuration options
     * @param {string} conf.app_key - app key for your app created in Countly
     * @param {string} conf.device_id - to identify a visitor, will be auto generated if not provided
     * @param {string} conf.url - your Countly server url, you can use your server URL or IP here
     * @param {string} [conf.app_version=0.0] - the version of your app or website
     * @param {string=} conf.country_code - country code for your visitor
     * @param {string=} conf.city - name of the city of your visitor
     * @param {string=} conf.ip_address - ip address of your visitor
     * @param {boolean} [conf.debug=false] - output debug info into console
     * @param {boolean} [conf.ignore_bots=true] - option to ignore traffic from bots
     * @param {number} [conf.interval=500] - set an interval how often to check if there is any data to report and report it in milliseconds
     * @param {number} [conf.queue_size=1000] - maximum amount of queued requests to store
     * @param {number} [conf.fail_timeout=60] - set time in seconds to wait after failed connection to server in seconds
     * @param {number} [conf.inactivity_time=20] - after how many minutes user should be counted as inactive, if he did not perform any actions, as mouse move, scroll or keypress
     * @param {number} [conf.session_update=60] - how often in seconds should session be extended
     * @param {number} [conf.max_events=100] - maximum amount of events to send in one batch
     * @param {number} [conf.max_logs=100] - maximum amount of breadcrumbs to store for crash logs
     * @param {array=} conf.ignore_referrers - array with referrers to ignore
     * @param {boolean} [conf.ignore_prefetch=true] - ignore prefetching and pre rendering from counting as real website visits
     * @param {boolean} [conf.force_post=false] - force using post method for all requests
     * @param {boolean} [conf.ignore_visitor=false] - ignore this current visitor
     * @param {boolean} [conf.require_consent=false] - Pass true if you are implementing GDPR compatible consent management. It would prevent running any functionality without proper consent
     * @param {boolean} [conf.utm={"source":true, "medium":true, "campaign":true, "term":true, "content":true}] - Object instructing which UTM parameters to track
     * @param {boolean} [conf.use_session_cookie=true] - Use cookie to track session
     * @param {number} [conf.session_cookie_timeout=30] - How long till cookie session should expire in minutes
     * @param {boolean|function} [conf.remote_config=false] - Enable automatic remote config fetching, provide callback function to be notified when fetching done
     * @param {string=} [conf.namespace=""] - Have separate namespace of of persistent data
     * @param {boolean=} [conf.track_domains=true] - Set to false to disable domain tracking, so no domain data would be reported
     * @param {Object=} [conf.metrics={}] - provide metrics for this user, or else will try to collect what's possible
     * @param {string} conf.metrics._os - name of platform/operating system
     * @param {string} conf.metrics._os_version - version of platform/operating system
     * @param {string} conf.metrics._device - device name
     * @param {string} conf.metrics._resolution - screen resolution of the device
     * @param {string} conf.metrics._carrier - carrier or operator used for connection
     * @param {string} conf.metrics._density - screen density of the device
     * @param {string} conf.metrics._locale - locale or language of the device in ISO format
     * @param {string} conf.metrics._store - source from where the user came from
     * @param {string} conf.metrics._browser - browser name
     * @param {string} conf.metrics._browser_version - browser version
     * @param {string} conf.metrics._ua - user agent string
     * @param {Object=} [conf.headers={}] - Object to override or add headers to all SDK requests
     * @param {string=} [conf.storage=default] - What type of storage to use, by default uses local storage and would fallback to cookies, but you can set values "localstorage" or "cookies" to force only specific storage, or use "none" to not use any storage and keep everything in memory
     * @returns {Object} countly tracker instance
     * @example
     * Countly.init({
     *   //provide your app key that you retrieved from Countly dashboard
     *   app_key: "YOUR_APP_KEY",
     *   //provide your server IP or name. Use try.count.ly for EE trial server.
     *   url: "http://yourdomain.com"
     * });
     */
    Countly.init = function(conf) {
        conf = conf || {};
        var appKey = conf.app_key || Countly.app_key;
        if (!Countly.i || !Countly.i[appKey]) {
            var inst = new Countly.CountlyClass(conf);
            if (!Countly.i) {
                Countly.i = {};
                for (var key in inst) {
                    Countly[key] = inst[key];
                }
            }
            Countly.i[appKey] = inst;
        }
        return Countly.i[appKey];
    };

    /**
    *  PRIVATE METHODS
    **/

    /**
     *  Get selected values from multi select input
     *  @param {HTMLElement} input - select with multi true option
     *  @returns {String} coma concatenated values
     */
    function getMultiSelectValues(input) {
        var values = [];
        if (typeof input.options !== "undefined") {
            for (var j = 0; j < input.options.length; j++) {
                if (input.options[j].selected) {
                    values.push(input.options[j].value);
                }
            }
        }
        return values.join(", ");
    }

    /**
     *  Generate random UUID value
     *  @memberof Countly._internals
     *  @returns {String} random UUID value
     */
    function generateUUID() {
        var d = new Date().getTime();
        var uuid = "xxxxxxxx-xxxx-4xxx-yxxx-xxxxxxxxxxxx".replace(/[xy]/g, function(c) {
            var r = (d + Math.random() * 16) % 16 | 0;
            d = Math.floor(d / 16);
            return (c === "x" ? r : (r & 0x3 | 0x8)).toString(16);
        });
        return uuid;
    }

    /**
     *  Get unix timestamp
     *  @memberof Countly._internals
     *  @returns {Number} unix timestamp
     */
    function getTimestamp() {
        return Math.floor(new Date().getTime() / 1000);
    }

    var lastMsTs = 0;
    /**
     *  Get unique timestamp in milliseconds
     *  @memberof Countly._internals
     *  @returns {Number} milliseconds timestamp
     */
    function getMsTimestamp() {
        var ts = new Date().getTime();
        if (lastMsTs >= ts) {
            lastMsTs++;
        }
        else {
            lastMsTs = ts;
        }
        return lastMsTs;
    }

    /**
     *  Get config value from multiple sources
     *  like config object, global object or fallback value
     *  @param {String} key - config key
     *  @param {Object} ob - config object
     *  @param {Varies} override - fallback value
     *  @returns {Varies} value to be used as config
     */
    function getConfig(key, ob, override) {
        if (ob && Object.keys(ob).length) {
            if (typeof ob[key] !== "undefined") {
                return ob[key];
            }
        }
        else if (typeof Countly[key] !== "undefined") {
            return Countly[key];
        }
        return override;
    }

    /**
     *  Dispatch errors to instances that lister to errors
     *  @param {Error} error - Error object
     *  @param {Boolean} fatality - fatal if false and nonfatal if true
     *  @param {Object} segments - custom crash segments
     */
    function dispatchErrors(error, fatality, segments) {
        for (var key in Countly.i) {
            if (Countly.i[key].tracking_crashes) {
                Countly.i[key].recordError(error, fatality, segments);
            }
        }
    }

    /**
     *  Convert JSON object to URL encoded query parameter string
     *  @memberof Countly._internals
     *  @param {Object} params - object with query parameters
     *  @returns {String} URL encode query string
     */
    function prepareParams(params) {
        var str = [];
        for (var i in params) {
            str.push(i + "=" + encodeURIComponent(params[i]));
        }
        return str.join("&");
    }

    /**
     *  Removing trailing slashes
     *  @memberof Countly._internals
     *  @param {String} str - string from which to remove trailing slash
     *  @returns {String} modified string
     */
    function stripTrailingSlash(str) {
        if (str.substr(str.length - 1) === "/") {
            return str.substr(0, str.length - 1);
        }
        return str;
    }

    /**
     *  Retrieve only specific properties from object
     *  @memberof Countly._internals
     *  @param {Object} orig - original object
     *  @param {Array} props - array with properties to get from object
     *  @returns {Object} new object with requested properties
     */
    function getProperties(orig, props) {
        var ob = {};
        var prop;
        for (var i = 0; i < props.length; i++) {
            prop = props[i];
            if (typeof orig[prop] !== "undefined") {
                ob[prop] = orig[prop];
            }
        }
        return ob;
    }

    /**
     *  Polyfill to get closest parent matching nodeName
     *  @param {HTMLElementng} el - element from which to search
     *  @param {String} nodeName - tag/node name
     *  @returns {HTMLElement} closest parent element
     */
    var get_closest_element = function(el, nodeName) {
        nodeName = nodeName.toUpperCase();
        while (el) {
            if (el.nodeName.toUpperCase() === nodeName) {
                return el;
            }
            el = el.parentElement;
        }
    };

    /**
     *  Listen to specific browser event
     *  @memberof Countly._internals
     *  @param {HTMLElement} element - HTML element that should listen to event
     *  @param {String} type - event name or action
     *  @param {Function} listener - callback when event is fired
     */
    var add_event = function(element, type, listener) {
        if (typeof element.addEventListener !== "undefined") {
            element.addEventListener(type, listener, false);
        }
        else {
            element.attachEvent("on" + type, listener);
        }
    };

    /**
     *  Get element that fired event
     *  @memberof Countly._internals
     *  @param {Event} event - event that was filed
     *  @returns {HTMLElement} HTML element that caused event to fire
     */
    var get_event_target = function(event) {
        if (!event) {
            return window.event.srcElement;
        }
        else if (typeof event.target !== "undefined") {
            return event.target;
        }
        else {
            return event.srcElement;
        }
    };

    /**
     *  Current device data
     *  @memberof Countly._internals
     *  @prop {String} device - device type
     *  @prop {Function} detect - detect device type
     *  @prop {Boolean} isMobile - true if mobile device
     *  @prop {String} userAgent - userAgent value
     */
    var detect_device = (function() {
        var b = navigator.userAgent.toLowerCase(),
            a = function(t) {
                if (t) {
                    b = (t + "").toLowerCase();
                }
                return /(ipad|tablet|(android(?!.*mobile))|(windows(?!.*phone)(.*touch))|kindle|playbook|silk|(puffin(?!.*(IP|AP|WP))))/.test(b) ? "tablet" : /(mobi|ipod|phone|blackberry|opera mini|fennec|minimo|symbian|psp|nintendo ds|archos|skyfire|puffin|blazer|bolt|gobrowser|iris|maemo|semc|teashark|uzard)/.test(b) ? "phone" : "desktop";
            };
        return {
            device: a(),
            detect: a,
            isMobile: "desktop" !== a() ? !0 : !1,
            userAgent: b
        };
    }());

    /**
     *  Modify event to set standard coordinate properties if they are not available
     *  @memberof Countly._internals
     *  @param {Event} e - event object
     *  @returns {Event} modified event object
     */
    function get_page_coord(e) {
        //checking if pageY and pageX is already available
        if (typeof e.pageY === "undefined" &&
            typeof e.clientX === "number" &&
            document.documentElement) {
            //if not, then add scrolling positions
            e.pageX = e.clientX + document.body.scrollLeft + document.documentElement.scrollLeft;
            e.pageY = e.clientY + document.body.scrollTop + document.documentElement.scrollTop;
        }
        //return e which now contains pageX and pageY attributes
        return e;
    }

    /**
     *  Get height of whole document
     *  @memberof Countly._internals
     *  @returns {Number} height in pixels
     */
    function getDocHeight() {
        var D = document;
        return Math.max(
            Math.max(D.body.scrollHeight, D.documentElement.scrollHeight),
            Math.max(D.body.offsetHeight, D.documentElement.offsetHeight),
            Math.max(D.body.clientHeight, D.documentElement.clientHeight)
        );
    }

    /**
     *  Get width of whole document
     *  @memberof Countly._internals
     *  @returns {Number} width in pixels
     */
    function getDocWidth() {
        var D = document;
        return Math.max(
            Math.max(D.body.scrollWidth, D.documentElement.scrollWidth),
            Math.max(D.body.offsetWidth, D.documentElement.offsetWidth),
            Math.max(D.body.clientWidth, D.documentElement.clientWidth)
        );
    }

    /**
     *  Get height of viewable area
     *  @memberof Countly._internals
     *  @returns {Number} height in pixels
     */
    function getViewportHeight() {
        var D = document;
        return Math.min(
            Math.min(D.body.clientHeight, D.documentElement.clientHeight),
            Math.min(D.body.offsetHeight, D.documentElement.offsetHeight),
            window.innerHeight
        );
    }

    /**
     *  Get device's orientation
     *  @returns {String} device orientation
     */
    function getOrientation() {
        return window.innerWidth > window.innerHeight ? "landscape" : "portrait";
    }

    /**
     *  Check if object has any properties
     *  @param {Object} ob - object to check
     *  @returns {Boolean} true if has propertyes and false if not
     */
    function hasAnyProperties(ob) {
        if (ob) {
            for (var prop in ob) {
                if (Object.prototype.hasOwnProperty.call(ob, prop)) {
                    return true;
                }
            }
        }
        return false;
    }

    /**
     *  Monitor paralel storage changes like other opened tabs
     */
    window.addEventListener('storage', function(e) {
        var parts = (e.key + "").split("/");
        var key = parts.pop();
        var appKey = parts.pop();

        if (Countly.i && Countly.i[appKey]) {
            Countly.i[appKey].onStorageChange(key, e.newValue);
        }
    });

    /**
     *  Load external js files
     *  @param {String} tag - Tag/node name to load file in
     *  @param {String} attr - Attribute name for type
     *  @param {String} type - Type value
     *  @param {String} src - Attrube name for file path
     *  @param {String} data - File path
     *  @param {Function} callback - callback when done
     */
    function loadFile(tag, attr, type, src, data, callback) {
        var fileref = document.createElement(tag),
            loaded;
        fileref.setAttribute(attr, type);
        fileref.setAttribute(src, data);
        if (callback) {
            fileref.onreadystatechange = fileref.onload = function() {
                if (!loaded) {
                    callback();
                }
                loaded = true;
            };
        }
        document.getElementsByTagName("head")[0].appendChild(fileref);
    }

    /**
     *  Load external js files
     *  @memberof Countly._internals
     *  @param {String} js - path to JS file
     *  @param {Function} callback - callback when done
     */
    function loadJS(js, callback) {
        loadFile("script", "type", "text/javascript", "src", js, callback);
    }

    /**
     *  Load external css files
     *  @memberof Countly._internals
     *  @param {String} css - path to CSS file
     *  @param {Function} callback - callback when done
     */
    function loadCSS(css, callback) {
        loadFile("link", "rel", "stylesheet", "href", css, callback);
    }

    /**
     *  Show loader UI when loading external data
     *  @memberof Countly._internals
     */
    function showLoader() {
        var loader = document.getElementById("cly-loader");
        if (!loader) {
            var css = "#cly-loader {height: 4px; width: 100%; position: absolute; z-index: 99999; overflow: hidden; background-color: #fff; top:0px; left:0px;}" +
                "#cly-loader:before{display: block; position: absolute; content: ''; left: -200px; width: 200px; height: 4px; background-color: #2EB52B; animation: cly-loading 2s linear infinite;}" +
                "@keyframes cly-loading { from {left: -200px; width: 30%;} 50% {width: 30%;} 70% {width: 70%;} 80% { left: 50%;} 95% {left: 120%;} to {left: 100%;}}",
                head = document.head || document.getElementsByTagName("head")[0],
                style = document.createElement("style");
            style.type = "text/css";
            if (style.styleSheet) {
                style.styleSheet.cssText = css;
            }
            else {
                style.appendChild(document.createTextNode(css));
            }
            head.appendChild(style);
            loader = document.createElement("div");
            loader.setAttribute("id", "cly-loader");
            document.body.appendChild(loader);
        }
        loader.style.display = "block";
    }

    /**
     *  Hide loader UI
     *  @memberof Countly._internals
     */
    function hideLoader() {
        var loader = document.getElementById("cly-loader");
        if (loader) {
            loader.style.display = "none";
        }
    }

    /**
    * Overwrite serialization function for extending SDK with encryption, etc
    * @param {any} value - value to serialize
    * @return {string} serialized value
    **/
    Countly.serialize = function(value) {
        // Convert object values to JSON
        if (typeof value === "object") {
            value = JSON.stringify(value);
        }
        return value;
    };

    /**
    * Overwrite deserialization function for extending SDK with encryption, etc
    * @param {string} data - value to deserialize
    * @return {varies} deserialized value
    **/
    Countly.deserialize = function(data) {
        // Try to parse JSON...
        try {
            data = JSON.parse(data);
        }
        catch (e) {
            //it means data is not json,
            //dont do anything
        }

        return data;
    };

    /**
    * Overwrite a way to retrieve view name
    * @return {string} view name
    **/
    Countly.getViewName = function() {
        return window.location.pathname;
    };

    /**
    * Overwrite a way to retrieve view url
    * @return {string} view url
    **/
    Countly.getViewUrl = function() {
        return window.location.pathname;
    };

    return Countly;
}));<|MERGE_RESOLUTION|>--- conflicted
+++ resolved
@@ -1968,13 +1968,8 @@
         * @param {String} id - DOM id to append the feedback widget
         * @param {String} className - Class name to append the feedback widget
         **/
-<<<<<<< HEAD
-        this.present_feedback_widget = function(presentableFeedback) {
-            if (!this.check_consent("feedback")) {
-=======
         this.present_feedback_widget = function(presentableFeedback, id, className) {
             if (!this.check_consent("star-rating") && !this.check_consent("feedback")) {
->>>>>>> 5d82c54a
                 return;
             }
 
