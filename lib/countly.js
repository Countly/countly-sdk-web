/************
* Countly Web SDK
* https://github.com/Countly/countly-sdk-web
************/

/**
 * Countly object to manage the internal queue and send requests to Countly server. More information on {@link http://resources.count.ly/docs/countly-sdk-for-web}
 * @name Countly
 * @global
 * @namespace Countly
 * @example <caption>SDK integration</caption>
 * <script type="text/javascript">
 *
 * //some default pre init
 * var Countly = Countly || {};
 * Countly.q = Countly.q || [];
 *
 * //provide your app key that you retrieved from Countly dashboard
 * Countly.app_key = "YOUR_APP_KEY";
 *
 * //provide your server IP or name. Use try.count.ly for EE trial server.
 * //if you use your own server, make sure you have https enabled if you use
 * //https below.
 * Countly.url = "https://yourdomain.com";
 *
 * //start pushing function calls to queue
 * //track sessions automatically
 * Countly.q.push(["track_sessions"]);
 *
 * //track sessions automatically
 * Countly.q.push(["track_pageview"]);
 *
 * //load countly script asynchronously
 * (function() {
 *  var cly = document.createElement("script"); cly.type = "text/javascript";
 *  cly.async = true;
 *  //enter url of script here
 *  cly.src = "https://cdn.jsdelivr.net/countly-sdk-web/latest/countly.min.js";
 *  cly.onload = function(){Countly.init()};
 *  var s = document.getElementsByTagName("script")[0]; s.parentNode.insertBefore(cly, s);
 * })();
 * </script>
 */
(function(root, factory) {
    if (typeof define === "function" && define.amd) {
        define([], function() {
            return factory(root.Countly);
        });
    }
    else if (typeof module === "object" && module.exports) {
        module.exports = factory(root.Countly);
    }
    else {
        root.Countly = factory(root.Countly);
    }
}(typeof window !== "undefined" ? window : this, function(Countly) {
    "use strict";

    // Make sure the code is being run in a browser
    // eslint-disable-next-line no-undef
    if (typeof (window) === 'undefined') {
        return;
    }

    /** @lends Countly */
    Countly = Countly || {};

    /**
     * Array with list of available features that you can require consent for
     * @example
     * Countly.features = ["sessions", "events", "views", "scrolls", "clicks", "forms", "crashes", "attribution", "users", "star-rating", "location", "apm", "feedback", "remote-config"];
     */
    var featureEnums = {
        SESSIONS: "sessions",
        EVENTS: "events",
        VIEWS: "views",
        SCROLLS: "scrolls",
        CLICKS: "clicks",
        FORMS: "forms",
        CRASHES: "crashes",
        ATTRIBUTION: "attribution",
        USERS: "users",
        STAR_RATING: "star-rating",
        LOCATION: "location",
        APM: "apm",
        FEEDBACK: "feedback",
        REMOTE_CONFIG: "remote-config"
    };
    Countly.features = [featureEnums.SESSIONS, featureEnums.EVENTS, featureEnums.VIEWS, featureEnums.SCROLLS, featureEnums.CLICKS, featureEnums.FORMS, featureEnums.CRASHES, featureEnums.ATTRIBUTION, featureEnums.USERS, featureEnums.STAR_RATING, featureEnums.LOCATION, featureEnums.APM, featureEnums.FEEDBACK, featureEnums.REMOTE_CONFIG];

    /**
     * Object with which UTM tags to check and record
     * @example
     * Countly.utm = {"source": true, "medium": true, "campaign": true, "term": true, "content": true};
     */
    Countly.utm = {"source": true, "medium": true, "campaign": true, "term": true, "content": true};

    /**
     * At the current moment there are following internal events and their respective required consent:
        [CLY]_nps - "feedback" consent
        [CLY]_survey - "feedback" consent
        [CLY]_star_rating - "star_rating" consent
        [CLY]_view - "view" consent
        [CLY]_orientation - "users" consent
        [CLY]_push_action - "push" consent
        [CLY]_action - "clicks" or "scroll" consent
     */
    var internalEventKeyEnums = {
        NPS: '[CLY]_nps',
        SURVEY: '[CLY]_survey',
        STAR_RATING: '[CLY]_star_rating',
        VIEW: '[CLY]_view',
        ORIENTATION: '[CLY]_orientation',
        PUSH_ACTION: '[CLY]_push_action',
        ACTION: '[CLY]_action'
    };
     /**
     * 
     *log level Enums:
     *Error - this is a issues that needs attention right now.
     *Warning - this is something that is potentially a issue. Maybe a deprecated usage of something, maybe consent is enabled but consent is not given.
     *Info - All publicly exposed functions should log a call at this level to indicate that they were called. These calls should include the function name.
     *Debug - this should contain logs from the internal workings of the SDK and it's important calls. This should include things like the SDK configuration options, success or fail of the current network request, "request queue is full" and the oldest request get's dropped, etc.
     *Verbose - this should give a even deeper look into the SDK's inner working and should contain things that are more noisy and happen often.
     */
    var logLevelEnums = {
        ERROR: '[ERROR] ',
        WARNING: '[WARNING] ',
        INFO: '[INFO] ',
        DEBUG: '[DEBUG] ',
        VERBOSE: '[VERBOSE] '
    };
    /**
     *  Async api queue, push commands here to be executed when script is loaded or after
     *  @example <caption>Add command as array</caption>
     *  Countly.q.push(['add_event',{
     *      key:"asyncButtonClick",
     *      segmentation: {
     *          "id": ob.id
     *      }
     *  }]);
     */
    Countly.q = Countly.q || [];

    /**
    *  Array of functions that are waiting to be notified that script has loaded and instantiated
    *  @example
    *  Countly.onload.push(function(){
    *      console.log("script loaded");
    *  });
    */
    Countly.onload = Countly.onload || [];

    var SDK_VERSION = "21.11.0";
    var SDK_NAME = "javascript_native_web";

    var urlParseRE = /^(((([^:\/#\?]+:)?(?:(\/\/)((?:(([^:@\/#\?]+)(?:\:([^:@\/#\?]+))?)@)?(([^:\/#\?\]\[]+|\[[^\/\]@#?]+\])(?:\:([0-9]+))?))?)?)?((\/?(?:[^\/\?#]+\/+)*)([^\?#]*)))?(\?[^#]+)?)(#.*)?/;
    var searchBotRE = /(CountlySiteBot|nuhk|Googlebot|GoogleSecurityScanner|Yammybot|Openbot|Slurp|MSNBot|Ask Jeeves\/Teoma|ia_archiver|bingbot|Google Web Preview|Mediapartners-Google|AdsBot-Google|Baiduspider|Ezooms|YahooSeeker|AltaVista|AVSearch|Mercator|Scooter|InfoSeek|Ultraseek|Lycos|Wget|YandexBot|Yandex|YaDirectFetcher|SiteBot|Exabot|AhrefsBot|MJ12bot|TurnitinBot|magpie-crawler|Nutch Crawler|CMS Crawler|rogerbot|Domnutch|ssearch_bot|XoviBot|netseer|digincore|fr-crawler|wesee|AliasIO|contxbot|PingdomBot|BingPreview|HeadlessChrome)/;

    /**
     *  @this Countly
     *  @param {Object} ob - Configuration object
     */
    var CountlyClass = function(ob) {
        var self = this,
            global = !Countly.i,
            sessionStarted = false,
            apiPath = "/i",
            readPath = "/o/sdk",
            beatInterval = getConfig("interval", ob, 500),
            queueSize = getConfig("queue_size", ob, 1000),
            requestQueue = [],
            eventQueue = [],
            remoteConfigs = {},
            crashLogs = [],
            timedEvents = {},
            ignoreReferrers = getConfig("ignore_referrers", ob, []),
            crashSegments = null,
            autoExtend = true,
            lastBeat,
            storedDuration = 0,
            lastView = null,
            lastViewTime = 0,
            lastViewStoredDuration = 0,
            failTimeout = 0,
            failTimeoutAmount = getConfig("fail_timeout", ob, 60),
            inactivityTime = getConfig("inactivity_time", ob, 20),
            inactivityCounter = 0,
            sessionUpdate = getConfig("session_update", ob, 60),
            maxEventBatch = getConfig("max_events", ob, 100),
            maxCrashLogs = getConfig("max_logs", ob, null),
            useSessionCookie = getConfig("use_session_cookie", ob, true),
            sessionCookieTimeout = getConfig("session_cookie_timeout", ob, 30),
            readyToProcess = true,
            hasPulse = false,
            offlineMode = getConfig("offline_mode", ob, false),
            syncConsents = {},
            lastParams = {},
            trackTime = true,
            startTime = getTimestamp(),
            lsSupport = true,
            firstView = null;

        try {
            localStorage.setItem("cly_testLocal", true);
            //clean up test
            localStorage.removeItem('cly_testLocal');
        }
        catch (e) {
            lsSupport = false;
        }

        //create object to store consents
        var consents = {};
        for (var it = 0; it < Countly.features.length; it++) {
            consents[Countly.features[it]] = {};
        }

        this.initialize = function() {
            this.serialize = ob.serialize || Countly.serialize;
            this.deserialize = ob.deserialize || Countly.deserialize;
            this.getViewName = ob.getViewName || Countly.getViewName;
            this.getViewUrl = ob.getViewUrl || Countly.getViewUrl;
            this.namespace = getConfig("namespace", ob, "");
            this.app_key = getConfig("app_key", ob, null);
            this.onload = getConfig("onload", ob, []);
            this.utm = getConfig("utm", ob, {"source": true, "medium": true, "campaign": true, "term": true, "content": true});
            this.ignore_prefetch = getConfig("ignore_prefetch", ob, true);
            this.debug = getConfig("debug", ob, false);
            this.test_mode = getConfig("test_mode", ob, false);
            this.metrics = getConfig("metrics", ob, {});
            this.headers = getConfig("headers", ob, {});
            this.url = stripTrailingSlash(getConfig("url", ob, ""));
            this.app_version = getConfig("app_version", ob, "0.0");
            this.country_code = getConfig("country_code", ob, null);
            this.city = getConfig("city", ob, null);
            this.ip_address = getConfig("ip_address", ob, null);
            this.ignore_bots = getConfig("ignore_bots", ob, true);
            this.force_post = getConfig("force_post", ob, false);
            this.remote_config = getConfig("remote_config", ob, false);
            this.ignore_visitor = getConfig("ignore_visitor", ob, false);
            this.require_consent = getConfig("require_consent", ob, false);
            this.track_domains = getConfig("track_domains", ob, true);
            this.storage = getConfig("storage", ob, "default");
            this.enableOrientationTracking = getConfig("enable_orientation_tracking", ob, true);
            this.maxKeyLength = getConfig("max_key_length", ob, 128),
            this.maxValueSize = getConfig("max_value_size", ob, 256),
            this.maxSegmentationValues = getConfig("max_segmentation_values", ob, 30),
            this.maxBreadcrumbCount = getConfig("max_breadcrumb_count", ob, null),
            this.maxStackTraceLinesPerThread = getConfig("max_stack_trace_lines_per_thread", ob, 30),
            this.maxStackTraceLineLength = getConfig("max_stack_trace_line_length", ob, 200);

            if (maxCrashLogs && !this.maxBreadcrumbCount) {
                this.maxBreadcrumbCount = maxCrashLogs;
               log(logLevelEnums.WARNING, "initialize, 'maxCrashLogs' is deprecated. Use 'maxBreadcrumbCount' instead!");
            }
            else if (!maxCrashLogs && !this.maxBreadcrumbCount) {
                this.maxBreadcrumbCount = 100;
            }

            if (this.storage === "cookie") {
                lsSupport = false;
            }

            if (!Array.isArray(ignoreReferrers)) {
                ignoreReferrers = [];
            }

            if (this.url === "") {
               log(logLevelEnums.ERROR, "initialize, Please provide server URL");
                this.ignore_visitor = true;
            }
            if (store("cly_ignore")) {
                //opted out user
                this.ignore_visitor = true;
            }

            migrate();

            if (!offlineMode) {
                this.device_id = getConfig("device_id", ob, getId());
            }
            else if (!this.device_id) {
                this.device_id = "[CLY]_temp_id";
            }

            requestQueue = store("cly_queue") || [];
            eventQueue = store("cly_event") || [];
            remoteConfigs = store("cly_remote_configs") || {};

            checkIgnore();

            if (window.name && window.name.indexOf("cly:") === 0) {
                try {
                    this.passed_data = JSON.parse(window.name.replace("cly:", ""));
                }
                catch (ex) {
                   log(logLevelEnums.ERROR, "initialize, Could not parse name", window.name);
                }
            }
            else if (location.hash && location.hash.indexOf("#cly:") === 0) {
                try {
                    this.passed_data = JSON.parse(location.hash.replace("#cly:", ""));
                }
                catch (ex) {
                   log(logLevelEnums.ERROR, "initialize, Could not parse hash", location.hash);
                }
            }

            if ((this.passed_data && this.passed_data.app_key && this.passed_data.app_key === this.app_key) || (this.passed_data && !this.passed_data.app_key && global)) {
                if (this.passed_data.token && this.passed_data.purpose) {
                    if (this.passed_data.token !== store("cly_old_token")) {
                        setToken(this.passed_data.token);
                        store("cly_old_token", this.passed_data.token);
                    }
                    this.passed_data.url = this.passed_data.url || this.url;
                    if (this.passed_data.purpose === "heatmap") {
                        this.ignore_visitor = true;
                        showLoader();
                        loadJS(this.passed_data.url + "/views/heatmap.js", hideLoader);
                    }
                }
            }

            if (!this.ignore_visitor) {
               log(logLevelEnums.INFO, "initialize, Countly initialized");

                if (location.search) {
                    var parts = location.search.substring(1).split("&");
                    var utms = {};
                    var hasUTM = false;
                    for (var i = 0; i < parts.length; i++) {
                        var nv = parts[i].split("=");
                        if (nv[0] === "cly_id") {
                            store("cly_cmp_id", nv[1]);
                        }
                        else if (nv[0] === "cly_uid") {
                            store("cly_cmp_uid", nv[1]);
                        }
                        else if (nv[0] === "cly_device_id") {
                            this.device_id = nv[1];
                        }
                        else if ((nv[0] + "").indexOf("utm_") === 0 && this.utm[nv[0].replace("utm_", "")]) {
                            utms[nv[0].replace("utm_", "")] = nv[1];
                            hasUTM = true;
                        }
                    }
                    if (hasUTM) {
                        for (var tag in this.utm) {
                            if (utms[tag]) {
                                this.userData.set("utm_" + tag, utms[tag]);
                            }
                            else {
                                this.userData.unset("utm_" + tag);
                            }
                        }
                        this.userData.save();
                    }
                }

                if (!offlineMode) {
                    if (this.device_id !== store("cly_id")) {
                        store("cly_id", this.device_id);
                    }
                }

                notifyLoaders();

                setTimeout(function() {
                    heartBeat();
                    if (self.remote_config) {
                        self.fetch_remote_config(self.remote_config);
                    }
                }, 1);
            }
            document.documentElement.setAttribute('data-countly-useragent', navigator.userAgent);
        };

        /**
        * Modify feature groups for consent management. Allows you to group multiple features under one feature group
        * @param {object} features - object to define feature name as key and core features as value
        * @example <caption>Adding all features under one group</caption>
        * Countly.group_features({all:["sessions","events","views","scrolls","clicks","forms","crashes","attribution","users"]});
        * //After this call Countly.add_consent("all") to allow all features
        @example <caption>Grouping features</caption>
        * Countly.group_features({
        *    activity:["sessions","events","views"],
        *    interaction:["scrolls","clicks","forms"]
        * });
        * //After this call Countly.add_consent("activity") to allow "sessions","events","views"
        * //or call Countly.add_consent("interaction") to allow "scrolls","clicks","forms"
        * //or call Countly.add_consent("crashes") to allow some separate feature
        */
        this.group_features = function(features) {
            log(logLevelEnums.INFO, "group_features, Grouping features");
            if (features) {
                for (var i in features) {
                    if (!consents[i]) {
                        if (typeof features[i] === "string") {
                            consents[i] = { features: [features[i]] };
                        }
                        else if (features[i] && Array.isArray(features[i]) && features[i].length) {
                            consents[i] = { features: features[i] };
                        }
                        else {
                           log(logLevelEnums.ERROR, "group_features, Incorrect feature list for [ " + i + " ] value: " + features[i]);
                        }
                    }
                    else {
                       log(logLevelEnums.WARNING, "group_features, Feature name [ " + i + " ] is already reserved");
                    }
                }
            }
            else {
               log(logLevelEnums.ERROR, "group_features, Incorrect features: " + features);
            }
        };

        /**
        * Check if consent is given for specific feature (either core feature of from custom feature group)
        * @param {string} feature - name of the feature, possible values, "sessions","events","views","scrolls","clicks","forms","crashes","attribution","users" or custom provided through {@link Countly.group_features}
        * @returns {Boolean} true if consent was given for the feature or false if it was not
        */
        this.check_consent = function(feature) {
            log(logLevelEnums.INFO, "check_consent, Checking if consent is given for specific feature");
            if (!this.require_consent) {
                //we don't need to have specific consents
                log(logLevelEnums.INFO, "check_consent, require_consent is off, no consent is necessary");
                return true;
            }
            if (consents[feature]) {
                return (consents[feature] && consents[feature].optin) ? true : false;
            }
            else {
               log(logLevelEnums.ERROR, "check_consent, No feature available for " + feature);
            }
            return false;
        };

        /**
        * Check if any consent is given, for some cases, when crucial parts are like device_id are needed for any request
        * @returns {Boolean} true is has any consent given, false if no consents given
        */
        this.check_any_consent = function() {
            log(logLevelEnums.INFO, "check_any_consent, Checking if any consent is given");
            if (!this.require_consent) {
                //we don't need to have consents
                log(logLevelEnums.INFO, "check_any_consent, require_consent is off, no consent is necessary");
                return true;
            }
            for (var i in consents) {
                if (consents[i] && consents[i].optin) {
                    return true;
                }
            }
            log(logLevelEnums.INFO, "check_any_consent, No consents given");
            return false;
        };

        /**
        * Add consent for specific feature, meaning, user allowed to track that data (either core feature of from custom feature group)
        * @param {string|array} feature - name of the feature, possible values, "sessions","events","views","scrolls","clicks","forms","crashes","attribution","users", etc or custom provided through {@link Countly.group_features}
        */
        this.add_consent = function(feature) {
           log(logLevelEnums.INFO, "add_consent, Adding consent for " + feature);
            if (Array.isArray(feature)) {
                for (var i = 0; i < feature.length; i++) {
                    this.add_consent(feature[i]);
                }
            }
            else if (consents[feature]) {
                if (consents[feature].features) {
                    consents[feature].optin = true;
                    //this is added group, let's iterate through sub features
                    this.add_consent(consents[feature].features);
                }
                else {
                    //this is core feature
                    if (consents[feature].optin !== true) {
                        syncConsents[feature] = true;
                        consents[feature].optin = true;
                        updateConsent();
                        setTimeout(function() {
                            if (feature === featureEnums.SESSIONS && lastParams.begin_session) {
                                self.begin_session.apply(self, lastParams.begin_session);
                                lastParams.begin_session = null;
                            }
                            else if (feature === featureEnums.VIEWS && lastParams.track_pageview) {
                                lastView = null;
                                self.track_pageview.apply(self, lastParams.track_pageview);
                                lastParams.track_pageview = null;
                            }
                        }, 1);

                    }
                }
            }
            else {
               log(logLevelEnums.ERROR, "add_consent, No feature available for " + feature);
            }
        };


        /**
        * Remove consent for specific feature, meaning, user opted out to track that data (either core feature of from custom feature group)
        * @param {string|array} feature - name of the feature, possible values, "sessions","events","views","scrolls","clicks","forms","crashes","attribution","users", etc or custom provided through {@link Countly.group_features}
        * @param {Boolean} enforceConsentUpdate - regulates if a request will be sent to the server or not. If true, removing consents will send a request to the server and if false, consents will be removed without a request 
        */
        this.remove_consent = function(feature) {
           log(logLevelEnums.INFO, "remove_consent, Removing consent for " + feature);
            this.remove_consent_internal(feature, true);
        };
        //removes consent without updating
        this.remove_consent_internal = function(feature, enforceConsentUpdate) {
            //if true updateConsent will execute when possible
            enforceConsentUpdate = enforceConsentUpdate || false;
            if (Array.isArray(feature)) {
                for (var i = 0; i < feature.length; i++) {
                    this.remove_consent_internal(feature[i], enforceConsentUpdate);
                }
            }
            else if (consents[feature]) {
                if (consents[feature].features) {
                    //this is added group, let's iterate through sub features
                    this.remove_consent_internal(consents[feature].features, enforceConsentUpdate);
                }
                else {
                    //this is core feature
                    if (enforceConsentUpdate && consents[feature].optin !== false) {
                        syncConsents[feature] = false;
                        updateConsent();
                    }
                }
                consents[feature].optin = false;
            }
            else {
               log(logLevelEnums.ERROR, "remove_consent, No feature available for " + feature);
            }
        };

        var consentTimer;
        var updateConsent = function() {
            if (consentTimer) {
                //delay syncing consents
                clearTimeout(consentTimer);
                consentTimer = null;
            }
            consentTimer = setTimeout(function() {
                if (hasAnyProperties(syncConsents)) {
                    //we have consents to sync, create request
                    toRequestQueue({ consent: JSON.stringify(syncConsents) });
                    //clear consents that needs syncing
                    syncConsents = {};
                }
            }, 1000);
        };

        this.enable_offline_mode = function() {
            log(logLevelEnums.INFO, "enable_offline_mode, Enabling offline mode");
            //clear consents
            this.remove_consent_internal(Countly.features, false);
            offlineMode = true;
            this.device_id = "[CLY]_temp_id";
        };

        this.disable_offline_mode = function(device_id) {
            log(logLevelEnums.INFO, "disable_offline_mode, Disabling offline mode");
            offlineMode = false;
            if (device_id && this.device_id !== device_id) {
                this.device_id = device_id;
                store("cly_id", this.device_id);
               log(logLevelEnums.INFO, "disable_offline_mode, Changing id");
            }
            else {
                this.device_id = getId();
                if (this.device_id !== store("cly_id")) {
                    store("cly_id", this.device_id);
                }
            }
            var needResync = false;
            if (requestQueue.length > 0) {
                for (var i = 0; i < requestQueue.length; i++) {
                    if (requestQueue[i].device_id === "[CLY]_temp_id") {
                        requestQueue[i].device_id = this.device_id;
                        needResync = true;
                    }
                }
            }
            if (needResync) {
                store("cly_queue", requestQueue, true);
            }
        };

        /**
        * Start session
        * @param {boolean} noHeartBeat - true if you don't want to use internal heartbeat to manage session
        * @param {bool} force - force begin session request even if session cookie is enabled
        */
        this.begin_session = function(noHeartBeat, force) {
            log(logLevelEnums.INFO, "begin_session, Starting the session");
            if (noHeartBeat) {
                log(logLevelEnums.INFO, "begin_session, Heartbeats are disabled");
            }
            if (force) {
                log(logLevelEnums.INFO, "begin_session, Session starts irrespective of session cookie");
            }
            if (this.check_consent(featureEnums.SESSIONS)) {
                if (!sessionStarted) {
                    if (this.enableOrientationTracking) {
                        //report orientation
                        this.report_orientation();
                        add_event(window, "resize", function() {
                            self.report_orientation();
                        });
                    }
                    lastBeat = getTimestamp();
                    sessionStarted = true;
                    autoExtend = (noHeartBeat) ? false : true;
                    var expire = store("cly_session");
                    if (force || !useSessionCookie || !expire || parseInt(expire) <= getTimestamp()) {
                       log(logLevelEnums.INFO, "begin_session, Session started");
                        if (firstView === null) {
                            firstView = true;
                        }
                        var req = {};
                        req.begin_session = 1;
                        req.metrics = JSON.stringify(getMetrics());
                        toRequestQueue(req);
                    }
                    store("cly_session", getTimestamp() + (sessionCookieTimeout * 60));
                }
            }
            else {
                lastParams.begin_session = arguments;
            }
        };

        /**
        * Report session duration
        * @param {int} sec - amount of seconds to report for current session
        */
        this.session_duration = function(sec) {
            log(logLevelEnums.INFO, "session_duration, Reporting session duration");
            if (this.check_consent(featureEnums.SESSIONS)) {
                if (sessionStarted) {
                   log(logLevelEnums.INFO, "session_duration, Session extended", sec);
                    toRequestQueue({ session_duration: sec });
                    extendSession();
                }
            }
        };

        /**
        * End current session
        * @param {int} sec - amount of seconds to report for current session, before ending it
        * @param {bool} force - force end session request even if session cookie is enabled
        */
        this.end_session = function(sec, force) {
            log(logLevelEnums.INFO, "end_session, Ending the current session");
            if (this.check_consent(featureEnums.SESSIONS)) {
                if (sessionStarted) {
                    sec = sec || getTimestamp() - lastBeat;
                    reportViewDuration();
                    if (!useSessionCookie || force) {
                       log(logLevelEnums.INFO, "end_session, Session ended");
                        toRequestQueue({ end_session: 1, session_duration: sec });
                    }
                    else {
                        this.session_duration(sec);
                    }
                    sessionStarted = false;
                }
            }
        };

        /**
        * Change current user/device id
        * @param {string} newId - new user/device ID to use. Must be a non-empty string value. Invalid values (like null, empty string or undefined) will be rejected
        * @param {boolean} merge - move data from old ID to new ID on server
        **/
        this.change_id = function(newId, merge) {
            log(logLevelEnums.INFO, "change_id, Changing the ID");
            if (merge) {
                log(logLevelEnums.INFO, "change_id, Will merge the IDs");
            }
            if (!newId || typeof newId !== 'string' || newId.length === 0) {
               log(logLevelEnums.INFO, "change_id, The provided ID: [ " + newId + " ] is not a valid ID");
                return;
            }
            if (this.device_id !== newId) {
                if (!merge) {
                    //empty event queue
                    if (eventQueue.length > 0) {
                        toRequestQueue({ events: JSON.stringify(eventQueue) });
                        eventQueue = [];
                        store("cly_event", eventQueue);
                    }
                    //end current session
                    this.end_session(null, true);
                    //clear timed events
                    timedEvents = {};
                    //clear all consents
                    this.remove_consent_internal(Countly.features, false);
                }
                var oldId = this.device_id;
                this.device_id = newId;
                store("cly_id", this.device_id);
               log(logLevelEnums.INFO, "change_id, Changing ID");
                if (merge) {
                    //no consent check here since 21.11.0
                    toRequestQueue({ old_device_id: oldId });
                }
                else {
                    //start new session for new id
                    this.begin_session(!autoExtend, true);
                }
                if (this.remote_config) {
                    remoteConfigs = {};
                    store("cly_remote_configs", remoteConfigs);
                    this.fetch_remote_config(this.remote_config);
                }
            }
        };

        /**
        * Report custom event
        * @param {Object} event - Countly {@link Event} object
        * @param {string} event.key - name or id of the event
        * @param {number} [event.count=1] - how many times did event occur
        * @param {number=} event.sum - sum to report with event (if any)
        * @param {number=} event.dur - duration to report with event (if any)
        * @param {Object=} event.segmentation - object with segments key /values
        **/
        this.add_event = function(event) {
            log(logLevelEnums.INFO, "add_event, Adding [ " + event + " ] event");
            //initially no consent is given
            var respectiveConsent = false;
            switch (event.key) {
            case internalEventKeyEnums.NPS:
                respectiveConsent = this.check_consent('feedback');
                break;
            case internalEventKeyEnums.SURVEY:
                respectiveConsent = this.check_consent('feedback');
                break;
            case internalEventKeyEnums.STAR_RATING:
                respectiveConsent = this.check_consent('star-rating');
                break;
            case internalEventKeyEnums.VIEW:
                respectiveConsent = this.check_consent('view');
                break;
            case internalEventKeyEnums.ORIENTATION:
                respectiveConsent = this.check_consent('users');
                break;
            case internalEventKeyEnums.PUSH_ACTION:
                respectiveConsent = this.check_consent('push');
                break;
            case internalEventKeyEnums.ACTION:
                respectiveConsent = this.check_consent('clicks') || this.check_consent('scroll');
                break;
            default:
                respectiveConsent = this.check_consent('events');
            }
            //if consent is given adds event to the queue
            if (respectiveConsent) {
                add_cly_events(event);
            }
        };

        /**
         *  Add events to event queue
         *  @memberof Countly._internals
         *  @param {Event} event - countly event
         */
        function add_cly_events(event) {
            //ignore bots
            if (self.ignore_visitor) {
                return;
            }

            if (!event.key) {
               log(logLevelEnums.ERROR, "Adding event failed. Event must have a key property");
                return;
            }

            if (!event.count) {
                event.count = 1;
            }
            //truncate event name and segmentation to internal limits
            event.key = truncateSingleValue(event.key, self.maxKeyLength, "add_cly_event", log);
            event.segmentation = truncateObject(event.segmentation, self.maxKeyLength, self.maxValueSize, self.maxSegmentationValues, "add_cly_event", log);
            var props = ["key", "count", "sum", "dur", "segmentation"];
            var e = getProperties(event, props);
            e.timestamp = getMsTimestamp();
            var date = new Date();
            e.hour = date.getHours();
            e.dow = date.getDay();
            eventQueue.push(e);
            store("cly_event", eventQueue);
           log(logLevelEnums.INFO, "Successfully adding event: ", event);
        }

        /**
        * Start timed event, which will fill in duration property upon ending automatically
        * @param {string} key - event name that will be used as key property
        **/
        this.start_event = function(key) {
            log(logLevelEnums.INFO, "start_event, Starting timed event with key: [ " + key + " ]");
            //truncate event name to internal limits
            key = truncateSingleValue(key, self.maxKeyLength, "start_event", log);
            if (timedEvents[key]) {
               log(logLevelEnums.WARNING, "start_event, Timed event with key [ " + key + " ] already started");
                return;
            }
            timedEvents[key] = getTimestamp();
        };

        /**
        * End timed event
        * @param {string|object} event - event key if string or Countly event same as passed to {@link Countly.add_event}
        **/
        this.end_event = function(event) {
            log(logLevelEnums.INFO, "end_event, Ending timed event");
            if (typeof event === "string") {
                event = { key: event };
            }
            if (!event.key) {
               log(logLevelEnums.ERROR, "end_event, Timed event must have a key property");
                return;
            }
            if (!timedEvents[event.key]) {
               log(logLevelEnums.ERROR, "end_event, Timed event with key [ " + event.key + " ] was not started");
                return;
            }
            event.dur = getTimestamp() - timedEvents[event.key];
            this.add_event(event);
            delete timedEvents[event.key];
        };

        /**
        * Report device orientation
        * @param {string=} orientation - orientation as landscape or portrait
        **/
        this.report_orientation = function(orientation) {
            log(logLevelEnums.INFO, "report_orientation, Reporting orientation");
            if (this.check_consent(featureEnums.USERS)) {
                add_cly_events({
                    "key": internalEventKeyEnums.ORIENTATION,
                    "segmentation": {
                        "mode": orientation || getOrientation()
                    }
                });
            }
        };

        /**
        * Report user conversion to the server (when user signup or made a purchase, or whatever your conversion is), if there is no campaign data, user will be reported as organic
        * @param {string=} campaign_id - id of campaign, or will use the one that is stored after campaign link click
        * @param {string=} campaign_user_id - id of user's click on campaign, or will use the one that is stored after campaign link click
        * 
        * @deprecated use 'recordDirectAttribution' in place of this call
        **/
        this.report_conversion = function(campaign_id, campaign_user_id) {
           log(logLevelEnums.WARNING, "report_conversion, Deprecated function call! Use 'recordDirectAttribution' in place of this call. Call will be redirected now!");
            this.recordDirectAttribution(campaign_id, campaign_user_id);
        };
        /**
        * Report user conversion to the server (when user signup or made a purchase, or whatever your conversion is), if there is no campaign data, user will be reported as organic
        * @param {string=} campaign_id - id of campaign, or will use the one that is stored after campaign link click
        * @param {string=} campaign_user_id - id of user's click on campaign, or will use the one that is stored after campaign link click
        **/
        this.recordDirectAttribution = function(campaign_id, campaign_user_id) {
            log(logLevelEnums.INFO, "recordDirectAttribution, Recording the attribution for campaign ID: [ " + campaign_id + " ] and the user ID: [ " + campaign_user_id + " ]");
            if (this.check_consent(featureEnums.ATTRIBUTION)) {
                campaign_id = campaign_id || store("cly_cmp_id") || "cly_organic";
                campaign_user_id = campaign_user_id || store("cly_cmp_uid");

                if (campaign_id && campaign_user_id) {
                    toRequestQueue({ campaign_id: campaign_id, campaign_user: campaign_user_id });
                }
                else if (campaign_id) {
                    toRequestQueue({ campaign_id: campaign_id });
                }
            }
        };

        /**
        * Provide information about user
        * @param {Object} user - Countly {@link UserDetails} object
        * @param {string=} user.name - user's full name
        * @param {string=} user.username - user's username or nickname
        * @param {string=} user.email - user's email address
        * @param {string=} user.organization - user's organization or company
        * @param {string=} user.phone - user's phone number
        * @param {string=} user.picture - url to user's picture
        * @param {string=} user.gender - M value for male and F value for female
        * @param {number=} user.byear - user's birth year used to calculate current age
        * @param {Object=} user.custom - object with custom key value properties you want to save with user
        **/
        this.user_details = function(user) {
           log(logLevelEnums.INFO, "user_details, Trying to add user details: ", user);
            if (this.check_consent(featureEnums.USERS)) {
                //truncating user values and custom object key value pairs
                user.name = truncateSingleValue(user.name, self.maxValueSize, "user_details", log);
                user.username = truncateSingleValue(user.username, self.maxValueSize, "user_details", log);
                user.email = truncateSingleValue(user.email, self.maxValueSize, "user_details", log);
                user.organization = truncateSingleValue(user.organization, self.maxValueSize, "user_details", log);
                user.phone = truncateSingleValue(user.phone, self.maxValueSize, "user_details", log);
                user.picture = truncateSingleValue(user.picture, 4096, "user_details", log);
                user.gender = truncateSingleValue(user.gender, self.maxValueSize, "user_details", log);
                user.byear = truncateSingleValue(user.byear, self.maxValueSize, "user_details", log);
                user.custom = truncateObject(user.custom, self.maxKeyLength, self.maxValueSize, self.maxSegmentationValues, "user_details", log);
                var props = ["name", "username", "email", "organization", "phone", "picture", "gender", "byear", "custom"];
                toRequestQueue({ user_details: JSON.stringify(getProperties(user, props)) });
            }
        };

        /**************************
        * Modifying custom property values of user details
        * Possible modification commands
        *  - inc, to increment existing value by provided value
        *  - mul, to multiply existing value by provided value
        *  - max, to select maximum value between existing and provided value
        *  - min, to select minimum value between existing and provided value
        *  - setOnce, to set value only if it was not set before
        *  - push, creates an array property, if property does not exist, and adds value to array
        *  - pull, to remove value from array property
        *  - addToSet, creates an array property, if property does not exist, and adds unique value to array, only if it does not yet exist in array
        **************************/
        var customData = {};
        var change_custom_property = function(key, value, mod) {
            if (self.check_consent(featureEnums.USERS)) {
                if (!customData[key]) {
                    customData[key] = {};
                }
                if (mod === "$push" || mod === "$pull" || mod === "$addToSet") {
                    if (!customData[key][mod]) {
                        customData[key][mod] = [];
                    }
                    customData[key][mod].push(value);
                }
                else {
                    customData[key][mod] = value;
                }
            }
        };

        /**
        * Control user related custom properties. Don't forget to call save after finishing manipulation of custom data
        * @namespace Countly.userData
        * @name Countly.userData
        * @example
        * //set custom key value property
        * Countly.userData.set("twitter", "ar2rsawseen");
        * //create or increase specific number property
        * Countly.userData.increment("login_count");
        * //add new value to array property if it is not already there
        * Countly.userData.push_unique("selected_category", "IT");
        * //send all custom property modified data to server
        * Countly.userData.save();
        */
        this.userData = {
            /**
            * Sets user's custom property value
            * @memberof Countly.userData
            * @param {string} key - name of the property to attach to user
            * @param {string|number} value - value to store under provided property
            **/
            set: function(key, value) {
                log(logLevelEnums.INFO, "set, Setting user's custom property value: [ " + value + " ] under the key: [ " + key + " ] ");
                //truncate user's custom property value to internal limits
                key = truncateSingleValue(key, self.maxKeyLength, "userData set", log);
                value = truncateSingleValue(value, self.maxValueSize, "userData set", log);
                customData[key] = value;
            },
            /**
            * Unset/deletes user's custom property
            * @memberof Countly.userData
            * @param {string} key - name of the property to delete
            **/
            unset: function(key) {
                log(logLevelEnums.INFO, "unset, Resetting user's custom property with key: [ " + key + " ] ");
                customData[key] = "";
            },
            /**
            * Sets user's custom property value only if it was not set before
            * @memberof Countly.userData
            * @param {string} key - name of the property to attach to user
            * @param {string|number} value - value to store under provided property
            **/
            set_once: function(key, value) {
                log(logLevelEnums.INFO, "set_once, Setting user's unique custom property value: [ " + value + " ] under the key: [ " + key + " ] ");
                //truncate user's custom property value to internal limits
                key = truncateSingleValue(key, self.maxKeyLength, "userData set_once", log);
                value = truncateSingleValue(value, self.maxValueSize, "userData set_once", log);
                change_custom_property(key, value, "$setOnce");
            },
            /**
            * Increment value under the key of this user's custom properties by one
            * @memberof Countly.userData
            * @param {string} key - name of the property to attach to user
            **/
            increment: function(key) {
                log(logLevelEnums.INFO, "increment, Increasing user's custom property value under the key: [ " + key + " ] by one ");
                //truncate property name wrt internal limits
                key = truncateSingleValue(key, self.maxKeyLength, "userData increment", log);
                change_custom_property(key, 1, "$inc");
            },
            /**
            * Increment value under the key of this user's custom properties by provided value
            * @memberof Countly.userData
            * @param {string} key - name of the property to attach to user
            * @param {number} value - value by which to increment server value
            **/
            increment_by: function(key, value) {
                log(logLevelEnums.INFO, "increment_by, Increasing user's custom property value under the key: [ " + key + " ] by: [ " + value + " ] ");
                //truncate property name and value wrt internal limits 
                key = truncateSingleValue(key, self.maxKeyLength, "userData increment_by", log);
                value = truncateSingleValue(value, self.maxValueSize, "userData increment_by", log);
                change_custom_property(key, value, "$inc");
            },
            /**
            * Multiply value under the key of this user's custom properties by provided value
            * @memberof Countly.userData
            * @param {string} key - name of the property to attach to user
            * @param {number} value - value by which to multiply server value
            **/
            multiply: function(key, value) {
                log(logLevelEnums.INFO, "multiply, Multiplying user's custom property value under the key: [ " + key + " ] by: [ " + value + " ] ");
                //truncate key value pair wrt internal limits
                key = truncateSingleValue(key, self.maxKeyLength, "userData multiply", log);
                value = truncateSingleValue(value, self.maxValueSize, "userData multiply", log);
                change_custom_property(key, value, "$mul");
            },
            /**
            * Save maximal value under the key of this user's custom properties
            * @memberof Countly.userData
            * @param {string} key - name of the property to attach to user
            * @param {number} value - value which to compare to server's value and store maximal value of both provided
            **/
            max: function(key, value) {
                log(logLevelEnums.INFO, "max, Saving user's maximum custom property value compared to the value: [ " + value + " ] under the key: [ " + key + " ] ");
                //truncate key value pair wrt internal limits
                key = truncateSingleValue(key, self.maxKeyLength, "userData max", log);
                value = truncateSingleValue(value, self.maxValueSize, "userData max", log);
                change_custom_property(key, value, "$max");
            },
            /**
            * Save minimal value under the key of this user's custom properties
            * @memberof Countly.userData
            * @param {string} key - name of the property to attach to user
            * @param {number} value - value which to compare to server's value and store minimal value of both provided
            **/
            min: function(key, value) {
                log(logLevelEnums.INFO, "min, Saving user's minimum custom property value compared to the value: [ " + value + " ] under the key: [ " + key + " ] ");
                //truncate key value pair wrt internal limits
                key = truncateSingleValue(key, self.maxKeyLength, "userData min", log);
                value = truncateSingleValue(value, self.maxValueSize, "userData min", log);
                change_custom_property(key, value, "$min");
            },
            /**
            * Add value to array under the key of this user's custom properties. If property is not an array, it will be converted to array
            * @memberof Countly.userData
            * @param {string} key - name of the property to attach to user
            * @param {string|number} value - value which to add to array
            **/
            push: function(key, value) {
                log(logLevelEnums.INFO, "push, Pushing a value: [ " + value + " ] under the key: [ " + key + " ]  to user's custom property array");
                //truncate key value pair wrt internal limits
                key = truncateSingleValue(key, self.maxKeyLength, "userData push", log);
                value = truncateSingleValue(value, self.maxValueSize, "userData push", log);
                change_custom_property(key, value, "$push");
            },
            /**
            * Add value to array under the key of this user's custom properties, storing only unique values. If property is not an array, it will be converted to array
            * @memberof Countly.userData
            * @param {string} key - name of the property to attach to user
            * @param {string|number} value - value which to add to array
            **/
            push_unique: function(key, value) {
                log(logLevelEnums.INFO, "push_unique, Pushing a unique value: [ " + value + " ] under the key: [ " + key + " ] to user's custom property array");
                //truncate key value pair wrt internal limits
                key = truncateSingleValue(key, self.maxKeyLength, "userData push_unique", log);
                value = truncateSingleValue(value, self.maxValueSize, "userData push_unique", log);
                change_custom_property(key, value, "$addToSet");
            },
            /**
            * Remove value from array under the key of this user's custom properties
            * @memberof Countly.userData
            * @param {string} key - name of the property
            * @param {string|number} value - value which to remove from array
            **/
            pull: function(key, value) {
                log(logLevelEnums.INFO, "pull, Removing the value: [ " + value + " ] under the key: [ " + key + " ] from user's custom property array");
                change_custom_property(key, value, "$pull");
            },
            /**
            * Save changes made to user's custom properties object and send them to server
            * @memberof Countly.userData
            **/
            save: function() {
                log(logLevelEnums.INFO, "save, Saving changes to user's custom property");
                if (self.check_consent(featureEnums.USERS)) {
                    toRequestQueue({ user_details: JSON.stringify({ custom: customData }) });
                }
                customData = {};
            }
        };

        /**
        * Report performance trace
        * @param {Object} trace - apm trace object
        * @param {string} trace.type - device or network
        * @param {string} trace.name - url or view of the trace
        * @param {number} trace.stz - start timestamp
        * @param {number} trace.etz - end timestamp
        * @param {Object} trace.app_metrics - key/value metrics like duration, to report with trace where value is number
        * @param {Object=} trace.apm_attr - object profiling attributes (not yet supported)
        */
        this.report_trace = function(trace) {
            log(logLevelEnums.INFO, "report_trace, Reporting performance trace")
            if (this.check_consent(featureEnums.APM)) {
                var props = ["type", "name", "stz", "etz", "apm_metrics", "apm_attr"];
                for (var i = 0; i < props.length; i++) {
                    if (props[i] !== "apm_attr" && typeof trace[props[i]] === "undefined") {
                       log(logLevelEnums.ERROR, "report_trace, APM trace must have a", props[i]);
                        return;
                    }
                }
                //truncate trace name and metrics wrt internal limits
                trace.name = truncateSingleValue(trace.name, self.maxKeyLength, "report_trace", log);
                trace.app_metrics = truncateObject(trace.app_metrics, self.maxKeyLength, self.maxValueSize, self.maxSegmentationValues, "report_trace", log);
                var e = getProperties(trace, props);
                e.timestamp = trace.stz;
                var date = new Date();
                e.hour = date.getHours();
                e.dow = date.getDay();
                toRequestQueue({ apm: JSON.stringify(e) });
               log(logLevelEnums.INFO, "report_trace, Successfully adding APM trace: ", e);
            }
        };

        /**
        * Automatically track javascript errors that happen on the website and report them to the server
        * @param {string=} segments - additional key value pairs you want to provide with error report, like versions of libraries used, etc.
        **/
        this.track_errors = function(segments) {
            log(logLevelEnums.INFO, "track_errors, Started tracking errors");
            Countly.i[this.app_key].tracking_crashes = true;
            if (!window.cly_crashes) {
                window.cly_crashes = true;
                crashSegments = segments;
                //override global uncaught error handler
                window.onerror = function(msg, url, line, col, err) {
                    if (typeof err !== "undefined") {
                        dispatchErrors(err, false);
                    }
                    else {
                        col = col || (window.event && window.event.errorCharacter);
                        var error = "";
                        if (typeof msg !== "undefined") {
                            error += msg + "\n";
                        }
                        if (typeof url !== "undefined") {
                            error += "at " + url;
                        }
                        if (typeof line !== "undefined") {
                            error += ":" + line;
                        }
                        if (typeof col !== "undefined") {
                            error += ":" + col;
                        }
                        error += "\n";

                        try {
                            var stack = [];
                            // eslint-disable-next-line no-caller
                            var f = arguments.callee.caller;
                            while (f) {
                                stack.push(f.name);
                                f = f.caller;
                            }
                            error += stack.join("\n");
                        }
                        catch (ex) {
                            //silent error
                        }
                        dispatchErrors(error, false);
                    }
                };

                window.addEventListener('unhandledrejection', function(event) {
                    dispatchErrors(new Error('Unhandled rejection (reason: ' + (event.reason && event.reason.stack ? event.reason.stack : event.reason) + ').'), true);
                });
            }
        };

        /**
        * Log an exception that you caught through try and catch block and handled yourself and just want to report it to server
        * @param {Object} err - error exception object provided in catch block
        * @param {string=} segments - additional key value pairs you want to provide with error report, like versions of libraries used, etc.
        **/
        this.log_error = function(err, segments) {
            log(logLevelEnums.INFO, "log_error, Logging errors")
            this.recordError(err, true, segments);
        };

        /**
        * Add new line in the log of breadcrumbs of what user did, will be included together with error report
        * @param {string} record - any text describing what user did
        **/
        this.add_log = function(record) {
            log(logLevelEnums.INFO, "add_log, Adding a new log of breadcrumbs: [ " + record + " ]");
            if (this.check_consent(featureEnums.CRASHES)) {
                //truncate description wrt internal limits
                record = truncateSingleValue(record, self.maxValueSize, "add_log", log);
                while (crashLogs.length >= self.maxBreadcrumbCount) {
                    crashLogs.shift();
                   log(logLevelEnums.WARNING, "add_log, Reached maximum crashLogs size. Will erase the oldest one.");
                }
                crashLogs.push(record);
            }
        };

        /**
        * Fetch remote config
        * @param {array=} keys - Array of keys to fetch, if not provided will fetch all keys
        * @param {array=} omit_keys - Array of keys to omit, if provided will fetch all keys except provided ones
        * @param {function=} callback - Callback to notify with first param error and second param remote config object
        **/
        this.fetch_remote_config = function(keys, omit_keys, callback) {
            log(logLevelEnums.INFO, "fetch_remote_config, Fetching remote config");
            if (this.check_consent(featureEnums.REMOTE_CONFIG)) {
                var request = {
                    method: "fetch_remote_config"
                };
                if (this.check_consent(featureEnums.SESSIONS)) {
                    request.metrics = JSON.stringify(getMetrics());
                }
                if (keys) {
                    log(logLevelEnums.INFO, "fetch_remote_config, Keys to fetch: [ " + keys + " ]");
                    if (!callback && typeof keys === "function") {
                        callback = keys;
                        keys = null;
                    }
                    else if (Array.isArray(keys) && keys.length) {
                        request.keys = JSON.stringify(keys);
                    }
                }
                if (omit_keys) {
                    log(logLevelEnums.INFO, "fetch_remote_config, Keys to omit: [ " + omit_keys + " ]");
                    if (!callback && typeof omit_keys === "function") {
                        callback = omit_keys;
                        omit_keys = null;
                    }
                    else if (Array.isArray(omit_keys) && omit_keys.length) {
                        request.omit_keys = JSON.stringify(omit_keys);
                    }
                }
                prepareRequest(request);
                sendXmlHttpRequest(this.url + readPath, request, function(err, params, responseText) {
                    try {
                        var configs = JSON.parse(responseText);
                        if (request.keys || request.omit_keys) {
                            //we merge config
                            for (var i in configs) {
                                remoteConfigs[i] = configs[i];
                            }
                        }
                        else {
                            //we replace config
                            remoteConfigs = configs;
                        }
                        store("cly_remote_configs", remoteConfigs);
                    }
                    catch (ex) {
                        //silent catch
                    }
                    if (typeof callback === "function") {
                        log(logLevelEnums.INFO, "fetch_remote_config, Callback function is provided");
                        callback(err, remoteConfigs);
                    }
                });
            }
            else {
               log(logLevelEnums.ERROR, "fetch_remote_config, Remote config requires explicit consent");
                if (typeof callback === "function") {
                    callback(new Error("Remote config requires explicit consent"), remoteConfigs);
                }
            }
        };

        /**
        * Get Remote config object or specific value for provided key
        * @param {string=} key - if provided, will return value for key, or return whole object
        * @returns {object} remote configs
        **/
        this.get_remote_config = function(key) {
            log(logLevelEnums.INFO, "get_remote_config, Getting remote config");
            if (typeof key !== "undefined") {
                return remoteConfigs[key];
            }
            return remoteConfigs;
        };

        /**
        * Stop tracking duration time for this user
        **/
        this.stop_time = function() {
            log(logLevelEnums.INFO, "stop_time, Stopping tracking duration");
            if (trackTime) {
                trackTime = false;
                storedDuration = getTimestamp() - lastBeat;
                lastViewStoredDuration = getTimestamp() - lastViewTime;
            }
        };

        /** 
        * Start tracking duration time for this user, by default it is automatically tracked if you are using internal session handling
        **/
        this.start_time = function() {
            log(logLevelEnums.INFO, "start_time, Starting tracking duration");
            if (!trackTime) {
                trackTime = true;
                lastBeat = getTimestamp() - storedDuration;
                lastViewTime = getTimestamp() - lastViewStoredDuration;
                lastViewStoredDuration = 0;
                extendSession();
            }
        };

        /**
        * Track user sessions automatically, including  time user spent on your website
        **/
        this.track_sessions = function() {
            log(logLevelEnums.INFO, "track_session, Starting tracking user session");
            //start session
            this.begin_session();
            this.start_time();
            //end session on unload
            add_event(window, "beforeunload", function() {
                self.end_session();
            });

            //manage sessions on window visibility events
            var hidden = "hidden";

            /**
             *  Handle visibility change events
             */
            function onchange() {
                if (document[hidden] || !document.hasFocus()) {
                    self.stop_time();
                }
                else {
                    self.start_time();
                }
            }

            //add focus handling eventListeners
            add_event(window, "focus", onchange);
            add_event(window, "blur", onchange);

            //newer mobile compatible way
            add_event(window, "pageshow", onchange);
            add_event(window, "pagehide", onchange);

            // IE 9 and lower:
            if ("onfocusin" in document) {
                add_event(window, "focusin", onchange);
                add_event(window, "focusout", onchange);
            }

            //Page Visibility API for changing tabs and minimizing browser
            if (hidden in document) {
                document.addEventListener("visibilitychange", onchange);
            }
            else if ((hidden = "mozHidden") in document) {
                document.addEventListener("mozvisibilitychange", onchange);
            }
            else if ((hidden = "webkitHidden") in document) {
                document.addEventListener("webkitvisibilitychange", onchange);
            }
            else if ((hidden = "msHidden") in document) {
                document.addEventListener("msvisibilitychange", onchange);
            }

            /**
             *  Reset inactivity counter and time
             */
            function resetInactivity() {
                if (inactivityCounter >= inactivityTime) {
                    self.start_time();
                }
                inactivityCounter = 0;
            }

            add_event(window, "mousemove", resetInactivity);
            add_event(window, "click", resetInactivity);
            add_event(window, "keydown", resetInactivity);
            add_event(window, "scroll", resetInactivity);

            //track user inactivity
            setInterval(function() {
                inactivityCounter++;
                if (inactivityCounter >= inactivityTime) {
                    self.stop_time();
                }
            }, 60000);
        };

        /**
        * Track page views user visits
        * @param {string=} page - optional name of the page, by default uses current url path
        * @param {array=} ignoreList - optional array of strings or regexps to test for the url/view name to ignore and not report
        * @param {object=} viewSegments - optional key value object with segments to report with the view
        **/
        this.track_pageview = function(page, ignoreList, viewSegments) {
            log(logLevelEnums.INFO, "track_pageview, Starting to track page views");
            reportViewDuration();
            //truncate page name and segmentation wrt internal limits
            page = truncateSingleValue(page, self.maxKeyLength, "track_pageview", log);
            viewSegments = truncateObject(viewSegments, self.maxKeyLength, self.maxValueSize, self.maxSegmentationValues, "track_pageview", log);
            //we got ignoreList first
            if (page && Array.isArray(page)) {
                ignoreList = page;
                page = null;
            }
            if (!page) {
                page = this.getViewName();
            }
            if (ignoreList && ignoreList.length) {
                for (var i = 0; i < ignoreList.length; i++) {
                    try {
                        var reg = new RegExp(ignoreList[i]);
                        if (reg.test(page)) {
                           log(logLevelEnums.INFO, "track_pageview, Ignoring the page:", page);
                            return;
                        }
                    }
                    catch (ex) {
                       log(logLevelEnums.ERROR, "track_pageview, Problem with regex", ignoreList[i]);
                    }
                }
            }
            lastView = page;
            lastViewTime = getTimestamp();
            var segments = {
                "name": page,
                "visit": 1,
                "view": this.getViewUrl()
            };
            //truncate new segment
            segments = truncateObject(segments, self.maxKeyLength, self.maxValueSize, self.maxSegmentationValues, "track_pageview", log);
            if (this.track_domains) {
                segments.domain = window.location.hostname;
            }

            if (useSessionCookie) {
                if (!sessionStarted) {
                    //tracking view was called before tracking session, so we check expiration ourselves
                    var expire = store("cly_session");
                    if (!expire || parseInt(expire) <= getTimestamp()) {
                        firstView = false;
                        segments.start = 1;
                    }
                }
                //tracking views called after tracking session, so we can rely on tracking session decision
                else if (firstView) {
                    firstView = false;
                    segments.start = 1;
                }
            }
            //if we are not using session cookie, there is no session state between refreshes
            //so we fallback to old logic of landing
            else if (typeof document.referrer !== "undefined" && document.referrer.length) {
                var matches = urlParseRE.exec(document.referrer);
                //do not report referrers of current website
                if (matches && matches[11] && matches[11] !== window.location.hostname) {
                    segments.start = 1;
                }
            }

            if (viewSegments) {
                for (var key in viewSegments) {
                    if (typeof segments[key] === "undefined") {
                        segments[key] = viewSegments[key];
                    }
                }
            }

            //track pageview
            if (this.check_consent(featureEnums.VIEWS)) {
                add_cly_events({
                    "key": internalEventKeyEnums.VIEW,
                    "segmentation": segments
                });
            }
            else {
                lastParams.track_pageview = arguments;
            }
        };

        /**
        * Track page views user visits. Alias of {@link track_pageview} method for compatibility with NodeJS SDK
        * @param {string=} page - optional name of the page, by default uses current url path
        * @param {array=} ignoreList - optional array of strings or regexps to test for the url/view name to ignore and not report
        * @param {object=} segments - optional view segments to track with the view
        **/
        this.track_view = function(page, ignoreList, segments) {
            log(logLevelEnums.INFO, "track_view, Initiating tracking page views");
            this.track_pageview(page, ignoreList, segments);
        };

        /**
        * Track all clicks on this page
        * @param {Object=} parent - DOM object which children to track, by default it is document body
        **/
        this.track_clicks = function(parent) {
            log(logLevelEnums.INFO, "track_clicks, Starting to track clicks");
            if (parent) {
                log(logLevelEnums.INFO, "track_clicks, Tracking the specified children");
            }
            parent = parent || document;
            var shouldProcess = true;
            /**
             *  Process click information
             *  @param {Event} event - click event
             */
            function processClick(event) {
                if (shouldProcess) {
                    shouldProcess = false;

                    //cross browser click coordinates
                    get_page_coord(event);
                    if (typeof event.pageX !== "undefined" && typeof event.pageY !== "undefined") {
                        var height = getDocHeight();
                        var width = getDocWidth();

                        //record click event
                        if (self.check_consent(featureEnums.CLICKS)) {
                            var segments = {
                                "type": "click",
                                "x": event.pageX,
                                "y": event.pageY,
                                "width": width,
                                "height": height,
                                "view": self.getViewUrl()
                            };
                            //truncate new segment
                            segments = truncateObject(segments, self.maxKeyLength, self.maxValueSize, self.maxSegmentationValues, "processClick", log);
                            if (self.track_domains) {
                                segments.domain = window.location.hostname;
                            }
                            add_cly_events({
                                "key": internalEventKeyEnums.ACTION,
                                "segmentation": segments
                            });
                        }
                    }
                    setTimeout(function() {
                        shouldProcess = true;
                    }, 1000);
                }
            }
            //add any events you want
            add_event(parent, "click", processClick);
        };

        /**
        * Track all scrolls on this page
        * @param {Object=} parent - DOM object which children to track, by default it is document body
        **/
        this.track_scrolls = function(parent) {
            log(logLevelEnums.INFO, "track_scrolls, Starting to track scrolls");
            if (parent) {
                log(logLevelEnums.INFO, "track_scrolls, Tracking the specified children");
            }
            parent = parent || window;
            var shouldProcess = true;
            var scrollY = 0;

            /**
             *  Get max scroll position
             */
            function processScroll() {
                scrollY = Math.max(scrollY, window.scrollY, document.body.scrollTop, document.documentElement.scrollTop);
            }

            /**
             *  Process scroll data
             */
            function processScrollView() {
                if (shouldProcess) {
                    shouldProcess = false;
                    var height = getDocHeight();
                    var width = getDocWidth();

                    var viewportHeight = getViewportHeight();

                    if (self.check_consent(featureEnums.SCROLLS)) {
                        var segments = {
                            "type": "scroll",
                            "y": scrollY + viewportHeight,
                            "width": width,
                            "height": height,
                            "view": self.getViewUrl()
                        };
                        //truncate new segment
                        segments = truncateObject(segments, self.maxKeyLength, self.maxValueSize, self.maxSegmentationValues, "processScrollView", log);
                        if (self.track_domains) {
                            segments.domain = window.location.hostname;
                        }
                        add_cly_events({
                            "key": internalEventKeyEnums.ACTION,
                            "segmentation": segments
                        });
                    }
                }
            }

            add_event(parent, "scroll", processScroll);
            add_event(parent, "beforeunload", processScrollView);
        };

        /**
        * Generate custom event for all links that were clicked on this page
        * @param {Object=} parent - DOM object which children to track, by default it is document body
        **/
        this.track_links = function(parent) {
            log(logLevelEnums.INFO, "track_links, Starting to track clicks to links");
            if (parent) {
                log(logLevelEnums.INFO, "track_links, Tracking the specified children");
            }
            parent = parent || document;
            /**
             *  Process click information
             *  @param {Event} event - click event
             */
            function processClick(event) {

                //get element which was clicked
                var elem = get_closest_element(get_event_target(event), "a");

                if (elem) {
                    //cross browser click coordinates
                    get_page_coord(event);

                    //record click event
                    if (self.check_consent(featureEnums.CLICKS)) {
                        add_cly_events({
                            "key": "linkClick",
                            "segmentation": {
                                "href": elem.href,
                                "text": elem.innerText,
                                "id": elem.id,
                                "view": self.getViewUrl()
                            }
                        });
                    }
                }
            }

            //add any events you want
            add_event(parent, "click", processClick);
        };

        /**
        * Generate custom event for all forms that were submitted on this page
        * @param {Object=} parent - DOM object which children to track, by default it is document body
        * @param {boolean=} trackHidden - provide true to also track hidden inputs, default false
        **/
        this.track_forms = function(parent, trackHidden) {
            log(logLevelEnums.INFO, "track_forms, Starting to track form submissions. DOM object provided:[" + (parent ? true: false) + "] Tracking hidden inputs :[" + (trackHidden ? true : false) + "]");
            parent = parent || document;
            /**
             *  Get name of the input
             *  @param {HTMLElement} input - HTML input from which to get name
             *  @returns {String} name of the input
             */
            function getInputName(input) {
                return input.name || input.id || input.type || input.nodeName;
            }
            /**
             *  Process form data
             *  @param {Event} event - form submission event
             */
            function processForm(event) {
                var form = get_event_target(event);
                var segmentation = {
                    "id": form.attributes.id && form.attributes.id.nodeValue,
                    "name": form.attributes.name && form.attributes.name.nodeValue,
                    "action": form.attributes.action && form.attributes.action.nodeValue,
                    "method": form.attributes.method && form.attributes.method.nodeValue,
                    "view": self.getViewUrl()
                };

                //get input values
                var input;
                if (typeof form.elements !== "undefined") {
                    for (var i = 0; i < form.elements.length; i++) {
                        input = form.elements[i];
                        if (input && input.type !== "password" && input.className.indexOf("cly_user_ignore") === -1) {
                            if (typeof segmentation["input:" + getInputName(input)] === "undefined") {
                                segmentation["input:" + getInputName(input)] = [];
                            }
                            if (input.nodeName.toLowerCase() === "select") {
                                if (typeof input.multiple !== "undefined") {
                                    segmentation["input:" + getInputName(input)].push(getMultiSelectValues(input));
                                }
                                else {
                                    segmentation["input:" + getInputName(input)].push(input.options[input.selectedIndex].value);
                                }
                            }
                            else if (input.nodeName.toLowerCase() === "input") {
                                if (typeof input.type !== "undefined") {
                                    if (input.type.toLowerCase() === "checkbox" || input.type.toLowerCase() === "radio") {
                                        if (input.checked) {
                                            segmentation["input:" + getInputName(input)].push(input.value);
                                        }
                                    }
                                    else if (input.type.toLowerCase() !== "hidden" || trackHidden) {
                                        segmentation["input:" + getInputName(input)].push(input.value);
                                    }
                                }
                                else {
                                    segmentation["input:" + getInputName(input)].push(input.value);
                                }
                            }
                            else if (input.nodeName.toLowerCase() === "textarea") {
                                segmentation["input:" + getInputName(input)].push(input.value);
                            }
                            else if (typeof input.value !== "undefined") {
                                segmentation["input:" + getInputName(input)].push(input.value);
                            }
                        }
                    }
                    for (var key in segmentation) {
                        if (segmentation[key] && typeof segmentation[key].join === "function") {
                            segmentation[key] = segmentation[key].join(", ");
                        }
                    }
                }

                //record submit event
                if (self.check_consent(featureEnums.FORMS)) {
                    add_cly_events({
                        "key": "formSubmit",
                        "segmentation": segmentation
                    });
                }
            }

            //add any events you want
            add_event(parent, "submit", processForm);
        };

        /**
        * Collect possible user data from submitted forms. Add cly_user_ignore class to ignore inputs in forms or cly_user_{key} to collect data from this input as specified key, as cly_user_username to save collected value from this input as username property. If not class is provided, Countly SDK will try to determine type of information automatically.
        * @param {Object=} parent - DOM object which children to track, by default it is document body
        * @param {boolean} [useCustom=false] - submit collected data as custom user properties, by default collects as main user properties
        **/
        this.collect_from_forms = function(parent, useCustom) {
            log(logLevelEnums.INFO, "collect_from_forms, Starting to collect possible user data. DOM object provided:[" + (parent ? true: false) + "] Submitting custom user property:[" + (useCustom ? true : false) + "]" );
            parent = parent || document;
            /**
             *  Process form data
             *  @param {Event} event - form submission event
             */
            function processForm(event) {
                var form = get_event_target(event);
                var userdata = {};
                var hasUserInfo = false;

                //get input values
                var input;
                if (typeof form.elements !== "undefined") {
                    //load labels for inputs
                    var labelData = {};
                    var labels = parent.getElementsByTagName("LABEL");
                    var i, j;
                    for (i = 0; i < labels.length; i++) {
                        if (labels[i].htmlFor && labels[i].htmlFor !== "") {
                            labelData[labels[i].htmlFor] = labels[i].innerText || labels[i].textContent || labels[i].innerHTML;
                        }
                    }
                    for (i = 0; i < form.elements.length; i++) {
                        input = form.elements[i];
                        if (input && input.type !== "password") {
                            //check if element should be ignored
                            if (input.className.indexOf("cly_user_ignore") === -1) {
                                var value = "";
                                //get value from input
                                if (input.nodeName.toLowerCase() === "select") {
                                    if (typeof input.multiple !== "undefined") {
                                        value = getMultiSelectValues(input);
                                    }
                                    else {
                                        value = input.options[input.selectedIndex].value;
                                    }
                                }
                                else if (input.nodeName.toLowerCase() === "input") {
                                    if (typeof input.type !== "undefined") {
                                        if (input.type.toLowerCase() === "checkbox" || input.type.toLowerCase() === "radio") {
                                            if (input.checked) {
                                                value = input.value;
                                            }
                                        }
                                        else {
                                            value = input.value;
                                        }
                                    }
                                    else {
                                        value = input.value;
                                    }
                                }
                                else if (input.nodeName.toLowerCase() === "textarea") {
                                    value = input.value;
                                }
                                else if (typeof input.value !== "undefined") {
                                    value = input.value;
                                }
                                //check if input was marked to be collected
                                if (input.className && input.className.indexOf("cly_user_") !== -1) {
                                    var classes = input.className.split(" ");
                                    for (j = 0; j < classes.length; j++) {
                                        if (classes[j].indexOf("cly_user_") === 0) {
                                            userdata[classes[j].replace("cly_user_", "")] = value;
                                            hasUserInfo = true;
                                            break;
                                        }
                                    }
                                }
                                //check for email
                                else if ((input.type && input.type.toLowerCase() === "email") ||
                                    (input.name && input.name.toLowerCase().indexOf("email") !== -1) ||
                                    (input.id && input.id.toLowerCase().indexOf("email") !== -1) ||
                                    (input.id && labelData[input.id] && labelData[input.id].toLowerCase().indexOf("email") !== -1) ||
                                    (/[^@\s]+@[^@\s]+\.[^@\s]+/).test(value)) {
                                    if (!userdata.email) {
                                        userdata.email = value;
                                    }
                                    hasUserInfo = true;
                                }
                                else if ((input.name && input.name.toLowerCase().indexOf("username") !== -1) ||
                                    (input.id && input.id.toLowerCase().indexOf("username") !== -1) ||
                                    (input.id && labelData[input.id] && labelData[input.id].toLowerCase().indexOf("username") !== -1)) {
                                    if (!userdata.username) {
                                        userdata.username = value;
                                    }
                                    hasUserInfo = true;
                                }
                                else if ((input.name && (input.name.toLowerCase().indexOf("tel") !== -1 || input.name.toLowerCase().indexOf("phone") !== -1 || input.name.toLowerCase().indexOf("number") !== -1)) ||
                                    (input.id && (input.id.toLowerCase().indexOf("tel") !== -1 || input.id.toLowerCase().indexOf("phone") !== -1 || input.id.toLowerCase().indexOf("number") !== -1)) ||
                                    (input.id && labelData[input.id] && (labelData[input.id].toLowerCase().indexOf("tel") !== -1 || labelData[input.id].toLowerCase().indexOf("phone") !== -1 || labelData[input.id].toLowerCase().indexOf("number") !== -1))) {
                                    if (!userdata.phone) {
                                        userdata.phone = value;
                                    }
                                    hasUserInfo = true;
                                }
                                else if ((input.name && (input.name.toLowerCase().indexOf("org") !== -1 || input.name.toLowerCase().indexOf("company") !== -1)) ||
                                    (input.id && (input.id.toLowerCase().indexOf("org") !== -1 || input.id.toLowerCase().indexOf("company") !== -1)) ||
                                    (input.id && labelData[input.id] && (labelData[input.id].toLowerCase().indexOf("org") !== -1 || labelData[input.id].toLowerCase().indexOf("company") !== -1))) {
                                    if (!userdata.organization) {
                                        userdata.organization = value;
                                    }
                                    hasUserInfo = true;
                                }
                                else if ((input.name && input.name.toLowerCase().indexOf("name") !== -1) ||
                                    (input.id && input.id.toLowerCase().indexOf("name") !== -1) ||
                                    (input.id && labelData[input.id] && labelData[input.id].toLowerCase().indexOf("name") !== -1)) {
                                    if (!userdata.name) {
                                        userdata.name = "";
                                    }
                                    userdata.name += value + " ";
                                    hasUserInfo = true;
                                }
                            }
                        }
                    }
                }

                //record user info, if any
                if (hasUserInfo) {
                   log(logLevelEnums.INFO, "collect_from_forms, Gathered user data", userdata);
                    if (useCustom) {
                        self.user_details({ custom: userdata });
                    }
                    else {
                        self.user_details(userdata);
                    }
                }
            }

            //add any events you want
            add_event(parent, "submit", processForm);
        };

        /**
        * Collect information about user from Facebook, if your website integrates Facebook SDK. Call this method after Facebook SDK is loaded and user is authenticated.
        * @param {Object=} custom - Custom keys to collected from Facebook, key will be used to store as key in custom user properties and value as key in Facebook graph object. For example, {"tz":"timezone"} will collect Facebook's timezone property, if it is available and store it in custom user's property under "tz" key. If you want to get value from some sub object properties, then use dot as delimiter, for example, {"location":"location.name"} will collect data from Facebook's {"location":{"name":"MyLocation"}} object and store it in user's custom property "location" key
        **/
        this.collect_from_facebook = function(custom) {
            log(logLevelEnums.INFO, "collect_from_facebook, Starting to collect possible user data");
            /* globals FB */
            if (FB && FB.api) {
                FB.api("/me", function(resp) {
                    var data = {};
                    if (resp.name) {
                        data.name = resp.name;
                    }
                    if (resp.email) {
                        data.email = resp.email;
                    }
                    if (resp.gender === "male") {
                        data.gender = "M";
                    }
                    else if (resp.gender === "female") {
                        data.gender = "F";
                    }
                    if (resp.birthday) {
                        var byear = resp.birthday.split("/").pop();
                        if (byear && byear.length === 4) {
                            data.byear = byear;
                        }
                    }
                    if (resp.work && resp.work[0] && resp.work[0].employer && resp.work[0].employer.name) {
                        data.organization = resp.work[0].employer.name;
                    }
                    //check if any custom keys to collect
                    if (custom) {
                        data.custom = {};
                        for (var i in custom) {
                            var parts = custom[i].split(".");
                            var get = resp;
                            for (var j = 0; j < parts.length; j++) {
                                get = get[parts[j]];
                                if (typeof get === "undefined") {
                                    break;
                                }
                            }
                            if (typeof get !== "undefined") {
                                data.custom[i] = get;
                            }
                        }
                    }
                    self.user_details(data);
                });
            }
        };
        /**
        * Opts out user of any metric tracking
        **/
        this.opt_out = function() {
            log(logLevelEnums.INFO, "opt_out, Opting out the user");
            this.ignore_visitor = true;
            store("cly_ignore", true);
        };

        /**
        * Opts in user for tracking, if complies with other user ignore rules like bot useragent and prefetch settings
        **/
        this.opt_in = function() {
            log(logLevelEnums.INFO, "opt_in, Opting in the user");
            store("cly_ignore", false);
            this.ignore_visitor = false;
            checkIgnore();
            if (!this.ignore_visitor && !hasPulse) {
                heartBeat();
            }
        };
        /**
        * Provide information about user
        * @param {Object} ratingWidget - object with rating widget properties
        * @param {string} ratingWidget.widget_id - id of the widget in the dashboard
        * @param {boolean=} ratingWidget.contactMe - did user give consent to contact him
        * @param {string=} ratingWidget.platform - user's platform (will be filled if not provided)
        * @param {string=} ratingWidget.app_version - app's app version (will be filled if not provided)
        * @param {number} ratingWidget.rating - user's rating from 1 to 5
        * @param {string=} ratingWidget.email - user's email
        * @param {string=} ratingWidget.comment - user's comment
        * 
        * @deprecated use 'recordRatingWidgetWithID' in place of this call
        **/
        this.report_feedback = function(ratingWidget) {
           log(logLevelEnums.WARNING, "report_feedback, Deprecated function call! Use 'recordRatingWidgetWithID' in place of this call. Call will be redirected now!");
            this.recordRatingWidgetWithID(ratingWidget);
        };
        /**
        * Provide information about user
        * @param {Object} ratingWidget - object with rating widget properties
        * @param {string} ratingWidget.widget_id - id of the widget in the dashboard
        * @param {boolean=} ratingWidget.contactMe - did user give consent to contact him
        * @param {string=} ratingWidget.platform - user's platform (will be filled if not provided)
        * @param {string=} ratingWidget.app_version - app's app version (will be filled if not provided)
        * @param {number} ratingWidget.rating - user's rating from 1 to 5
        * @param {string=} ratingWidget.email - user's email
        * @param {string=} ratingWidget.comment - user's comment
        **/
        this.recordRatingWidgetWithID = function(ratingWidget) {
            log(logLevelEnums.INFO, "recordRatingWidgetWithID, Providing information about user with ID: [ " + ratingWidget.widget_id + " ]");
            if (!this.check_consent(featureEnums.STAR_RATING)) {
                return;
            }
            if (!ratingWidget.widget_id) {
               log(logLevelEnums.ERROR, "recordRatingWidgetWithID, Rating Widget must contain widget_id property");
                return;
            }
            if (!ratingWidget.rating) {
               log(logLevelEnums.ERROR, "recordRatingWidgetWithID, Rating Widget must contain rating property");
                return;
            }
            var props = ["widget_id", "contactMe", "platform", "app_version", "rating", "email", "comment"];
            var event = {
                key: internalEventKeyEnums.STAR_RATING,
                count: 1,
                segmentation: {}
            };
            event.segmentation = getProperties(ratingWidget, props);
            if (!event.segmentation.app_version) {
                event.segmentation.app_version = this.metrics._app_version || this.app_version;
            }
           log(logLevelEnums.ERROR, "recordRatingWidgetWithID, Reporting Rating Widget: ", event);
            this.add_cly_event(event);
        };
        /**
        * Show specific widget popup by the widget id
        * @param {string} id - id value of related rating widget, you can get this value by click "Copy ID" button in row menu at "Feedback widgets" screen
        * 
        * @deprecated use 'presentRatingWidgetWithID' in place of this call
        */
        this.show_feedback_popup = function(id) {
           log(logLevelEnums.WARNING, "show_feedback_popup, Deprecated function call! Use 'presentRatingWidgetWithID' in place of this call. Call will be redirected now!");
            this.presentRatingWidgetWithID(id);
        };
        /**
        * Show specific widget popup by the widget id
        * @param {string} id - id value of related rating widget, you can get this value by click "Copy ID" button in row menu at "Feedback widgets" screen
        */
        this.presentRatingWidgetWithID = function(id) {
            log(logLevelEnums.INFO, "presentRatingWidgetWithID, Showing rating widget popup for the widget with ID: [ " + id + " ]");
            if (!this.check_consent(featureEnums.STAR_RATING)) {
                return;
            }
            if (offlineMode) {
               log(logLevelEnums.ERROR, "presentRatingWidgetWithID, Cannot show ratingWidget popup in offline mode");
            }
            else {
                sendXmlHttpRequest(this.url + '/o/feedback/widget', {widget_id: id}, function(err, params, responseText) {
                    if (err) {
                       log(logLevelEnums.ERROR, "presentRatingWidgetWithID, Error occurred", err);
                    }
                    try {
                        // widget object
                        var currentWidget = JSON.parse(responseText);
                        processWidget(currentWidget, false);
                    }
                    catch (JSONParseError) {
                       log(logLevelEnums.ERROR, "presentRatingWidgetWithID, JSON parse failed: " + JSONParseError);
                    }
                });
            }
        };

        /**
        * Prepare rating widgets according to the current options
        * @param {array=} enableWidgets - widget ids array
        * 
        * @deprecated use 'initializeRatingWidgets' in place of this call
        */
        this.initialize_feedback_popups = function(enableWidgets) {
           log(logLevelEnums.WARNING, "initialize_feedback_popups, Deprecated function call! Use 'initializeRatingWidgets' in place of this call. Call will be redirected now!");
            this.initializeRatingWidgets(enableWidgets);
        };
        /**
        * Prepare rating widgets according to the current options
        * @param {array=} enableWidgets - widget ids array
        */
        this.initializeRatingWidgets = function(enableWidgets) {
            log(logLevelEnums.INFO, "initializeRatingWidgets, Initializing rating widget with provided widget IDs:[ " + enableWidgets + "]");
            if (!this.check_consent(featureEnums.STAR_RATING)) {
                return;
            }
            if (!enableWidgets) {
                enableWidgets = store('cly_fb_widgets');
            }

            // remove all old stickers before add new one
            var stickers = document.getElementsByClassName("countly-feedback-sticker");
            while (stickers.length > 0) {
                stickers[0].remove();
            }

            sendXmlHttpRequest(this.url + '/o/feedback/multiple-widgets-by-id', {widgets: JSON.stringify(enableWidgets)}, function(err, params, responseText) {
                if (err) {
                   log(logLevelEnums.ERROR, "initializeRatingWidgets, Errors occurred:", err);
                    return;
                }
                try {
                    // widgets array
                    var widgets = JSON.parse(responseText);
                    for (var i = 0; i < widgets.length; i++) {
                        if (widgets[i].is_active === "true") {
                            var target_devices = widgets[i].target_devices;
                            var currentDevice = detect_device.device;
                            // device match check
                            if (target_devices[currentDevice]) {
                                // is hide sticker option selected?
                                if (typeof widgets[i].hide_sticker === "string") {
                                    widgets[i].hide_sticker = widgets[i].hide_sticker === "true" ? true : false;
                                }
                                // is target_page option provided as "All"?
                                if (widgets[i].target_page === "all" && !widgets[i].hide_sticker) {
                                    processWidget(widgets[i], true);
                                }
                                // is target_page option provided as "selected"?
                                else {
                                    var pages = widgets[i].target_pages;
                                    for (var k = 0; k < pages.length; k++) {
                                        var isWildcardMatched = pages[k].substr(0, pages[k].length - 1) === window.location.pathname.substr(0, pages[k].length - 1);
                                        var isFullPathMatched = pages[k] === window.location.pathname;
                                        var isContainAsterisk = pages[k].includes("*");
                                        if (((isContainAsterisk && isWildcardMatched) || isFullPathMatched) && !widgets[i].hide_sticker) {
                                            processWidget(widgets[i], true);
                                        }
                                    }
                                }
                            }
                        }
                    }

                }
                catch (JSONParseError) {
                   log(logLevelEnums.ERROR, "initializeRatingWidgets, JSON parse error: " + JSONParseError);
                }
            });
        };

        /**
        * Show rating widget popup by passed widget ids array
        * @param {object=} params - required - includes "popups" property as string array of widgets ("widgets" for old versions)
        * example params: {"popups":["5b21581b967c4850a7818617"]}
        * 
        * @deprecated use 'enableRatingWidgets' in place of this call
        **/
        this.enable_feedback = function(params) {
           log(logLevelEnums.WARNING, "enable_feedback, Deprecated function call! Use 'enableRatingWidgets' in place of this call. Call will be redirected now!");
            this.enableRatingWidgets(params);
        };
        /**
        * Show rating widget popup by passed widget ids array
        * @param {object=} params - required - includes "popups" property as string array of widgets ("widgets" for old versions)
        * example params: {"popups":["5b21581b967c4850a7818617"]}
        **/
        this.enableRatingWidgets = function(params) {
            log(logLevelEnums.INFO, "enableRatingWidgets, Enabling rating widget with params:", params);
            if (!this.check_consent(featureEnums.STAR_RATING)) {
                return;
            }
            if (offlineMode) {
               log(logLevelEnums.ERROR, "enableRatingWidgets, Cannot enable rating widgets in offline mode");
            }
            else {
                store('cly_fb_widgets', params.popups || params.widgets);
                // inject feedback styles
                loadCSS(this.url + '/star-rating/stylesheets/countly-feedback-web.css');
                // get enable widgets by app_key
                // define xhr object
                var enableWidgets = params.popups || params.widgets;

                if (enableWidgets.length > 0) {
                    document.body.insertAdjacentHTML('beforeend', '<div id="cfbg"></div>');
                    this.initializeRatingWidgets(enableWidgets);
                }
                else {
                   log(logLevelEnums.ERROR, "enableRatingWidgets, You should provide at least one widget id as param. Read documentation for more detail. https://resources.count.ly/plugins/feedback");
                }
            }
        };

        /**
        * Initialize feedbacks
        * @param {Function} callback - Callback function
        **/
        this.get_available_feedback_widgets = function(callback) {
            log(logLevelEnums.INFO, "get_available_feedback_widgets, Initializing feedbacks, callback function is provided:[" + (callback ? true : false) + "]");
            if (!this.check_consent(featureEnums.FEEDBACK)) {
                if (callback) {
                    callback(null, new Error("Consent for feedback not provided."));
                }

                return;
            }

            if (offlineMode) {
               log(logLevelEnums.ERROR, "get_available_feedback_widgets, Cannot enable feedback in offline mode.");
                return;
            }

            var url = this.url + readPath;
            var data = {
                method: featureEnums.FEEDBACK,
                device_id: this.device_id,
                app_key: this.app_key
            };

            sendXmlHttpRequest(url, data, function(err, params, responseText) {
                if (err) {
                   log(logLevelEnums.ERROR, "get_available_feedback_widgets, Error occurred while fetching feedbacks", err);
                    if (callback) {
                        callback(null, err);
                    }

                    return;
                }

                try {
                    var response = JSON.parse(responseText);
                    var feedbacks = response.result || [];
                    if (callback) {
                        callback(feedbacks, null);
                    }

                    return;
                }
                catch (error) {
                   log(logLevelEnums.ERROR, "get_available_feedback_widgets, Error while processing feedbacks", error);
                    if (callback) {
                        callback(null, error);
                    }

                    return;
                }
            });
        };

        /**
        * Present the feedback widget in webview
        * @param {Object} presentableFeedback - Current presentable feedback
        * @param {String} id - DOM id to append the feedback widget
        * @param {String} className - Class name to append the feedback widget
        **/
        this.present_feedback_widget = function(presentableFeedback, id, className) {
            log(logLevelEnums.INFO, "present_feedback_widget, Presenting the feedback widget by appending to the element with ID: [ " + id + " ] and className: [ " + className + " ]");
            if (!this.check_consent(featureEnums.FEEDBACK)) {
                return;
            }

            if (!presentableFeedback ||
                (typeof presentableFeedback !== "object") ||
                Array.isArray(presentableFeedback)
            ) {
               log(logLevelEnums.ERROR, "present_feedback_widget, Please provide at least one feedback widget object.");
                return;
            }

            try {
                var url = this.url;

                if (presentableFeedback.type === "nps") {
                    url += "/feedback/nps";
                }
                else if (presentableFeedback.type === "survey") {
                    url += "/feedback/survey";
                }
                else if (presentableFeedback.type === "rating") {
                    url += "/feedback/rating";
                }
                else {
<<<<<<< HEAD
                    log("Feedback widget only accepts nps, survey and rating types.");
=======
                   log(logLevelEnums.ERROR, "present_feedback_widget, Feedback widget only accepts nps and survey types.");
>>>>>>> 2ce68bc5
                    return;
                }

                var passedOrigin = window.origin || window.location.origin;
                var feedbackWidgetFamily;

                // set feedback widget family as ratings and load related style file when type is ratings
                if (presentableFeedback.type === "rating") {
                    feedbackWidgetFamily = "ratings";
                    loadCSS(this.url + '/star-rating/stylesheets/ratings-sdk.css');
                }
                // if it's not ratings, it means we need to name it as surveys and load related style file
                // (at least until we add new type in future)
                else {
                    loadCSS(this.url + '/surveys/stylesheets/countly-surveys.css');
                    feedbackWidgetFamily = "surveys";
                }

                url += "?widget_id=" + presentableFeedback._id;
                url += "&app_key=" + this.app_key;
                url += "&device_id=" + this.device_id;
                url += "&sdk_name=" + SDK_NAME;
                url += "&platform=" + this.platform;
                url += "&app_version=" + this.app_version;
                url += "&sdk_version=" + SDK_VERSION;
                //Origin is passed to the popup so that it passes it back in the postMessage event
                //Only web SDK passes origin and web
                url += "&origin=" + passedOrigin;
                url += "&widget_v=web";

                var iframe = document.createElement("iframe");
                iframe.src = url;
                iframe.name = "countly-" + feedbackWidgetFamily + "-iframe";
                iframe.id = "countly-" + feedbackWidgetFamily + "-iframe";

                var initiated = false;
                iframe.onload = function() {
                    //This is used as a fallback for browsers where postMessage API doesn't work.

                    if (initiated) {
                        //On iframe reset remove the iframe and the overlay.
                        document.getElementById('countly-' + feedbackWidgetFamily + '-wrapper-' + presentableFeedback._id).style.display = "none";
                        document.getElementById('csbg').style.display = "none";
                    }

                    //Setting initiated marks the first time initiation of the iframe.
                    //When initiated for the first time, do not hide the survey bcz you want
                    //the survey to be shown for the first time.
                    //Any subsequent onloads mean that the survey is being refreshed or reset.
                    //This time hide it as being done in the above check.
                    initiated = true;
                };

                var overlay = document.getElementById("csbg");
                while (overlay) {
                    //Remove any existing overlays
                    overlay.remove();
                    overlay = document.getElementById("csbg");
                }

                var wrapper = document.getElementsByClassName("countly-" + feedbackWidgetFamily + "-wrapper");
                for (var i = 0; i < wrapper.length; i++) {
                    //Remove any existing feedback wrappers
                    wrapper[i].remove();
                }

                wrapper = document.createElement("div");
                wrapper.className = 'countly-' + feedbackWidgetFamily + '-wrapper';
                wrapper.id = 'countly-' + feedbackWidgetFamily + '-wrapper-' + presentableFeedback._id;

                if (presentableFeedback.type === "survey") {
                    //Set popup position
                    wrapper.className = wrapper.className + " " + presentableFeedback.appearance.position;
                }

                var element = document.body;
                var found = false;

                if (id) {
                    if (document.getElementById(id)) {
                        element = document.getElementById(id);
                        found = true;
                    }
                    else {
                       log(logLevelEnums.ERROR, "present_feedback_widget, Provided ID not found.");
                    }
                }

                if (!found) {
                    //If the id element is not found check if a class was provided
                    if (className) {
                        if (document.getElementsByClassName(className)[0]) {
                            element = document.getElementsByClassName(className)[0];
                        }
                        else {
                           log(logLevelEnums.ERROR, "present_feedback_widget, Provided class not found.");
                        }
                    }
                }

                element.insertAdjacentHTML('beforeend', '<div id="csbg"></div>');
                element.appendChild(wrapper);
                wrapper.appendChild(iframe);

                add_event(window, "message", function(e) {
                    var data = {};
                    try {
                        data = JSON.parse(e.data);
                    }
                    catch (ex) {
                       log(logLevelEnums.ERROR, "present_feedback_widget, Error while parsing message body " + ex);
                    }

                    if (!data.close) {
                        return;
                    }

                    document.getElementById('countly-' + feedbackWidgetFamily + '-wrapper-' + presentableFeedback._id).style.display = "none";
                    document.getElementById('csbg').style.display = "none";
                });

                if (presentableFeedback.type === "survey") {
                    var surveyShown = false;

                    //Set popup show policy
                    switch (presentableFeedback.showPolicy) {
                    case "afterPageLoad":
                        if (document.readyState === "complete") {
                            if (!surveyShown) {
                                surveyShown = true;
                                showSurvey(presentableFeedback);
                            }
                        }
                        else {
                            add_event(document, "readystatechange", function(e) {
                                if (e.target.readyState === "complete") {
                                    if (!surveyShown) {
                                        surveyShown = true;
                                        showSurvey(presentableFeedback);
                                    }
                                }
                            });
                        }

                        break;

                    case "afterConstantDelay":
                        setTimeout(function() {
                            if (!surveyShown) {
                                surveyShown = true;
                                showSurvey(presentableFeedback);
                            }
                        }, 10000);

                        break;

                    case "onAbandon":
                        if (document.readyState === "complete") {
                            add_event(document, "mouseleave", function() {
                                if (!surveyShown) {
                                    surveyShown = true;
                                    showSurvey(presentableFeedback);
                                }
                            });
                        }
                        else {
                            add_event(document, "readystatechange", function(e) {
                                if (e.target.readyState === "complete") {
                                    add_event(document, "mouseleave", function() {
                                        if (!surveyShown) {
                                            surveyShown = true;
                                            showSurvey(presentableFeedback);
                                        }
                                    });
                                }
                            });
                        }

                        break;

                    case "onScrollHalfwayDown":
                        add_event(window, "scroll", function() {
                            if (!surveyShown) {
                                var scrollY = Math.max(window.scrollY, document.body.scrollTop, document.documentElement.scrollTop);
                                var documentHeight = getDocHeight();
                                if (scrollY >= (documentHeight / 2)) {
                                    surveyShown = true;
                                    showSurvey(presentableFeedback);
                                }
                            }
                        });

                        break;

                    default:
                        if (!surveyShown) {
                            surveyShown = true;
                            showSurvey(presentableFeedback);
                        }
                    }
                }
                else if (presentableFeedback.type === "nps") {
                    document.getElementById('countly-' + feedbackWidgetFamily + '-wrapper-' + presentableFeedback._id).style.display = "block";
                    document.getElementById('csbg').style.display = "block";
                }
                else if (presentableFeedback.type === "rating") {
                    var ratingShown = false;

                    if (document.readyState === "complete") {
                        if (!ratingShown) {
                            ratingShown = true;
                            showRatingForFeedbackWidget(presentableFeedback);
                        }
                    }
                    else {
                        add_event(document, "readystatechange", function(e) {
                            if (e.target.readyState === "complete") {
                                if (!ratingShown) {
                                    ratingShown = true;
                                    showRatingForFeedbackWidget(presentableFeedback);
                                }
                            }
                        });
                    }
                }
            }
            catch (e) {
               log(logLevelEnums.ERROR, "present_feedback_widget, Somethings went wrong while presenting the feedback", e);
            }

            /**
             * Function to show survey popup
             * @param  {Object} feedback - feedback object
             */
            function showSurvey(feedback) {
                document.getElementById('countly-surveys-wrapper-' + feedback._id).style.display = "block";
                document.getElementById('csbg').style.display = "block";
            }

            /**
             * Function to prepare rating sticker and feedback widget
             * @param  {Object} feedback - feedback object
             */
            function showRatingForFeedbackWidget(feedback) {
                // close icon for popup
                var closeIcon = document.createElement("span");
                closeIcon.className = "countly-feedback-close-icon";
                closeIcon.id = "countly-feedback-close-icon-" + feedback._id;
                closeIcon.innerText = "x";
                wrapper.appendChild(closeIcon);

                // render sticker if hide sticker property isn't set
                if (!feedback.appearance.hideS) {
                    // create sticker wrapper element
                    var sticker = document.createElement("div");
                    sticker.innerText = feedback.appearance.text;
                    sticker.style.color = ((feedback.appearance.text_color < 7) ? '#' + feedback.appearance.text_color : feedback.appearance.text_color);
                    sticker.style.backgroundColor = ((feedback.appearance.bg_color.length < 7) ? '#' + feedback.appearance.bg_color : feedback.appearance.bg_color);
                    sticker.className = 'countly-feedback-sticker  ' + feedback.appearance.position + '-' + feedback.appearance.size;
                    sticker.id = 'countly-feedback-sticker-' + feedback._id;
                    document.body.appendChild(sticker);

                    // sticker event handler
                    add_event(document.getElementById('countly-feedback-sticker-' + feedback._id), 'click', function() {
                        document.getElementById('countly-ratings-wrapper-' + feedback._id).style.display = "flex";
                        document.getElementById('csbg').style.display = "block";
                    });
                }

                // feedback widget close event handler
                add_event(document.getElementById('countly-feedback-close-icon-' + feedback._id), 'click', function() {
                    document.getElementById('countly-ratings-wrapper-' + feedback._id).style.display = "none";
                    document.getElementById('csbg').style.display = "none";
                });
            }
        };

        /**
         *  Record and report error
         *  @param {Error} err - Error object
         *  @param {Boolean} nonfatal - nonfatal if true and false if fatal
         *  @param {Object} segments - custom crash segments
         */
        this.recordError = function(err, nonfatal, segments) {
            log(logLevelEnums.INFO, "recordError, Recording error");
            if (this.check_consent(featureEnums.CRASHES) && err) {
                segments = segments || crashSegments;
                var error = "";
                if (typeof err === "object") {
                    if (typeof err.stack !== "undefined") {
                        error = err.stack;
                    }
                    else {
                        if (typeof err.name !== "undefined") {
                            error += err.name + ":";
                        }
                        if (typeof err.message !== "undefined") {
                            error += err.message + "\n";
                        }
                        if (typeof err.fileName !== "undefined") {
                            error += "in " + err.fileName + "\n";
                        }
                        if (typeof err.lineNumber !== "undefined") {
                            error += "on " + err.lineNumber;
                        }
                        if (typeof err.columnNumber !== "undefined") {
                            error += ":" + err.columnNumber;
                        }
                    }
                }
                else {
                    error = err + "";
                }
                //truncate custom crash segment's key value pairs
                segments = truncateObject(segments, self.maxKeyLength, self.maxValueSize, self.maxSegmentationValues, "record_error", log);
                //character limit check
                if (error.length > (self.maxStackTraceLineLength * self.maxStackTraceLinesPerThread)) {

                   log(logLevelEnums.DEBUG, "record_error, Error stack is too long will be truncated");
                    //convert error into an array split from each newline 
                    var splittedError = error.split("\n");
                    //trim the array if it is too long
                    if (splittedError.length > self.maxStackTraceLinesPerThread) {
                        splittedError = splittedError.splice(0, self.maxStackTraceLinesPerThread);
                    }
                    //trim each line to a given limit
                    for (var i = 0, len = splittedError.length; i < len; i++) {
                        if (splittedError[i].length > self.maxStackTraceLineLength) {
                            splittedError[i] = splittedError[i].substring(0, self.maxStackTraceLineLength);
                        }
                    }
                    //turn modified array back into error string
                    error = splittedError.join("\n");
                }

                nonfatal = (nonfatal) ? true : false;
                var metrics = getMetrics();
                var obj = { _resolution: metrics._resolution, _error: error, _app_version: metrics._app_version, _run: getTimestamp() - startTime };

                obj._not_os_specific = true;
                obj._javascript = true;

                var battery = navigator.battery || navigator.webkitBattery || navigator.mozBattery || navigator.msBattery;
                if (battery) {
                    obj._bat = Math.floor(battery.level * 100);
                }

                if (typeof navigator.onLine !== "undefined") {
                    obj._online = (navigator.onLine) ? true : false;
                }

                obj._background = (document.hasFocus()) ? false : true;

                if (crashLogs.length > 0) {
                    obj._logs = crashLogs.join("\n");
                }
                crashLogs = [];

                obj._nonfatal = nonfatal;

                obj._view = this.getViewName();

                if (typeof segments !== "undefined") {
                    obj._custom = segments;
                }

                try {
                    var canvas = document.createElement("canvas");
                    var gl = canvas.getContext("experimental-webgl");
                    obj._opengl = gl.getParameter(gl.VERSION);
                }
                catch (ex) {
                    //silent error
                }

                toRequestQueue({ crash: JSON.stringify(obj) });
            }
        };

        /**
         *  Check if user or visit should be ignored
         */
        function checkIgnore() {
            if (self.ignore_prefetch && typeof document.visibilityState !== "undefined" && document.visibilityState === "prerender") {
                self.ignore_visitor = true;
            }
            if (self.ignore_bots && searchBotRE.test(navigator.userAgent)) {
                self.ignore_visitor = true;
            }
        }

        /**
         *  Prepare widget data for displaying
         *  @param {Object} currentWidget - widget object
         *  @param {Boolean} hasSticker - if widget has sticker
         */
        function processWidget(currentWidget, hasSticker) {
            // prevent widget create process if widget exist with same id
            var isDuplicate = document.getElementById('countly-feedback-sticker-' + currentWidget._id) ? true : false;
            if (isDuplicate) {
                return;
            }
            try {
                // create wrapper div
                var wrapper = document.createElement("div");
                wrapper.className = 'countly-iframe-wrapper';
                wrapper.id = 'countly-iframe-wrapper-' + currentWidget._id;
                // create close icon for iframe popup
                var closeIcon = document.createElement("span");
                closeIcon.className = "countly-feedback-close-icon";
                closeIcon.id = "countly-feedback-close-icon-" + currentWidget._id;
                closeIcon.innerText = "x";

                // create iframe
                var iframe = document.createElement("iframe");
                iframe.name = "countly-feedback-iframe";
                iframe.id = "countly-feedback-iframe";
                iframe.src = self.url + "/feedback?widget_id=" + currentWidget._id + "&app_key=" + self.app_key + '&device_id=' + self.device_id + '&sdk_version=' + SDK_VERSION;
                // inject them to dom
                document.body.appendChild(wrapper);
                wrapper.appendChild(closeIcon);
                wrapper.appendChild(iframe);
                add_event(document.getElementById('countly-feedback-close-icon-' + currentWidget._id), 'click', function() {
                    document.getElementById('countly-iframe-wrapper-' + currentWidget._id).style.display = "none";
                    document.getElementById('cfbg').style.display = "none";
                });
                if (hasSticker) {
                    // create svg element
                    var svgIcon = document.createElementNS("http://www.w3.org/2000/svg", "svg");
                    svgIcon.id = "feedback-sticker-svg";
                    svgIcon.setAttribute("aria-hidden", "true");
                    svgIcon.setAttribute("data-prefix", "far");
                    svgIcon.setAttribute("data-icon", "grin");
                    svgIcon.setAttribute("class", "svg-inline--fa fa-grin fa-w-16");
                    svgIcon.setAttribute("role", "img");
                    svgIcon.setAttribute("xmlns", "http://www.w3.org/2000/svg");
                    svgIcon.setAttribute("viewBox", "0 0 496 512");
                    // create path for svg
                    var svgPath = document.createElementNS("http://www.w3.org/2000/svg", "path");
                    svgPath.id = "smileyPathInStickerSvg";
                    svgPath.setAttribute("fill", "white");
                    svgPath.setAttribute("d", "M248 8C111 8 0 119 0 256s111 248 248 248 248-111 248-248S385 8 248 8zm0 448c-110.3 0-200-89.7-200-200S137.7 56 248 56s200 89.7 200 200-89.7 200-200 200zm105.6-151.4c-25.9 8.3-64.4 13.1-105.6 13.1s-79.6-4.8-105.6-13.1c-9.9-3.1-19.4 5.4-17.7 15.3 7.9 47.1 71.3 80 123.3 80s115.3-32.9 123.3-80c1.6-9.8-7.7-18.4-17.7-15.3zM168 240c17.7 0 32-14.3 32-32s-14.3-32-32-32-32 14.3-32 32 14.3 32 32 32zm160 0c17.7 0 32-14.3 32-32s-14.3-32-32-32-32 14.3-32 32 14.3 32 32 32z");
                    // create sticker text wrapper
                    var stickerText = document.createElement("span");
                    stickerText.innerText = currentWidget.trigger_button_text;
                    // create sticker wrapper element
                    var sticker = document.createElement("div");
                    sticker.style.color = ((currentWidget.trigger_font_color < 7) ? '#' + currentWidget.trigger_font_color : currentWidget.trigger_font_color);
                    sticker.style.backgroundColor = ((currentWidget.trigger_bg_color.length < 7) ? '#' + currentWidget.trigger_bg_color : currentWidget.trigger_bg_color);
                    sticker.className = 'countly-feedback-sticker  ' + currentWidget.trigger_position + '-' + currentWidget.trigger_size;
                    sticker.id = 'countly-feedback-sticker-' + currentWidget._id;
                    svgIcon.appendChild(svgPath);
                    sticker.appendChild(svgIcon);
                    sticker.appendChild(stickerText);
                    document.body.appendChild(sticker);
                    var smileySvg = document.getElementById("smileyPathInStickerSvg");
                    if (smileySvg) {
                        smileySvg.style.fill = ((currentWidget.trigger_font_color < 7) ? '#' + currentWidget.trigger_font_color : currentWidget.trigger_font_color);
                    }
                    add_event(document.getElementById('countly-feedback-sticker-' + currentWidget._id), 'click', function() {
                        document.getElementById('countly-iframe-wrapper-' + currentWidget._id).style.display = "block";
                        document.getElementById('cfbg').style.display = "block";
                    });
                }
                else {
                    document.getElementById('countly-iframe-wrapper-' + currentWidget._id).style.display = "block";
                    document.getElementById('cfbg').style.display = "block";
                }
            }
            catch (e) {
               log(logLevelEnums.ERROR, "Somethings went wrong while element injecting process: " + e);
            }
        }

        /**
         *  Notify all waiting callbacks that script was loaded and instance created
         */
        function notifyLoaders() {
            //notify load waiters
            var i;
            if (typeof self.onload !== "undefined" && self.onload.length > 0) {
                for (i = 0; i < self.onload.length; i++) {
                    if (typeof self.onload[i] === "function") {
                        self.onload[i](self);
                    }
                }
                self.onload = [];
            }
        }

        /**
         *  Report duration of how long user was on this view
         *  @memberof Countly._internals
         */
        function reportViewDuration() {
            if (lastView) {
                var segments = {
                    "name": lastView
                };

                //track pageview
                if (self.check_consent(featureEnums.VIEWS)) {
                    add_cly_events({
                        "key": internalEventKeyEnums.VIEW,
                        "dur": (trackTime) ? getTimestamp() - lastViewTime : lastViewStoredDuration,
                        "segmentation": segments
                    });
                }
                lastView = null;
            }
        }

        /**
         *  Get last view that user visited
         *  @memberof Countly._internals
         *  @returns {String} view name
         */
        function getLastView() {
            return lastView;
        }

        /**
         *  Extend session's cookie's time
         */
        function extendSession() {
            if (useSessionCookie) {
                //if session expired, we should start a new one
                var expire = store("cly_session");
                if (!expire || parseInt(expire) <= getTimestamp()) {
                    sessionStarted = false;
                    self.begin_session(!autoExtend);
                }
                store("cly_session", getTimestamp() + (sessionCookieTimeout * 60));
            }
        }

        /**
         *  Prepare request params by adding common properties to it
         *  @param {Object} request - request object
         */
        function prepareRequest(request) {
            request.app_key = self.app_key;
            request.device_id = self.device_id;
            request.sdk_name = SDK_NAME;
            request.sdk_version = SDK_VERSION;

            if (self.check_consent(featureEnums.LOCATION)) {
                if (self.country_code) {
                    request.country_code = self.country_code;
                }

                if (self.city) {
                    request.city = self.city;
                }

                if (self.ip_address !== null) {
                    request.ip_address = self.ip_address;
                }
            }
            else {
                request.location = "";
            }

            request.timestamp = getMsTimestamp();

            var date = new Date();
            request.hour = date.getHours();
            request.dow = date.getDay();
        }

        /**
         *  Add request to request queue
         *  @memberof Countly._internals
         *  @param {Object} request - object with request parameters
         */
        function toRequestQueue(request) {

            if (self.ignore_visitor) {
                return;
            }

            if (!self.app_key || !self.device_id) {
               log(logLevelEnums.ERROR, "app_key or device_id is missing");
                return;
            }

            prepareRequest(request);

            if (requestQueue.length > queueSize) {
                requestQueue.shift();
            }

            requestQueue.push(request);
            store("cly_queue", requestQueue, true);
        }

        /**
         *  Making request making and data processing loop
         *  @memberof Countly._internals
         *  @returns {void} void
         */
        function heartBeat() {
            notifyLoaders();

            //ignore bots
            if (self.test_mode || self.ignore_visitor) {
                hasPulse = false;
                return;
            }

            hasPulse = true;
            var i = 0;
            //process queue
            if (global && typeof Countly.q !== "undefined" && Countly.q.length > 0) {
                var req;
                var q = Countly.q;
                Countly.q = [];
                for (i = 0; i < q.length; i++) {
                    req = q[i];
                   log(logLevelEnums.DEBUG, "Processing queued call", req);
                    if (typeof req === "function") {
                        req();
                    }
                    else if (Array.isArray(req) && req.length > 0) {
                        var inst = self, arg = 0;
                        //check if it is meant for other tracker
                        if (Countly.i[req[arg]]) {
                            inst = Countly.i[req[arg]];
                            arg++;
                        }
                        if (typeof inst[req[arg]] === "function") {
                            inst[req[arg]].apply(inst, req.slice(arg + 1));
                        }
                        else if (req[arg].indexOf("userData.") === 0) {
                            var userdata = req[arg].replace("userData.", "");
                            if (typeof inst.userData[userdata] === "function") {
                                inst.userData[userdata].apply(inst, req.slice(arg + 1));
                            }
                        }
                        else if (typeof Countly[req[arg]] === "function") {
                            Countly[req[arg]].apply(Countly, req.slice(arg + 1));
                        }
                    }
                }
            }

            //extend session if needed
            if (sessionStarted && autoExtend && trackTime) {
                var last = getTimestamp();
                if (last - lastBeat > sessionUpdate) {
                    self.session_duration(last - lastBeat);
                    lastBeat = last;
                }
            }

            //process event queue
            if (eventQueue.length > 0) {
                if (eventQueue.length <= maxEventBatch) {
                    toRequestQueue({ events: JSON.stringify(eventQueue) });
                    eventQueue = [];
                }
                else {
                    var events = eventQueue.splice(0, maxEventBatch);
                    toRequestQueue({ events: JSON.stringify(events) });
                }
                store("cly_event", eventQueue);
            }

            //process request queue with event queue
            if (!offlineMode && requestQueue.length > 0 && readyToProcess && getTimestamp() > failTimeout) {
                readyToProcess = false;
                var params = requestQueue[0];
                //check if any consent to sync
                if (hasAnyProperties(syncConsents)) {
                    if (consentTimer) {
                        clearTimeout(consentTimer);
                        consentTimer = null;
                    }
                    params.consent = JSON.stringify(syncConsents);
                    syncConsents = {};
                }
               log(logLevelEnums.DEBUG, "Processing request", params);
                store("cly_queue", requestQueue, true);
                sendXmlHttpRequest(self.url + apiPath, params, function(err, parameters) {
                   log(logLevelEnums.DEBUG, "Request Finished", parameters, err);
                    if (err) {
                        failTimeout = getTimestamp() + failTimeoutAmount;
                    }
                    else {
                        //remove first item from queue
                        requestQueue.shift();
                    }
                    store("cly_queue", requestQueue, true);
                    readyToProcess = true;
                });
            }

            setTimeout(heartBeat, beatInterval);
        }

        /**
         *  Get device ID, stored one, or generate new one
         *  @memberof Countly._internals
         *  @returns {String} device id
         */
        function getId() {
            return store("cly_id") || generateUUID();
        }

        /**
         *  Check if value is in UUID format
         *  @memberof Countly._internals
         *  @returns {Boolean} true if it is in UUID format
         */
        function isUUID() {
            return /[0-9a-fA-F]{8}\-[0-9a-fA-F]{4}\-4[0-9a-fA-F]{3}\-[0-9a-fA-F]{4}\-[0-9a-fA-F]{12}/.test(self.device_id);
        }

        /**
         *  Get metrics of the browser or config object
         *  @memberof Countly._internals
         *  @returns {Object} Metrics object
         */
        function getMetrics() {
            var metrics = JSON.parse(JSON.stringify(self.metrics || {}));

            //getting app version
            metrics._app_version = metrics._app_version || self.app_version;
            metrics._ua = metrics._ua || navigator.userAgent;

            //getting resolution
            if (screen.width) {
                var width = (screen.width) ? parseInt(screen.width) : 0;
                var height = (screen.height) ? parseInt(screen.height) : 0;
                if (width !== 0 && height !== 0) {
                    var iOS = !!navigator.platform && /iPad|iPhone|iPod/.test(navigator.platform);
                    if (iOS && window.devicePixelRatio) {
                        //ios provides dips, need to multiply
                        width = Math.round(width * window.devicePixelRatio);
                        height = Math.round(height * window.devicePixelRatio);
                    }
                    else {
                        if (Math.abs(window.orientation) === 90) {
                            //we have landscape orientation
                            //switch values for all except ios
                            var temp = width;
                            width = height;
                            height = temp;
                        }
                    }
                    metrics._resolution = metrics._resolution || "" + width + "x" + height;
                }
            }

            //getting density ratio
            if (window.devicePixelRatio) {
                metrics._density = metrics._density || window.devicePixelRatio;
            }

            //getting locale
            var locale = navigator.language || navigator.browserLanguage || navigator.systemLanguage || navigator.userLanguage;
            if (typeof locale !== "undefined") {
                metrics._locale = metrics._locale || locale;
            }

            if (typeof document.referrer !== "undefined" && document.referrer.length) {
                var matches = urlParseRE.exec(document.referrer);
                //do not report referrers of current website
                if (matches && matches[11] && matches[11] !== window.location.hostname) {
                    var ignoring = false;
                    if (ignoreReferrers && ignoreReferrers.length) {
                        for (var k = 0; k < ignoreReferrers.length; k++) {
                            try {
                                var reg = new RegExp(ignoreReferrers[k]);
                                if (reg.test(document.referrer)) {
                                   log(logLevelEnums.DEBUG, "Ignored:", document.referrer);
                                    ignoring = true;
                                    break;
                                }
                            }
                            catch (ex) {
                               log(logLevelEnums.ERROR, "Problem with regex", ignoreReferrers[k]);
                            }
                        }
                    }
                    if (!ignoring) {
                        metrics._store = metrics._store || document.referrer;
                    }
                }
            }

           log(logLevelEnums.DEBUG, "Got metrics", metrics);
            return metrics;
        }

        /**
         *  Logging stuff, works only when debug mode is true
         * @param {string} level - log level (error, warning, info, debug, verbose)
         * @param {string} message - any string message
         * @memberof Countly._internals
         */
        function log(level, message, ...args) {
            if (self.debug && typeof console !== "undefined") {
                //parse the args into a string if it is an object
                if (args[0] && typeof args[0] === "object") {
                    args[0] = JSON.stringify(args[0]);
                }
                //append app_key to the start of the message if it is not the first instance (for multi instancing)
                if (!global) {
                    message = "[" + self.app_key + "] " + message;
                }
                //if the provided level is not a proper log level re-assign it as [DEBUG]
                if (!level) {
                    level = logLevelEnums.DEBUG;
                }
                //append level, message and args
                var log = level + message + Array.prototype.slice.call(args).join("\n");
                //decide on the console
                if (level === logLevelEnums.ERROR) {
                    // eslint-disable-next-line no-console
                    console.error(log);
                }
                else if (level === logLevelEnums.WARNING) {
                    // eslint-disable-next-line no-console
                    console.warn(log);
                } 
                else if (level === logLevelEnums.INFO) {
                    // eslint-disable-next-line no-console
                    console.info(log);

                }
                else if (level === logLevelEnums.VERBOSE) {
                    // eslint-disable-next-line no-console
                    console.log(log);
                }
                //if none of the above must be [DEBUG]
                else {    
                    // eslint-disable-next-line no-console
                    console.debug(log);
                }
            }
        }

        /**
         *  Making xml HTTP request
         *  @memberof Countly._internals
         *  @param {String} url - URL where to make request
         *  @param {Object} params - key value object with URL params
         *  @param {Function} callback - callback when request finished or failed
         */
        function sendXmlHttpRequest(url, params, callback) {
            try {
               log(logLevelEnums.DEBUG, "Sending XML HTTP request");
                var xhr = window.XMLHttpRequest ? new window.XMLHttpRequest() : window.ActiveXObject ? new window.ActiveXObject("Microsoft.XMLHTTP") : null;
                params = params || {};
                var data = prepareParams(params);
                var method = "GET";
                if (self.force_post || data.length >= 2000) {
                    method = "POST";
                }
                if (method === "GET") {
                    xhr.open('GET', url + "?" + data, true);
                }
                else {
                    xhr.open('POST', url, true);
                    xhr.setRequestHeader("Content-type", "application/x-www-form-urlencoded");
                }
                for (var header in self.headers) {
                    xhr.setRequestHeader(header, self.headers[header]);
                }
                // fallback on error
                xhr.onreadystatechange = function() {
                    if (this.readyState === 4 && this.status >= 200 && this.status < 300) {
                        if (typeof callback === 'function') {
                            callback(false, params, this.responseText);
                        }
                    }
                    else if (this.readyState === 4) {
                       log(logLevelEnums.ERROR, "Failed Server XML HTTP request", this.status);
                        if (typeof callback === "function") {
                            callback(true, params);
                        }
                    }
                };
                if (method === "GET") {
                    xhr.send();
                }
                else {
                    xhr.send(data);
                }
            }
            catch (e) {
                // fallback
               log(logLevelEnums.ERROR, "Failed XML HTTP request", e);
                if (typeof callback === "function") {
                    callback(true, params);
                }
            }
        }

        /**
         *  Set auth token
         *  @memberof Countly._internals
         *  @param {String} token - auth token
         */
        function setToken(token) {
            store("cly_token", token);
        }

        /**
         *  Get auth token
         *  @memberof Countly._internals
         *  @returns {String} auth token
         */
        function getToken() {
            var token = store("cly_token");
            store("cly_token", null);
            return token;
        }

        /**
         *  Get event queue
         *  @memberof Countly._internals
         *  @returns {Array} event queue
         */
        function getEventQueue() {
            return eventQueue;
        }

        /**
         *  Get request queue
         *  @memberof Countly._internals
         *  @returns {Array} request queue
         */
        function getRequestQueue() {
            return requestQueue;
        }

        /**
         *  Storage function that acts as setter and getter
         *  @memberof Countly._internals
         *  @param {String} key - storage key
         *  @param {Varies} value - value to set for key, if omitted acts as getter
         *  @param {Boolean} storageOnly - if false, will fallback to cookie storage
         *  @param {Boolean} rawKey - if true, raw key will be used without app_key prefix
         *  @returns {Varies} values stored for key
         */
        function store(key, value, storageOnly, rawKey) {
            //check if we should use storage at all
            if (self.storage === "none") {
                return;
            }

            //apply namespace
            if (!rawKey) {
                key = self.app_key + "/" + key;
                if (self.namespace) {
                    key = stripTrailingSlash(self.namespace) + "/" + key;
                }
            }

            storageOnly = storageOnly || self.storage === "localstorage";
            var data;

            // If value is detected, set new or modify store
            if (typeof value !== "undefined" && value !== null) {
                value = self.serialize(value);
                // Set the store
                if (lsSupport) { // Native support
                    localStorage.setItem(key, value);
                }
                else if (!storageOnly) { // Use Cookie
                    createCookie(key, value, 30);
                }
            }

            // No value supplied, return value
            if (typeof value === "undefined") {
                // Get value
                if (lsSupport) { // Native support
                    data = localStorage.getItem(key);
                }
                else if (!storageOnly) { // Use cookie
                    data = readCookie(key);
                }

                return self.deserialize(data);

            }

            // Null specified, remove store
            if (value === null) {
                if (lsSupport) { // Native support
                    localStorage.removeItem(key);
                }
                else if (!storageOnly) { // Use cookie
                    createCookie(key, "", -1);
                }
            }

            /**
             *  Creates new cookie or removes cookie with negative expiration
             *  @param {String} cookieKey - The key or identifier for the store
             *  @param {String} cookieVal - Contents of the store
             *  @param {Number} exp - Expiration in days
             */
            function createCookie(cookieKey, cookieVal, exp) {
                var date = new Date();
                date.setTime(date.getTime() + (exp * 24 * 60 * 60 * 1000));
                var expires = "; expires=" + date.toGMTString();
                document.cookie = cookieKey + "=" + cookieVal + expires + "; path=/";
            }

            /**
            * Returns contents of cookie
            * @param {String} cookieKey - The key or identifier for the store
            * @returns {Varies} stored value
            */
            function readCookie(cookieKey) {
                var nameEQ = cookieKey + "=";
                var ca = document.cookie.split(";");
                for (var i = 0, max = ca.length; i < max; i++) {
                    var c = ca[i];
                    while (c.charAt(0) === " ") {
                        c = c.substring(1, c.length);
                    }
                    if (c.indexOf(nameEQ) === 0) {
                        return c.substring(nameEQ.length, c.length);
                    }
                }
                return null;
            }
        }

        /**
         *  Migrate from old storage to new app_key prefixed storage
         */
        function migrate() {
            if (store(self.namespace + "cly_id", undefined, false, true)) {
                //old data exists, we should migrate it
                store("cly_id", store(self.namespace + "cly_id", undefined, false, true));
                store("cly_event", store(self.namespace + "cly_event", undefined, false, true));
                store("cly_session", store(self.namespace + "cly_session", undefined, false, true));

                //filter out requests with correct app_key
                var requests = store(self.namespace + "cly_queue", undefined, false, true);
                if (Array.isArray(requests)) {
                    requests = requests.filter(function(req) {
                        return req.app_key === self.app_key;
                    });
                    store("cly_queue", requests);
                }
                if (store(self.namespace + "cly_cmp_id", undefined, false, true)) {
                    store("cly_cmp_id", store(self.namespace + "cly_cmp_id", undefined, false, true));
                    store("cly_cmp_uid", store(self.namespace + "cly_cmp_uid", undefined, false, true));
                }
                if (store(self.namespace + "cly_ignore", undefined, false, true)) {
                    store("cly_ignore", store(self.namespace + "cly_ignore", undefined, false, true));
                }

                //now deleting old data, so we won't migrate again
                store("cly_id", null, false, true);
                store("cly_event", null, false, true);
                store("cly_session", null, false, true);
                store("cly_queue", null, false, true);
                store("cly_cmp_id", null, false, true);
                store("cly_cmp_uid", null, false, true);
                store("cly_ignore", null, false, true);
            }
        }

        /**
         *  Apply modified storage changes
         *  @param {String} key - key of storage modified
         *  @param {Varies} newValue - new value for storage
         */
        this.onStorageChange = function(key, newValue) {
            log(logLevelEnums.INFO, "onStorageChange, Applying storage changes");
            switch (key) {
            //queue of requests
            case "cly_queue":
                requestQueue = self.deserialize(newValue || '[]');
                break;
                //queue of events
            case "cly_event":
                eventQueue = self.deserialize(newValue || '[]');
                break;
            case "cly_remote_configs":
                remoteConfigs = self.deserialize(newValue || '{}');
                break;
            case "cly_ignore":
                self.ignore_visitor = self.deserialize(newValue);
                break;
            case "cly_id":
                self.device_id = self.deserialize(newValue);
                break;
            default:
                    // do nothing
            }
        };

        /**
        * Expose internal methods for pluggable code to reuse them
        * @namespace Countly._internals
        * @name Countly._internals
        */
        this._internals = {
            store: store,
            getDocWidth: getDocWidth,
            getDocHeight: getDocHeight,
            getViewportHeight: getViewportHeight,
            get_page_coord: get_page_coord,
            get_event_target: get_event_target,
            add_event: add_event,
            getProperties: getProperties,
            truncateObject: truncateObject,
            truncateSingleValue: truncateSingleValue,
            stripTrailingSlash: stripTrailingSlash,
            prepareParams: prepareParams,
            sendXmlHttpRequest: sendXmlHttpRequest,
            getMsTimestamp: getMsTimestamp,
            getTimestamp: getTimestamp,
            log: log,
            getMetrics: getMetrics,
            generateUUID: generateUUID,
            isUUID: isUUID,
            getId: getId,
            heartBeat: heartBeat,
            toRequestQueue: toRequestQueue,
            reportViewDuration: reportViewDuration,
            loadJS: loadJS,
            loadCSS: loadCSS,
            getLastView: getLastView,
            setToken: setToken,
            getToken: getToken,
            showLoader: showLoader,
            hideLoader: hideLoader,
            add_cly_events: add_cly_events,
            detect_device: detect_device,
            getRequestQueue: getRequestQueue,
            getEventQueue: getEventQueue,
            /**
             *  Clear queued data
             *  @memberof Countly._internals
             */
            clearQueue: function() {
                requestQueue = [];
                store("cly_queue", []);
                eventQueue = [];
                store("cly_event", []);
            }
        };

        this.initialize();
    };

    /**
     *  Countly class - exposing so plugins can extend its prototype
     *  @param {Object} ob - Configuration object
     */
    Countly.CountlyClass = CountlyClass;

    /**
     * Initialize Countly object
     * @param {Object} conf - Countly initialization {@link Init} object with configuration options
     * @param {string} conf.app_key - app key for your app created in Countly
     * @param {string} conf.device_id - to identify a visitor, will be auto generated if not provided
     * @param {string} conf.url - your Countly server url, you can use your server URL or IP here
     * @param {string} [conf.app_version=0.0] - the version of your app or website
     * @param {string=} conf.country_code - country code for your visitor
     * @param {string=} conf.city - name of the city of your visitor
     * @param {string=} conf.ip_address - ip address of your visitor
     * @param {boolean} [conf.debug=false] - output debug info into console
     * @param {boolean} [conf.ignore_bots=true] - option to ignore traffic from bots
     * @param {number} [conf.interval=500] - set an interval how often to check if there is any data to report and report it in milliseconds
     * @param {number} [conf.queue_size=1000] - maximum amount of queued requests to store
     * @param {number} [conf.fail_timeout=60] - set time in seconds to wait after failed connection to server in seconds
     * @param {number} [conf.inactivity_time=20] - after how many minutes user should be counted as inactive, if he did not perform any actions, as mouse move, scroll or keypress
     * @param {number} [conf.session_update=60] - how often in seconds should session be extended
     * @param {number} [conf.max_events=100] - maximum amount of events to send in one batch
     * @deprecated {number} [conf.max_logs=100] - maximum amount of breadcrumbs to store for crash logs
     * @param {number} [conf.max_key_length=128] - maximum size of all string keys
     * @param {number} [conf.max_value_size=256] - maximum size of all values in our key-value pairs (Except "picture" field, that has a limit of 4096 chars)
     * @param {number} [conf.max_segmentation_values=30] - max amount of custom (dev provided) segmentation in one event
     * @param {number} [conf.max_breadcrumb_count=100] - maximum amount of breadcrumbs that can be recorded before the oldest one is deleted
     * @param {number} [conf.max_stack_trace_lines_per_thread=30] - maximum amount of stack trace lines would be recorded per thread
     * @param {number} [conf.max_stack_trace_line_length=200] - maximum amount of characters are allowed per stack trace line. This limits also the crash message length
     * @param {array=} conf.ignore_referrers - array with referrers to ignore
     * @param {boolean} [conf.ignore_prefetch=true] - ignore prefetching and pre rendering from counting as real website visits
     * @param {boolean} [conf.force_post=false] - force using post method for all requests
     * @param {boolean} [conf.ignore_visitor=false] - ignore this current visitor
     * @param {boolean} [conf.require_consent=false] - Pass true if you are implementing GDPR compatible consent management. It would prevent running any functionality without proper consent
     * @param {boolean} [conf.utm={"source":true, "medium":true, "campaign":true, "term":true, "content":true}] - Object instructing which UTM parameters to track
     * @param {boolean} [conf.use_session_cookie=true] - Use cookie to track session
     * @param {boolean} [conf.enable_orientation_tracking=true] - Enables orientation tracking at the start of a session
     * @param {number} [conf.session_cookie_timeout=30] - How long till cookie session should expire in minutes
     * @param {boolean|function} [conf.remote_config=false] - Enable automatic remote config fetching, provide callback function to be notified when fetching done
     * @param {string=} [conf.namespace=""] - Have separate namespace of of persistent data
     * @param {boolean=} [conf.track_domains=true] - Set to false to disable domain tracking, so no domain data would be reported
     * @param {Object=} [conf.metrics={}] - provide metrics for this user, or else will try to collect what's possible
     * @param {string} conf.metrics._os - name of platform/operating system
     * @param {string} conf.metrics._os_version - version of platform/operating system
     * @param {string} conf.metrics._device - device name
     * @param {string} conf.metrics._resolution - screen resolution of the device
     * @param {string} conf.metrics._carrier - carrier or operator used for connection
     * @param {string} conf.metrics._density - screen density of the device
     * @param {string} conf.metrics._locale - locale or language of the device in ISO format
     * @param {string} conf.metrics._store - source from where the user came from
     * @param {string} conf.metrics._browser - browser name
     * @param {string} conf.metrics._browser_version - browser version
     * @param {string} conf.metrics._ua - user agent string
     * @param {Object=} [conf.headers={}] - Object to override or add headers to all SDK requests
     * @param {string=} [conf.storage=default] - What type of storage to use, by default uses local storage and would fallback to cookies, but you can set values "localstorage" or "cookies" to force only specific storage, or use "none" to not use any storage and keep everything in memory
     * @returns {Object} countly tracker instance
     * @example
     * Countly.init({
     *   //provide your app key that you retrieved from Countly dashboard
     *   app_key: "YOUR_APP_KEY",
     *   //provide your server IP or name. Use try.count.ly for EE trial server.
     *   url: "http://yourdomain.com"
     * });
     */
    Countly.init = function(conf) {
        conf = conf || {};
        var appKey = conf.app_key || Countly.app_key;
        if (!Countly.i || !Countly.i[appKey]) {
            var inst = new Countly.CountlyClass(conf);
            if (!Countly.i) {
                Countly.i = {};
                for (var key in inst) {
                    Countly[key] = inst[key];
                }
            }
            Countly.i[appKey] = inst;
        }
        return Countly.i[appKey];
    };

    /**
    *  PRIVATE METHODS
    **/

    /**
     *  Get selected values from multi select input
     *  @param {HTMLElement} input - select with multi true option
     *  @returns {String} coma concatenated values
     */
    function getMultiSelectValues(input) {
        var values = [];
        if (typeof input.options !== "undefined") {
            for (var j = 0; j < input.options.length; j++) {
                if (input.options[j].selected) {
                    values.push(input.options[j].value);
                }
            }
        }
        return values.join(", ");
    }

    /**
     *  Generate random UUID value
     *  @memberof Countly._internals
     *  @returns {String} random UUID value
     */
    function generateUUID() {
        var d = new Date().getTime();
        var uuid = "xxxxxxxx-xxxx-4xxx-yxxx-xxxxxxxxxxxx".replace(/[xy]/g, function(c) {
            var r = (d + Math.random() * 16) % 16 | 0;
            d = Math.floor(d / 16);
            return (c === "x" ? r : (r & 0x3 | 0x8)).toString(16);
        });
        return uuid;
    }

    /**
     *  Get unix timestamp
     *  @memberof Countly._internals
     *  @returns {Number} unix timestamp
     */
    function getTimestamp() {
        return Math.floor(new Date().getTime() / 1000);
    }

    var lastMsTs = 0;
    /**
     *  Get unique timestamp in milliseconds
     *  @memberof Countly._internals
     *  @returns {Number} milliseconds timestamp
     */
    function getMsTimestamp() {
        var ts = new Date().getTime();
        if (lastMsTs >= ts) {
            lastMsTs++;
        }
        else {
            lastMsTs = ts;
        }
        return lastMsTs;
    }

    /**
     *  Get config value from multiple sources
     *  like config object, global object or fallback value
     *  @param {String} key - config key
     *  @param {Object} ob - config object
     *  @param {Varies} override - fallback value
     *  @returns {Varies} value to be used as config
     */
    function getConfig(key, ob, override) {
        if (ob && Object.keys(ob).length) {
            if (typeof ob[key] !== "undefined") {
                return ob[key];
            }
        }
        else if (typeof Countly[key] !== "undefined") {
            return Countly[key];
        }
        return override;
    }

    /**
     *  Dispatch errors to instances that lister to errors
     *  @param {Error} error - Error object
     *  @param {Boolean} fatality - fatal if false and nonfatal if true
     *  @param {Object} segments - custom crash segments
     */
    function dispatchErrors(error, fatality, segments) {
        for (var key in Countly.i) {
            if (Countly.i[key].tracking_crashes) {
                Countly.i[key].recordError(error, fatality, segments);
            }
        }
    }

    /**
     *  Convert JSON object to URL encoded query parameter string
     *  @memberof Countly._internals
     *  @param {Object} params - object with query parameters
     *  @returns {String} URL encode query string
     */
    function prepareParams(params) {
        var str = [];
        for (var i in params) {
            str.push(i + "=" + encodeURIComponent(params[i]));
        }
        return str.join("&");
    }

    /**
     *  Removing trailing slashes
     *  @memberof Countly._internals
     *  @param {String} str - string from which to remove trailing slash
     *  @returns {String} modified string
     */
    function stripTrailingSlash(str) {
        if (str.substr(str.length - 1) === "/") {
            return str.substr(0, str.length - 1);
        }
        return str;
    }

    /**
     *  Retrieve only specific properties from object
     *  @memberof Countly._internals
     *  @param {Object} orig - original object
     *  @param {Array} props - array with properties to get from object
     *  @returns {Object} new object with requested properties
     */
    function getProperties(orig, props) {
        var ob = {};
        var prop;
        for (var i = 0; i < props.length; i++) {
            prop = props[i];
            if (typeof orig[prop] !== "undefined") {
                ob[prop] = orig[prop];
            }
        }
        return ob;
    }

    /**
     * Truncates an object's key/value pairs to a certain length
     * @param {Object} obj - original object to be truncated
     * @param {Number} keyLimit - limit for key length
     * @param {Number} valueLimit - limit for value length
     * @param {Number} segmentLimit - limit for segments pairs
     * @param {string} errorLog - prefix for error log
     * @param {function} logCall - internal logging function
     * @returns {Object} - the new truncated object
     */
    function truncateObject(obj, keyLimit, valueLimit, segmentLimit, errorLog, logCall) {
        var ob = {};
        if (obj) {
            if (Object.keys(obj).length > segmentLimit) {
                var resizedObj = {};
                var i = 0;
                for (var e in obj) {
                    while (i < segmentLimit) {
                        resizedObj[e] = obj[e];
                        i++;
                    }
                }
                obj = resizedObj;
            }
            for (var key in obj) {
                var newKey = truncateSingleValue(key, keyLimit, errorLog, logCall);
                var newValue = truncateSingleValue(obj[key], valueLimit, errorLog, logCall);
                ob[newKey] = newValue;
            }
        }
        return ob;
    }

    /**
     * Truncates a single value to a certain length
     * @param {string|number} str - original value to be truncated
     * @param {Number} limit - limit length
     * @param {string} errorLog - prefix for error log
     * @param {function} logCall - internal logging function
     * @returns {string|number} - the new truncated value
     */
    function truncateSingleValue(str, limit, errorLog, logCall) {
        var newStr = str;
        if (typeof str === 'number') {
            str = str.toString();
        }
        if (typeof str === 'string') {
            if (str.length > limit) {
                newStr = str.substring(0, limit);
                logCall(logLevelEnums.DEBUG, errorLog + ", Key: [ " + str + " ] is longer than accepted length. It will be truncated.");
            }
        }
        return newStr;
    }

    /**
     *  Polyfill to get closest parent matching nodeName
     *  @param {HTMLElementng} el - element from which to search
     *  @param {String} nodeName - tag/node name
     *  @returns {HTMLElement} closest parent element
     */
    var get_closest_element = function(el, nodeName) {
        nodeName = nodeName.toUpperCase();
        while (el) {
            if (el.nodeName.toUpperCase() === nodeName) {
                return el;
            }
            el = el.parentElement;
        }
    };

    /**
     *  Listen to specific browser event
     *  @memberof Countly._internals
     *  @param {HTMLElement} element - HTML element that should listen to event
     *  @param {String} type - event name or action
     *  @param {Function} listener - callback when event is fired
     */
    var add_event = function(element, type, listener) {
        if (typeof element.addEventListener !== "undefined") {
            element.addEventListener(type, listener, false);
        }
        //for old browser use attachEvent instead
        else {
            element.attachEvent("on" + type, listener);
        }
    };

    /**
     *  Get element that fired event
     *  @memberof Countly._internals
     *  @param {Event} event - event that was filed
     *  @returns {HTMLElement} HTML element that caused event to fire
     */
    var get_event_target = function(event) {
        if (!event) {
            return window.event.srcElement;
        }
        else if (typeof event.target !== "undefined") {
            return event.target;
        }
        else {
            return event.srcElement;
        }
    };

    /**
     *  Current device data
     *  @memberof Countly._internals
     *  @prop {String} device - device type
     *  @prop {Function} detect - detect device type
     *  @prop {Boolean} isMobile - true if mobile device
     *  @prop {String} userAgent - userAgent value
     */
    var detect_device = (function() {
        var b = navigator.userAgent.toLowerCase(),
            a = function(t) {
                if (t) {
                    b = (t + "").toLowerCase();
                }
                return /(ipad|tablet|(android(?!.*mobile))|(windows(?!.*phone)(.*touch))|kindle|playbook|silk|(puffin(?!.*(IP|AP|WP))))/.test(b) ? "tablet" : /(mobi|ipod|phone|blackberry|opera mini|fennec|minimo|symbian|psp|nintendo ds|archos|skyfire|puffin|blazer|bolt|gobrowser|iris|maemo|semc|teashark|uzard)/.test(b) ? "phone" : "desktop";
            };
        return {
            device: a(),
            detect: a,
            isMobile: "desktop" !== a() ? !0 : !1,
            userAgent: b
        };
    }());

    /**
     *  Modify event to set standard coordinate properties if they are not available
     *  @memberof Countly._internals
     *  @param {Event} e - event object
     *  @returns {Event} modified event object
     */
    function get_page_coord(e) {
        //checking if pageY and pageX is already available
        if (typeof e.pageY === "undefined" &&
            typeof e.clientX === "number" &&
            document.documentElement) {
            //if not, then add scrolling positions
            e.pageX = e.clientX + document.body.scrollLeft + document.documentElement.scrollLeft;
            e.pageY = e.clientY + document.body.scrollTop + document.documentElement.scrollTop;
        }
        //return e which now contains pageX and pageY attributes
        return e;
    }

    /**
     *  Get height of whole document
     *  @memberof Countly._internals
     *  @returns {Number} height in pixels
     */
    function getDocHeight() {
        var D = document;
        return Math.max(
            Math.max(D.body.scrollHeight, D.documentElement.scrollHeight),
            Math.max(D.body.offsetHeight, D.documentElement.offsetHeight),
            Math.max(D.body.clientHeight, D.documentElement.clientHeight)
        );
    }

    /**
     *  Get width of whole document
     *  @memberof Countly._internals
     *  @returns {Number} width in pixels
     */
    function getDocWidth() {
        var D = document;
        return Math.max(
            Math.max(D.body.scrollWidth, D.documentElement.scrollWidth),
            Math.max(D.body.offsetWidth, D.documentElement.offsetWidth),
            Math.max(D.body.clientWidth, D.documentElement.clientWidth)
        );
    }

    /**
     *  Get height of viewable area
     *  @memberof Countly._internals
     *  @returns {Number} height in pixels
     */
    function getViewportHeight() {
        var D = document;
        return Math.min(
            Math.min(D.body.clientHeight, D.documentElement.clientHeight),
            Math.min(D.body.offsetHeight, D.documentElement.offsetHeight),
            window.innerHeight
        );
    }

    /**
     *  Get device's orientation
     *  @returns {String} device orientation
     */
    function getOrientation() {
        return window.innerWidth > window.innerHeight ? "landscape" : "portrait";
    }

    /**
     *  Check if object has any properties
     *  @param {Object} ob - object to check
     *  @returns {Boolean} true if has propertyes and false if not
     */
    function hasAnyProperties(ob) {
        if (ob) {
            for (var prop in ob) {
                if (Object.prototype.hasOwnProperty.call(ob, prop)) {
                    return true;
                }
            }
        }
        return false;
    }

    /**
     *  Monitor paralel storage changes like other opened tabs
     */
    window.addEventListener('storage', function(e) {
        var parts = (e.key + "").split("/");
        var key = parts.pop();
        var appKey = parts.pop();

        if (Countly.i && Countly.i[appKey]) {
            Countly.i[appKey].onStorageChange(key, e.newValue);
        }
    });

    /**
     *  Load external js files
     *  @param {String} tag - Tag/node name to load file in
     *  @param {String} attr - Attribute name for type
     *  @param {String} type - Type value
     *  @param {String} src - Attrube name for file path
     *  @param {String} data - File path
     *  @param {Function} callback - callback when done
     */
    function loadFile(tag, attr, type, src, data, callback) {
        var fileref = document.createElement(tag),
            loaded;
        fileref.setAttribute(attr, type);
        fileref.setAttribute(src, data);
        if (callback) {
            fileref.onreadystatechange = fileref.onload = function() {
                if (!loaded) {
                    callback();
                }
                loaded = true;
            };
        }
        document.getElementsByTagName("head")[0].appendChild(fileref);
    }

    /**
     *  Load external js files
     *  @memberof Countly._internals
     *  @param {String} js - path to JS file
     *  @param {Function} callback - callback when done
     */
    function loadJS(js, callback) {
        loadFile("script", "type", "text/javascript", "src", js, callback);
    }

    /**
     *  Load external css files
     *  @memberof Countly._internals
     *  @param {String} css - path to CSS file
     *  @param {Function} callback - callback when done
     */
    function loadCSS(css, callback) {
        loadFile("link", "rel", "stylesheet", "href", css, callback);
    }

    /**
     *  Show loader UI when loading external data
     *  @memberof Countly._internals
     */
    function showLoader() {
        var loader = document.getElementById("cly-loader");
        if (!loader) {
            var css = "#cly-loader {height: 4px; width: 100%; position: absolute; z-index: 99999; overflow: hidden; background-color: #fff; top:0px; left:0px;}" +
                "#cly-loader:before{display: block; position: absolute; content: ''; left: -200px; width: 200px; height: 4px; background-color: #2EB52B; animation: cly-loading 2s linear infinite;}" +
                "@keyframes cly-loading { from {left: -200px; width: 30%;} 50% {width: 30%;} 70% {width: 70%;} 80% { left: 50%;} 95% {left: 120%;} to {left: 100%;}}",
                head = document.head || document.getElementsByTagName("head")[0],
                style = document.createElement("style");
            style.type = "text/css";
            if (style.styleSheet) {
                style.styleSheet.cssText = css;
            }
            else {
                style.appendChild(document.createTextNode(css));
            }
            head.appendChild(style);
            loader = document.createElement("div");
            loader.setAttribute("id", "cly-loader");
            document.body.onload = function() {
                //check if hideLoader is on and if so return
                if (Countly.showLoaderProtection) {
                    return;
                }
                try {
                    document.body.appendChild(loader);
                }
                catch (e) {
                //it means body is not loaded,
                //dont do anything
                }
            };

        }
        loader.style.display = "block";
    }

    /**
     *  Hide loader UI
     *  @memberof Countly._internals
     */
    function hideLoader() {
        //Inform showloader's onload that it should not append loader
        Countly.showLoaderProtection = true;
        var loader = document.getElementById("cly-loader");
        if (loader) {
            loader.style.display = "none";
        }
    }

    /**
    * Overwrite serialization function for extending SDK with encryption, etc
    * @param {any} value - value to serialize
    * @return {string} serialized value
    **/
    Countly.serialize = function(value) {
        // Convert object values to JSON
        if (typeof value === "object") {
            value = JSON.stringify(value);
        }
        return value;
    };

    /**
    * Overwrite deserialization function for extending SDK with encryption, etc
    * @param {string} data - value to deserialize
    * @return {varies} deserialized value
    **/
    Countly.deserialize = function(data) {
        // Try to parse JSON...
        try {
            data = JSON.parse(data);
        }
        catch (e) {
            //it means data is not json,
            //dont do anything
        }

        return data;
    };

    /**
    * Overwrite a way to retrieve view name
    * @return {string} view name
    **/
    Countly.getViewName = function() {
        return window.location.pathname;
    };

    /**
    * Overwrite a way to retrieve view url
    * @return {string} view url
    **/
    Countly.getViewUrl = function() {
        return window.location.pathname;
    };

    return Countly;
}));<|MERGE_RESOLUTION|>--- conflicted
+++ resolved
@@ -2266,12 +2266,8 @@
                     url += "/feedback/rating";
                 }
                 else {
-<<<<<<< HEAD
-                    log("Feedback widget only accepts nps, survey and rating types.");
-=======
-                   log(logLevelEnums.ERROR, "present_feedback_widget, Feedback widget only accepts nps and survey types.");
->>>>>>> 2ce68bc5
-                    return;
+                  log(logLevelEnums.ERROR, "present_feedback_widget, Feedback widget only accepts nps and survey types.");
+                   return;
                 }
 
                 var passedOrigin = window.origin || window.location.origin;
