--- conflicted
+++ resolved
@@ -1613,14 +1613,9 @@
         * @param {function=} callback - Callback to notify with first param error and second param remote config object
         * */
         this.fetch_remote_config = function(keys, omit_keys, callback) {
-<<<<<<< HEAD
             log(logLevelEnums.INFO, "fetch_remote_config, Fetching remote config:");
             var opt = this.rcOptin ? 1 : 0;
             fetch_remote_config_opt(keys, omit_keys, opt, "legacy", callback);
-=======
-            log(logLevelEnums.INFO, "fetch_remote_config, Fetching remote config");
-            fetch_remote_config_v2(keys, omit_keys, 1, "legacy", callback);
->>>>>>> 91a3d752
         };
 
         /**
@@ -1631,13 +1626,8 @@
         * @param {string=} api - which API to use, if not provided would use default ("legacy" is for method="fetch_remote_config", default is method="rc")
         * @param {function=} callback - Callback to notify with first param error and second param remote config object
         * */
-<<<<<<< HEAD
         function fetch_remote_config_opt(keys, omit_keys, optIn, api, callback) {
             log(logLevelEnums.INFO, "fetch_remote_config_opt, Fetching remote config");
-=======
-        function fetch_remote_config_v2(keys, omit_keys, optIn, api, callback) {
-            log(logLevelEnums.INFO, "fetch_remote_config_v2, Fetching remote config");
->>>>>>> 91a3d752
             var request = {
                 method: "rc"
             };
@@ -1668,7 +1658,6 @@
                     provivedCall = arguments[j];
                 }
             }
-<<<<<<< HEAD
             if (self.check_consent(featureEnums.SESSIONS)) {
                 request.metrics = JSON.stringify(getMetrics());
             }
@@ -1677,16 +1666,6 @@
                 sendXmlHttpRequest("fetch_remote_config_opt", self.url + readPath, request, function(err, params, responseText) {
                     if (err) {
                         log(logLevelEnums.ERROR, "fetch_remote_config_opt, An error occurred: " + err);
-=======
-            if (this.check_consent(featureEnums.SESSIONS)) {
-                request.metrics = JSON.stringify(getMetrics());
-            }
-            if (this.check_consent(featureEnums.REMOTE_CONFIG)) {
-                prepareRequest(request);
-                sendXmlHttpRequest("fetch_remote_config_v2", this.url + readPath, request, function(err, params, responseText) {
-                    if (err) {
-                        log(logLevelEnums.ERROR, "fetch_remote_config_v2, An error occurred: " + err);
->>>>>>> 91a3d752
                         return;
                     }
                     try {
@@ -1704,28 +1683,17 @@
                         setValueInStorage("cly_remote_configs", remoteConfigs);
                     }
                     catch (ex) {
-<<<<<<< HEAD
                         log(logLevelEnums.ERROR, "fetch_remote_config_opt, Had an issue while parsing the response: " + ex);
                     }
                     if (provivedCall) {
                         log(logLevelEnums.INFO, "fetch_remote_config_opt, Callback function is provided");
-=======
-                        log(logLevelEnums.ERROR, "fetch_remote_config_v2, Had an issue while parsing the response: " + ex);
-                    }
-                    if (provivedCall) {
-                        log(logLevelEnums.INFO, "fetch_remote_config_v2, Callback function is provided");
->>>>>>> 91a3d752
                         provivedCall(err, remoteConfigs);
                     }
                 // JSON array can pass    
                 }, true);
             }
             else {
-<<<<<<< HEAD
                 log(logLevelEnums.ERROR, "fetch_remote_config_opt, Remote config requires explicit consent");
-=======
-                log(logLevelEnums.ERROR, "fetch_remote_config_v2, Remote config requires explicit consent");
->>>>>>> 91a3d752
                 if (provivedCall) {
                     provivedCall(new Error("Remote config requires explicit consent"), remoteConfigs);
                 }
@@ -1736,17 +1704,10 @@
         * AB testing key provider, opts the user in for the selected keys
         * @param {array=} keys - Array of keys opt in FOR
         * */
-<<<<<<< HEAD
         this.enrollUserToAB = function(keys) {
             log(logLevelEnums.INFO, "enrollUserToAB, Providing AB test keys to opt in for");
             if (!keys || !Array.isArray(keys) || keys.length === 0) {
                 log(logLevelEnums.ERROR, "enrollUserToAB, No keys provided");
-=======
-        function optAB(keys) {
-            log(logLevelEnums.INFO, "optAB, Providing AB test keys to opt in for");
-            if (!keys || !Array.isArray(keys) || keys.length === 0) {
-                log(logLevelEnums.ERROR, "optAB, No keys provided");
->>>>>>> 91a3d752
                 return;
             }
             var request = {
@@ -1754,20 +1715,13 @@
                 keys: JSON.stringify(keys)
             };
             prepareRequest(request);
-<<<<<<< HEAD
             sendXmlHttpRequest("enrollUserToAB", this.url + readPath, request, function(err, params, responseText) {
                 if (err) {
                     log(logLevelEnums.ERROR, "enrollUserToAB, An error occurred: " + err);
-=======
-            sendXmlHttpRequest("optAB", this.url + readPath, request, function(err, params, responseText) {
-                if (err) {
-                    log(logLevelEnums.ERROR, "optAB, An error occurred: " + err);
->>>>>>> 91a3d752
                     return;
                 }
                 try {
                     var resp = JSON.parse(responseText);
-<<<<<<< HEAD
                     log(logLevelEnums.DEBUG, "enrollUserToAB, Parsed the response's result: [" + resp.result + "]");
                 }
                 catch (ex) {
@@ -1776,16 +1730,6 @@
                 // JSON array can pass    
             }, true);
         };
-=======
-                    log(logLevelEnums.DEBUG, "optAB, Parsed the response's result: [" + resp.result + "]");
-                }
-                catch (ex) {
-                    log(logLevelEnums.ERROR, "optAB, Had an issue while parsing the response: " + ex);
-                }
-                // JSON array can pass    
-            }, true);
-        }
->>>>>>> 91a3d752
 
         /**
         * Gets remote config object (all key/value pairs) or specific value for provided key from the storage
