/** **********
* Countly Web SDK
* https://github.com/Countly/countly-sdk-web
*********** */
/**
 * Countly object to manage the internal queue and send requests to Countly server. More information on {@link http://resources.count.ly/docs/countly-sdk-for-web}
 * @name Countly
 * @global
 * @namespace Countly
 * @example <caption>SDK integration</caption>
 * <script type="text/javascript">
 *
 * //some default pre init
 * var Countly = Countly || {};
 * Countly.q = Countly.q || [];
 *
 * //provide your app key that you retrieved from Countly dashboard
 * Countly.app_key = "YOUR_APP_KEY";
 *
 * //provide your server IP or name. Use try.count.ly for EE trial server.
 * //if you use your own server, make sure you have https enabled if you use
 * //https below.
 * Countly.url = "https://yourdomain.com";
 *
 * //start pushing function calls to queue
 * //track sessions automatically
 * Countly.q.push(["track_sessions"]);
 *
 * //track sessions automatically
 * Countly.q.push(["track_pageview"]);
 *
 * //load countly script asynchronously
 * (function() {
 *  var cly = document.createElement("script"); cly.type = "text/javascript";
 *  cly.async = true;
 *  //enter url of script here
 *  cly.src = "https://cdn.jsdelivr.net/countly-sdk-web/latest/countly.min.js";
 *  cly.onload = function(){Countly.init()};
 *  var s = document.getElementsByTagName("script")[0]; s.parentNode.insertBefore(cly, s);
 * })();
 * </script>
 */
(function(root, factory) {
    if (typeof define === "function" && define.amd) {
        define([], function() {
            return factory(root.Countly);
        });
    }
    else if (typeof module === "object" && module.exports) {
        module.exports = factory(root.Countly);
    }
    else {
        root.Countly = factory(root.Countly);
    }
}(typeof window !== "undefined" ? window : this, function(Countly) {
    // Make sure the code is being run in a browser
    // eslint-disable-next-line no-undef
    if (typeof (window) === "undefined") {
        return;
    }

    /** @lends Countly */
    Countly = Countly || {};

    /**
     * Array with list of available features that you can require consent for
     * @example
     * Countly.features = ["sessions", "events", "views", "scrolls", "clicks", "forms", "crashes", "attribution", "users", "star-rating", "location", "apm", "feedback", "remote-config"];
     */
    // Feature ENUMS
    var featureEnums = {
        SESSIONS: "sessions",
        EVENTS: "events",
        VIEWS: "views",
        SCROLLS: "scrolls",
        CLICKS: "clicks",
        FORMS: "forms",
        CRASHES: "crashes",
        ATTRIBUTION: "attribution",
        USERS: "users",
        STAR_RATING: "star-rating",
        LOCATION: "location",
        APM: "apm",
        FEEDBACK: "feedback",
        REMOTE_CONFIG: "remote-config",
    };
    Countly.features = [featureEnums.SESSIONS, featureEnums.EVENTS, featureEnums.VIEWS, featureEnums.SCROLLS, featureEnums.CLICKS, featureEnums.FORMS, featureEnums.CRASHES, featureEnums.ATTRIBUTION, featureEnums.USERS, featureEnums.STAR_RATING, featureEnums.LOCATION, featureEnums.APM, featureEnums.FEEDBACK, featureEnums.REMOTE_CONFIG];

    /**
<<<<<<< HEAD
=======
     * Object with which UTM tags to check and record
     * @example
     * Countly.utm = {"source": true, "medium": true, "campaign": true, "term": true, "content": true};
     */
    Countly.utm = { source: true, medium: true, campaign: true, term: true, content: true };
    // For testing purposes only-- indicates that Countly is not initiated

    /**
>>>>>>> 98b03419
     * At the current moment there are following internal events and their respective required consent:
        [CLY]_nps - "feedback" consent
        [CLY]_survey - "feedback" consent
        [CLY]_star_rating - "star_rating" consent
        [CLY]_view - "views" consent
        [CLY]_orientation - "users" consent
        [CLY]_push_action - "push" consent
        [CLY]_action - "clicks" or "scroll" consent
     */
    var internalEventKeyEnums = {
        NPS: "[CLY]_nps",
        SURVEY: "[CLY]_survey",
        STAR_RATING: "[CLY]_star_rating",
        VIEW: "[CLY]_view",
        ORIENTATION: "[CLY]_orientation",
        PUSH_ACTION: "[CLY]_push_action",
        ACTION: "[CLY]_action",
    };
    /**
     * 
     *log level Enums:
     *Error - this is a issues that needs attention right now.
     *Warning - this is something that is potentially a issue. Maybe a deprecated usage of something, maybe consent is enabled but consent is not given.
     *Info - All publicly exposed functions should log a call at this level to indicate that they were called. These calls should include the function name.
     *Debug - this should contain logs from the internal workings of the SDK and it's important calls. This should include things like the SDK configuration options, success or fail of the current network request, "request queue is full" and the oldest request get's dropped, etc.
     *Verbose - this should give a even deeper look into the SDK's inner working and should contain things that are more noisy and happen often.
     */
    var logLevelEnums = {
        ERROR: "[ERROR] ",
        WARNING: "[WARNING] ",
        INFO: "[INFO] ",
        DEBUG: "[DEBUG] ",
        VERBOSE: "[VERBOSE] ",
    };
    /**
     *  Async api queue, push commands here to be executed when script is loaded or after
     *  @example <caption>Add command as array</caption>
     *  Countly.q.push(['add_event',{
     *      key:"asyncButtonClick",
     *      segmentation: {
     *          "id": ob.id
     *      }
     *  }]);
     */
    Countly.q = Countly.q || [];
    /**
    *  Array of functions that are waiting to be notified that script has loaded and instantiated
    *  @example
    *  Countly.onload.push(function(){
    *      console.log("script loaded");
    *  });
    */
    Countly.onload = Countly.onload || [];

    var SDK_VERSION = "21.11.3";
    var SDK_NAME = "javascript_native_web";

    var urlParseRE = /^(((([^:\/#\?]+:)?(?:(\/\/)((?:(([^:@\/#\?]+)(?:\:([^:@\/#\?]+))?)@)?(([^:\/#\?\]\[]+|\[[^\/\]@#?]+\])(?:\:([0-9]+))?))?)?)?((\/?(?:[^\/\?#]+\/+)*)([^\?#]*)))?(\?[^#]+)?)(#.*)?/;
    var searchBotRE = /(CountlySiteBot|nuhk|Googlebot|GoogleSecurityScanner|Yammybot|Openbot|Slurp|MSNBot|Ask Jeeves\/Teoma|ia_archiver|bingbot|Google Web Preview|Mediapartners-Google|AdsBot-Google|Baiduspider|Ezooms|YahooSeeker|AltaVista|AVSearch|Mercator|Scooter|InfoSeek|Ultraseek|Lycos|Wget|YandexBot|Yandex|YaDirectFetcher|SiteBot|Exabot|AhrefsBot|MJ12bot|TurnitinBot|magpie-crawler|Nutch Crawler|CMS Crawler|rogerbot|Domnutch|ssearch_bot|XoviBot|netseer|digincore|fr-crawler|wesee|AliasIO|contxbot|PingdomBot|BingPreview|HeadlessChrome)/;

    /**
     *  @this Countly
     *  @param {Object} ob - Configuration object
     */
    var CountlyClass = function(ob) {
        var self = this;
        var global = !Countly.i;
        var sessionStarted = false;
        var apiPath = "/i";
        var readPath = "/o/sdk";
        var beatInterval = getConfig("interval", ob, 500);
        var queueSize = getConfig("queue_size", ob, 1000);
        var requestQueue = [];
        var eventQueue = [];
        var remoteConfigs = {};
        var crashLogs = [];
        var timedEvents = {};
        var ignoreReferrers = getConfig("ignore_referrers", ob, []);
        var crashSegments = null;
        var autoExtend = true;
        var lastBeat;
        var storedDuration = 0;
        var lastView = null;
        var lastViewTime = 0;
        var lastViewStoredDuration = 0;
        var failTimeout = 0;
        var failTimeoutAmount = getConfig("fail_timeout", ob, 60);
        var inactivityTime = getConfig("inactivity_time", ob, 20);
        var inactivityCounter = 0;
        var sessionUpdate = getConfig("session_update", ob, 60);
        var maxEventBatch = getConfig("max_events", ob, 100);
        var maxCrashLogs = getConfig("max_logs", ob, null);
        var useSessionCookie = getConfig("use_session_cookie", ob, true);
        var sessionCookieTimeout = getConfig("session_cookie_timeout", ob, 30);
        var readyToProcess = true;
        var hasPulse = false;
        var offlineMode = getConfig("offline_mode", ob, false);
        var lastParams = {};
        var trackTime = true;
        var startTime = getTimestamp();
        var lsSupport = true;
        var firstView = null;

        try {
            localStorage.setItem("cly_testLocal", true);
            // clean up test
            localStorage.removeItem("cly_testLocal");
        }
        catch (e) {
            lsSupport = false;
        }

        // create object to store consents
        var consents = {};
        for (var it = 0; it < Countly.features.length; it++) {
            consents[Countly.features[it]] = {};
        }

        this.initialize = function() {
            this.serialize = ob.serialize || Countly.serialize;
            this.deserialize = ob.deserialize || Countly.deserialize;
            this.getViewName = ob.getViewName || Countly.getViewName;
            this.getViewUrl = ob.getViewUrl || Countly.getViewUrl;
            this.getSearchQuery = ob.getSearchQuery || Countly.getSearchQuery;
            this.namespace = getConfig("namespace", ob, "");
            this.app_key = getConfig("app_key", ob, null);
            this.onload = getConfig("onload", ob, []);
            this.utm = getConfig("utm", ob, { source: true, medium: true, campaign: true, term: true, content: true });
            this.ignore_prefetch = getConfig("ignore_prefetch", ob, true);
            this.debug = getConfig("debug", ob, false);
            this.test_mode = getConfig("test_mode", ob, false);
            this.tests = getConfig("tests", ob, false);
            this.metrics = getConfig("metrics", ob, {});
            this.headers = getConfig("headers", ob, {});
            this.url = stripTrailingSlash(getConfig("url", ob, ""));
            this.app_version = getConfig("app_version", ob, "0.0");
            this.country_code = getConfig("country_code", ob, null);
            this.city = getConfig("city", ob, null);
            this.ip_address = getConfig("ip_address", ob, null);
            this.ignore_bots = getConfig("ignore_bots", ob, true);
            this.force_post = getConfig("force_post", ob, false);
            this.remote_config = getConfig("remote_config", ob, false);
            this.ignore_visitor = getConfig("ignore_visitor", ob, false);
            this.require_consent = getConfig("require_consent", ob, false);
            this.track_domains = getConfig("track_domains", ob, true);
            this.storage = getConfig("storage", ob, "default");
            this.enableOrientationTracking = getConfig("enable_orientation_tracking", ob, true);
            this.maxKeyLength = getConfig("max_key_length", ob, 128);
            this.maxValueSize = getConfig("max_value_size", ob, 256);
            this.maxSegmentationValues = getConfig("max_segmentation_values", ob, 30);
            this.maxBreadcrumbCount = getConfig("max_breadcrumb_count", ob, null);
            this.maxStackTraceLinesPerThread = getConfig("max_stack_trace_lines_per_thread", ob, 30);
            this.maxStackTraceLineLength = getConfig("max_stack_trace_line_length", ob, 200);

            if (maxCrashLogs && !this.maxBreadcrumbCount) {
                this.maxBreadcrumbCount = maxCrashLogs;
                log(logLevelEnums.WARNING, "initialize, 'maxCrashLogs' is deprecated. Use 'maxBreadcrumbCount' instead!");
            }
            else if (!maxCrashLogs && !this.maxBreadcrumbCount) {
                this.maxBreadcrumbCount = 100;
            }

            if (this.storage === "cookie") {
                lsSupport = false;
            }

            if (!Array.isArray(ignoreReferrers)) {
                ignoreReferrers = [];
            }

            if (this.url === "") {
                log(logLevelEnums.ERROR, "initialize, Please provide server URL");
                this.ignore_visitor = true;
            }
            if (store("cly_ignore")) {
                // opted out user
                this.ignore_visitor = true;
            }

            migrate();

            if (!offlineMode) {
                this.device_id = getConfig("device_id", ob, getId());
            }
            else if (!this.device_id) {
                this.device_id = "[CLY]_temp_id";
            }

            requestQueue = store("cly_queue") || [];
            eventQueue = store("cly_event") || [];
            remoteConfigs = store("cly_remote_configs") || {};

            checkIgnore();

            if (window.name && window.name.indexOf("cly:") === 0) {
                try {
                    this.passed_data = JSON.parse(window.name.replace("cly:", ""));
                }
                catch (ex) {
                    log(logLevelEnums.ERROR, "initialize, Could not parse name", window.name);
                }
            }
            else if (location.hash && location.hash.indexOf("#cly:") === 0) {
                try {
                    this.passed_data = JSON.parse(location.hash.replace("#cly:", ""));
                }
                catch (ex) {
                    log(logLevelEnums.ERROR, "initialize, Could not parse hash", location.hash);
                }
            }

            if ((this.passed_data && this.passed_data.app_key && this.passed_data.app_key === this.app_key) || (this.passed_data && !this.passed_data.app_key && global)) {
                if (this.passed_data.token && this.passed_data.purpose) {
                    if (this.passed_data.token !== store("cly_old_token")) {
                        setToken(this.passed_data.token);
                        store("cly_old_token", this.passed_data.token);
                    }
                    this.passed_data.url = this.passed_data.url || this.url;
                    if (this.passed_data.purpose === "heatmap") {
                        this.ignore_visitor = true;
                        showLoader();
                        loadJS(this.passed_data.url + "/views/heatmap.js", hideLoader);
                    }
                }
            }

            if (!this.ignore_visitor) {
                log(logLevelEnums.INFO, "initialize, Countly initialized");
                var searchQuery = self.getSearchQuery();
                if (searchQuery) {
                    var parts = searchQuery.substring(1).split("&");
                    var utms = {};
                    var hasUTM = false;
                    for (var i = 0; i < parts.length; i++) {
                        var nv = parts[i].split("=");
                        if (nv[0] === "cly_id") {
                            store("cly_cmp_id", nv[1]);
                        }
                        else if (nv[0] === "cly_uid") {
                            store("cly_cmp_uid", nv[1]);
                        }
                        else if (nv[0] === "cly_device_id") {
                            this.device_id = nv[1];
                        }
                        else if ((nv[0] + "").indexOf("utm_") === 0 && this.utm[nv[0].replace("utm_", "")]) {
                            utms[nv[0].replace("utm_", "")] = nv[1];
                            hasUTM = true;
                        }
                    }
                    if (hasUTM) {
                        for (var tag in this.utm) {
                            if (utms[tag]) {
                                this.userData.set("utm_" + tag, utms[tag]);
                            }
                            else {
                                this.userData.unset("utm_" + tag);
                            }
                        }
                        this.userData.save();
                    }
                }

                if (!offlineMode) {
                    if (this.device_id !== store("cly_id")) {
                        store("cly_id", this.device_id);
                    }
                }

                notifyLoaders();

                setTimeout(function() {
                    heartBeat();
                    if (self.remote_config) {
                        self.fetch_remote_config(self.remote_config);
                    }
                }, 1);
            }
            document.documentElement.setAttribute("data-countly-useragent", navigator.userAgent);
        };

        /**
         * WARNING!!!
         * Should be used only for testing purposes!!!
         * 
         * Resets Countly to its initial state (used mainly to wipe the queues in memory).
         * Calling this will result in a loss of data
         */
        this.halt = function() {
            log(logLevelEnums.WARNING, "halt, Resetting Countly");
            Countly.i = undefined;
            global = !Countly.i;
            sessionStarted = false;
            apiPath = "/i";
            readPath = "/o/sdk";
            beatInterval = 500;
            queueSize = 1000;
            requestQueue = [];
            eventQueue = [];
            remoteConfigs = {};
            crashLogs = [];
            timedEvents = {};
            ignoreReferrers = [];
            crashSegments = null;
            autoExtend = true;
            storedDuration = 0;
            lastView = null;
            lastViewTime = 0;
            lastViewStoredDuration = 0;
            failTimeout = 0;
            failTimeoutAmount = 60;
            inactivityTime = 20;
            inactivityCounter = 0;
            sessionUpdate = 60;
            maxEventBatch = 100;
            maxCrashLogs = null;
            useSessionCookie = true;
            sessionCookieTimeout = 30;
            readyToProcess = true;
            hasPulse = false;
            offlineMode = false;
            lastParams = {};
            trackTime = true;
            startTime = getTimestamp();
            lsSupport = true;
            firstView = null;

            try {
                localStorage.setItem("cly_testLocal", true);
                // clean up test
                localStorage.removeItem("cly_testLocal");
            }
            catch (e) {
                lsSupport = false;
            }

            Countly.features = [featureEnums.SESSIONS, featureEnums.EVENTS, featureEnums.VIEWS, featureEnums.SCROLLS, featureEnums.CLICKS, featureEnums.FORMS, featureEnums.CRASHES, featureEnums.ATTRIBUTION, featureEnums.USERS, featureEnums.STAR_RATING, featureEnums.LOCATION, featureEnums.APM, featureEnums.FEEDBACK, featureEnums.REMOTE_CONFIG];

            // CONSENTS
            consents = {};
            for (var a = 0; a < Countly.features.length; a++) {
                consents[Countly.features[a]] = {};
            }

            self.app_key = undefined;
            self.device_id = undefined;
            self.onload = undefined;
            self.utm = undefined;
            self.ignore_prefetch = undefined;
            self.debug = undefined;
            self.test_mode = undefined;
            self.tests = undefined;
            self.metrics = undefined;
            self.headers = undefined;
            self.url = undefined;
            self.app_version = undefined;
            self.country_code = undefined;
            self.city = undefined;
            self.ip_address = undefined;
            self.ignore_bots = undefined;
            self.force_post = undefined;
            self.remote_config = undefined;
            self.ignore_visitor = undefined;
            self.require_consent = undefined;
            self.track_domains = undefined;
            self.storage = undefined;
            self.enableOrientationTracking = undefined;
            self.maxKeyLength = undefined;
            self.maxValueSize = undefined;
            self.maxSegmentationValues = undefined;
            self.maxBreadcrumbCount = undefined;
            self.maxStackTraceLinesPerThread = undefined;
            self.maxStackTraceLineLength = undefined;
        };

        /**
        * Modify feature groups for consent management. Allows you to group multiple features under one feature group
        * @param {object} features - object to define feature name as key and core features as value
        * @example <caption>Adding all features under one group</caption>
        * Countly.group_features({all:["sessions","events","views","scrolls","clicks","forms","crashes","attribution","users"]});
        * //After this call Countly.add_consent("all") to allow all features
        @example <caption>Grouping features</caption>
        * Countly.group_features({
        *    activity:["sessions","events","views"],
        *    interaction:["scrolls","clicks","forms"]
        * });
        * //After this call Countly.add_consent("activity") to allow "sessions","events","views"
        * //or call Countly.add_consent("interaction") to allow "scrolls","clicks","forms"
        * //or call Countly.add_consent("crashes") to allow some separate feature
        */
        this.group_features = function(features) {
            log(logLevelEnums.INFO, "group_features, Grouping features");
            if (features) {
                for (var i in features) {
                    if (!consents[i]) {
                        if (typeof features[i] === "string") {
                            consents[i] = { features: [features[i]] };
                        }
                        else if (features[i] && Array.isArray(features[i]) && features[i].length) {
                            consents[i] = { features: features[i] };
                        }
                        else {
                            log(logLevelEnums.ERROR, "group_features, Incorrect feature list for [" + i + "] value: [" + features[i] + "]");
                        }
                    }
                    else {
                        log(logLevelEnums.WARNING, "group_features, Feature name [" + i + "] is already reserved");
                    }
                }
            }
            else {
                log(logLevelEnums.ERROR, "group_features, Incorrect features:[" + features + "]");
            }
        };

        /**
        * Check if consent is given for specific feature (either core feature of from custom feature group)
        * @param {string} feature - name of the feature, possible values, "sessions","events","views","scrolls","clicks","forms","crashes","attribution","users" or custom provided through {@link Countly.group_features}
        * @returns {Boolean} true if consent was given for the feature or false if it was not
        */
        this.check_consent = function(feature) {
            log(logLevelEnums.INFO, "check_consent, Checking if consent is given for specific feature");
            if (!this.require_consent) {
                // we don't need to have specific consents
                log(logLevelEnums.INFO, "check_consent, require_consent is off, no consent is necessary");
                return true;
            }
            if (consents[feature]) {
                return !!(consents[feature] && consents[feature].optin);
            }
            log(logLevelEnums.ERROR, "check_consent, No feature available for [" + feature + "]");
            return false;
        };

        /**
        * Check if any consent is given, for some cases, when crucial parts are like device_id are needed for any request
        * @returns {Boolean} true is has any consent given, false if no consents given
        */
        this.check_any_consent = function() {
            log(logLevelEnums.INFO, "check_any_consent, Checking if any consent is given");
            if (!this.require_consent) {
                // we don't need to have consents
                log(logLevelEnums.INFO, "check_any_consent, require_consent is off, no consent is necessary");
                return true;
            }
            for (var i in consents) {
                if (consents[i] && consents[i].optin) {
                    return true;
                }
            }
            log(logLevelEnums.INFO, "check_any_consent, No consents given");
            return false;
        };

        /**
        * Add consent for specific feature, meaning, user allowed to track that data (either core feature of from custom feature group)
        * @param {string|array} feature - name of the feature, possible values, "sessions","events","views","scrolls","clicks","forms","crashes","attribution","users", etc or custom provided through {@link Countly.group_features}
        */
        this.add_consent = function(feature) {
            log(logLevelEnums.INFO, "add_consent, Adding consent for [" + feature + "]");
            if (Array.isArray(feature)) {
                for (var i = 0; i < feature.length; i++) {
                    this.add_consent(feature[i]);
                }
            }
            else if (consents[feature]) {
                if (consents[feature].features) {
                    consents[feature].optin = true;
                    // this is added group, let's iterate through sub features
                    this.add_consent(consents[feature].features);
                }
                else {
                    // this is core feature
                    if (consents[feature].optin !== true) {
                        consents[feature].optin = true;
                        updateConsent();
                        setTimeout(function() {
                            if (feature === featureEnums.SESSIONS && lastParams.begin_session) {
                                self.begin_session.apply(self, lastParams.begin_session);
                                lastParams.begin_session = null;
                            }
                            else if (feature === featureEnums.VIEWS && lastParams.track_pageview) {
                                lastView = null;
                                self.track_pageview.apply(self, lastParams.track_pageview);
                                lastParams.track_pageview = null;
                            }
                        }, 1);
                    }
                }
            }
            else {
                log(logLevelEnums.ERROR, "add_consent, No feature available for [" + feature + "]");
            }
        };

        /**
        * Remove consent for specific feature, meaning, user opted out to track that data (either core feature of from custom feature group)
        * @param {string|array} feature - name of the feature, possible values, "sessions","events","views","scrolls","clicks","forms","crashes","attribution","users", etc or custom provided through {@link Countly.group_features}
        * @param {Boolean} enforceConsentUpdate - regulates if a request will be sent to the server or not. If true, removing consents will send a request to the server and if false, consents will be removed without a request 
        */
        this.remove_consent = function(feature) {
            log(logLevelEnums.INFO, "remove_consent, Removing consent for [" + feature + "]");
            this.remove_consent_internal(feature, true);
        };
        // removes consent without updating
        this.remove_consent_internal = function(feature, enforceConsentUpdate) {
            // if true updateConsent will execute when possible
            enforceConsentUpdate = enforceConsentUpdate || false;
            if (Array.isArray(feature)) {
                for (var i = 0; i < feature.length; i++) {
                    this.remove_consent_internal(feature[i], enforceConsentUpdate);
                }
            }
            else if (consents[feature]) {
                if (consents[feature].features) {
                    // this is added group, let's iterate through sub features
                    this.remove_consent_internal(consents[feature].features, enforceConsentUpdate);
                }
                else {
                    consents[feature].optin = false;
                    // this is core feature
                    if (enforceConsentUpdate && consents[feature].optin !== false) {
                        updateConsent();
                    }
                }
            }
            else {
                log(logLevelEnums.ERROR, "remove_consent, No feature available for [" + feature + "]");
            }
        };

        var consentTimer;
        var updateConsent = function() {
            if (consentTimer) {
                // delay syncing consents
                clearTimeout(consentTimer);
                consentTimer = null;
            }
            consentTimer = setTimeout(function() {
                var consentMessage = {};
                for (var i = 0; i < Countly.features.length; i++) {
                    if (consents[Countly.features[i]].optin === true) {
                        consentMessage[Countly.features[i]] = true;
                    }
                    else {
                        consentMessage[Countly.features[i]] = false;
                    }
                }
                toRequestQueue({ consent: JSON.stringify(consentMessage) });
                log(logLevelEnums.DEBUG, "Consent update request has been sent to the queue.");
            }, 1000);
        };

        this.enable_offline_mode = function() {
            log(logLevelEnums.INFO, "enable_offline_mode, Enabling offline mode");
            // clear consents
            this.remove_consent_internal(Countly.features, false);
            offlineMode = true;
            this.device_id = "[CLY]_temp_id";
        };

        this.disable_offline_mode = function(device_id) {
            log(logLevelEnums.INFO, "disable_offline_mode, Disabling offline mode");
            offlineMode = false;
            if (device_id && this.device_id !== device_id) {
                this.device_id = device_id;
                store("cly_id", this.device_id);
                log(logLevelEnums.INFO, "disable_offline_mode, Changing id");
            }
            else {
                this.device_id = getId();
                if (this.device_id !== store("cly_id")) {
                    store("cly_id", this.device_id);
                }
            }
            var needResync = false;
            if (requestQueue.length > 0) {
                for (var i = 0; i < requestQueue.length; i++) {
                    if (requestQueue[i].device_id === "[CLY]_temp_id") {
                        requestQueue[i].device_id = this.device_id;
                        needResync = true;
                    }
                }
            }
            if (needResync) {
                store("cly_queue", requestQueue, true);
            }
        };

        /**
        * Start session
        * @param {boolean} noHeartBeat - true if you don't want to use internal heartbeat to manage session
        * @param {bool} force - force begin session request even if session cookie is enabled
        */
        this.begin_session = function(noHeartBeat, force) {
            log(logLevelEnums.INFO, "begin_session, Starting the session");
            if (noHeartBeat) {
                log(logLevelEnums.INFO, "begin_session, Heartbeats are disabled");
            }
            if (force) {
                log(logLevelEnums.INFO, "begin_session, Session starts irrespective of session cookie");
            }
            if (this.check_consent(featureEnums.SESSIONS)) {
                if (!sessionStarted) {
                    if (this.enableOrientationTracking) {
                        // report orientation
                        this.report_orientation();
                        add_event(window, "resize", function() {
                            self.report_orientation();
                        });
                    }
                    lastBeat = getTimestamp();
                    sessionStarted = true;
                    autoExtend = !(noHeartBeat);
                    var expire = store("cly_session");
                    if (force || !useSessionCookie || !expire || parseInt(expire) <= getTimestamp()) {
                        log(logLevelEnums.INFO, "begin_session, Session started");
                        if (firstView === null) {
                            firstView = true;
                        }
                        var req = {};
                        req.begin_session = 1;
                        req.metrics = JSON.stringify(getMetrics());
                        toRequestQueue(req);
                    }
                    store("cly_session", getTimestamp() + (sessionCookieTimeout * 60));
                }
            }
            else {
                lastParams.begin_session = arguments;
            }
        };

        /**
        * Report session duration
        * @param {int} sec - amount of seconds to report for current session
        */
        this.session_duration = function(sec) {
            log(logLevelEnums.INFO, "session_duration, Reporting session duration");
            if (this.check_consent(featureEnums.SESSIONS)) {
                if (sessionStarted) {
                    log(logLevelEnums.INFO, "session_duration, Session extended", sec);
                    toRequestQueue({ session_duration: sec });
                    extendSession();
                }
            }
        };

        /**
        * End current session
        * @param {int} sec - amount of seconds to report for current session, before ending it
        * @param {bool} force - force end session request even if session cookie is enabled
        */
        this.end_session = function(sec, force) {
            log(logLevelEnums.INFO, "end_session, Ending the current session");
            if (this.check_consent(featureEnums.SESSIONS)) {
                if (sessionStarted) {
                    sec = sec || getTimestamp() - lastBeat;
                    reportViewDuration();
                    if (!useSessionCookie || force) {
                        log(logLevelEnums.INFO, "end_session, Session ended");
                        toRequestQueue({ end_session: 1, session_duration: sec });
                    }
                    else {
                        this.session_duration(sec);
                    }
                    sessionStarted = false;
                }
            }
        };

        /**
        * Change current user/device id
        * @param {string} newId - new user/device ID to use. Must be a non-empty string value. Invalid values (like null, empty string or undefined) will be rejected
        * @param {boolean} merge - move data from old ID to new ID on server
        * */
        this.change_id = function(newId, merge) {
            log(logLevelEnums.INFO, "change_id, Changing the ID");
            if (merge) {
                log(logLevelEnums.INFO, "change_id, Will merge the IDs");
            }
            if (!newId || typeof newId !== "string" || newId.length === 0) {
                log(logLevelEnums.INFO, "change_id, The provided ID: [" + newId + "] is not a valid ID");
                return;
            }
            if (this.device_id !== newId) {
                if (!merge) {
                    // empty event queue
                    if (eventQueue.length > 0) {
                        toRequestQueue({ events: JSON.stringify(eventQueue) });
                        eventQueue = [];
                        store("cly_event", eventQueue);
                    }
                    // end current session
                    this.end_session(null, true);
                    // clear timed events
                    timedEvents = {};
                    // clear all consents
                    this.remove_consent_internal(Countly.features, false);
                }
                var oldId = this.device_id;
                this.device_id = newId;
                store("cly_id", this.device_id);
                log(logLevelEnums.INFO, "change_id, Changing ID");
                if (merge) {
                    // no consent check here since 21.11.0
                    toRequestQueue({ old_device_id: oldId });
                }
                else {
                    // start new session for new id
                    this.begin_session(!autoExtend, true);
                }
                if (this.remote_config) {
                    remoteConfigs = {};
                    store("cly_remote_configs", remoteConfigs);
                    this.fetch_remote_config(this.remote_config);
                }
            }
        };

        /**
        * Report custom event
        * @param {Object} event - Countly {@link Event} object
        * @param {string} event.key - name or id of the event
        * @param {number} [event.count=1] - how many times did event occur
        * @param {number=} event.sum - sum to report with event (if any)
        * @param {number=} event.dur - duration to report with event (if any)
        * @param {Object=} event.segmentation - object with segments key /values
        * */
        this.add_event = function(event) {
            log(logLevelEnums.INFO, "add_event, Adding [" + event + "] event");
            // initially no consent is given
            var respectiveConsent = false;
            switch (event.key) {
            case internalEventKeyEnums.NPS:
                respectiveConsent = this.check_consent("feedback");
                break;
            case internalEventKeyEnums.SURVEY:
                respectiveConsent = this.check_consent("feedback");
                break;
            case internalEventKeyEnums.STAR_RATING:
                respectiveConsent = this.check_consent("star-rating");
                break;
            case internalEventKeyEnums.VIEW:
                respectiveConsent = this.check_consent("views");
                break;
            case internalEventKeyEnums.ORIENTATION:
                respectiveConsent = this.check_consent("users");
                break;
            case internalEventKeyEnums.PUSH_ACTION:
                respectiveConsent = this.check_consent("push");
                break;
            case internalEventKeyEnums.ACTION:
                respectiveConsent = this.check_consent("clicks") || this.check_consent("scroll");
                break;
            default:
                respectiveConsent = this.check_consent("events");
            }
            // if consent is given adds event to the queue
            if (respectiveConsent) {
                add_cly_events(event);
            }
        };

        /**
         *  Add events to event queue
         *  @memberof Countly._internals
         *  @param {Event} event - countly event
         */
        function add_cly_events(event) {
            // ignore bots
            if (self.ignore_visitor) {
                return;
            }

            if (!event.key) {
                log(logLevelEnums.ERROR, "Adding event failed. Event must have a key property");
                return;
            }

            if (!event.count) {
                event.count = 1;
            }
            // truncate event name and segmentation to internal limits
            event.key = truncateSingleValue(event.key, self.maxKeyLength, "add_cly_event", log);
            event.segmentation = truncateObject(event.segmentation, self.maxKeyLength, self.maxValueSize, self.maxSegmentationValues, "add_cly_event", log);
            var props = ["key", "count", "sum", "dur", "segmentation"];
            var e = getProperties(event, props);
            e.timestamp = getMsTimestamp();
            var date = new Date();
            e.hour = date.getHours();
            e.dow = date.getDay();
            eventQueue.push(e);
            store("cly_event", eventQueue);
            log(logLevelEnums.INFO, "Successfully adding event: ", event);
        }

        /**
        * Start timed event, which will fill in duration property upon ending automatically
        * @param {string} key - event name that will be used as key property
        * */
        this.start_event = function(key) {
            log(logLevelEnums.INFO, "start_event, Starting timed event with key: [" + key + "]");
            // truncate event name to internal limits
            key = truncateSingleValue(key, self.maxKeyLength, "start_event", log);
            if (timedEvents[key]) {
                log(logLevelEnums.WARNING, "start_event, Timed event with key [" + key + "] already started");
                return;
            }
            timedEvents[key] = getTimestamp();
        };

        /**
        * End timed event
        * @param {string|object} event - event key if string or Countly event same as passed to {@link Countly.add_event}
        * */
        this.end_event = function(event) {
            log(logLevelEnums.INFO, "end_event, Ending timed event");
            if (typeof event === "string") {
                event = { key: event };
            }
            if (!event.key) {
                log(logLevelEnums.ERROR, "end_event, Timed event must have a key property");
                return;
            }
            if (!timedEvents[event.key]) {
                log(logLevelEnums.ERROR, "end_event, Timed event with key [" + event.key + "] was not started");
                return;
            }
            event.dur = getTimestamp() - timedEvents[event.key];
            this.add_event(event);
            delete timedEvents[event.key];
        };

        /**
        * Report device orientation
        * @param {string=} orientation - orientation as landscape or portrait
        * */
        this.report_orientation = function(orientation) {
            log(logLevelEnums.INFO, "report_orientation, Reporting orientation");
            if (this.check_consent(featureEnums.USERS)) {
                add_cly_events({
                    key: internalEventKeyEnums.ORIENTATION,
                    segmentation: {
                        mode: orientation || getOrientation(),
                    },
                });
            }
        };

        /**
        * Report user conversion to the server (when user signup or made a purchase, or whatever your conversion is), if there is no campaign data, user will be reported as organic
        * @param {string=} campaign_id - id of campaign, or will use the one that is stored after campaign link click
        * @param {string=} campaign_user_id - id of user's click on campaign, or will use the one that is stored after campaign link click
        * 
        * @deprecated use 'recordDirectAttribution' in place of this call
        * */
        this.report_conversion = function(campaign_id, campaign_user_id) {
            log(logLevelEnums.WARNING, "report_conversion, Deprecated function call! Use 'recordDirectAttribution' in place of this call. Call will be redirected now!");
            this.recordDirectAttribution(campaign_id, campaign_user_id);
        };
        /**
        * Report user conversion to the server (when user signup or made a purchase, or whatever your conversion is), if there is no campaign data, user will be reported as organic
        * @param {string=} campaign_id - id of campaign, or will use the one that is stored after campaign link click
        * @param {string=} campaign_user_id - id of user's click on campaign, or will use the one that is stored after campaign link click
        * */
        this.recordDirectAttribution = function(campaign_id, campaign_user_id) {
            log(logLevelEnums.INFO, "recordDirectAttribution, Recording the attribution for campaign ID: [" + campaign_id + "] and the user ID: [" + campaign_user_id + "]");
            if (this.check_consent(featureEnums.ATTRIBUTION)) {
                campaign_id = campaign_id || store("cly_cmp_id") || "cly_organic";
                campaign_user_id = campaign_user_id || store("cly_cmp_uid");

                if (campaign_id && campaign_user_id) {
                    toRequestQueue({ campaign_id: campaign_id, campaign_user: campaign_user_id });
                }
                else if (campaign_id) {
                    toRequestQueue({ campaign_id: campaign_id });
                }
            }
        };

        /**
        * Provide information about user
        * @param {Object} user - Countly {@link UserDetails} object
        * @param {string=} user.name - user's full name
        * @param {string=} user.username - user's username or nickname
        * @param {string=} user.email - user's email address
        * @param {string=} user.organization - user's organization or company
        * @param {string=} user.phone - user's phone number
        * @param {string=} user.picture - url to user's picture
        * @param {string=} user.gender - M value for male and F value for female
        * @param {number=} user.byear - user's birth year used to calculate current age
        * @param {Object=} user.custom - object with custom key value properties you want to save with user
        * */
        this.user_details = function(user) {
            log(logLevelEnums.INFO, "user_details, Trying to add user details: ", user);
            if (this.check_consent(featureEnums.USERS)) {
                // truncating user values and custom object key value pairs
                user.name = truncateSingleValue(user.name, self.maxValueSize, "user_details", log);
                user.username = truncateSingleValue(user.username, self.maxValueSize, "user_details", log);
                user.email = truncateSingleValue(user.email, self.maxValueSize, "user_details", log);
                user.organization = truncateSingleValue(user.organization, self.maxValueSize, "user_details", log);
                user.phone = truncateSingleValue(user.phone, self.maxValueSize, "user_details", log);
                user.picture = truncateSingleValue(user.picture, 4096, "user_details", log);
                user.gender = truncateSingleValue(user.gender, self.maxValueSize, "user_details", log);
                user.byear = truncateSingleValue(user.byear, self.maxValueSize, "user_details", log);
                user.custom = truncateObject(user.custom, self.maxKeyLength, self.maxValueSize, self.maxSegmentationValues, "user_details", log);
                var props = ["name", "username", "email", "organization", "phone", "picture", "gender", "byear", "custom"];
                toRequestQueue({ user_details: JSON.stringify(getProperties(user, props)) });
            }
        };

        /** ************************
        * Modifying custom property values of user details
        * Possible modification commands
        *  - inc, to increment existing value by provided value
        *  - mul, to multiply existing value by provided value
        *  - max, to select maximum value between existing and provided value
        *  - min, to select minimum value between existing and provided value
        *  - setOnce, to set value only if it was not set before
        *  - push, creates an array property, if property does not exist, and adds value to array
        *  - pull, to remove value from array property
        *  - addToSet, creates an array property, if property does not exist, and adds unique value to array, only if it does not yet exist in array
        ************************* */
        var customData = {};
        var change_custom_property = function(key, value, mod) {
            if (self.check_consent(featureEnums.USERS)) {
                if (!customData[key]) {
                    customData[key] = {};
                }
                if (mod === "$push" || mod === "$pull" || mod === "$addToSet") {
                    if (!customData[key][mod]) {
                        customData[key][mod] = [];
                    }
                    customData[key][mod].push(value);
                }
                else {
                    customData[key][mod] = value;
                }
            }
        };

        /**
        * Control user related custom properties. Don't forget to call save after finishing manipulation of custom data
        * @namespace Countly.userData
        * @name Countly.userData
        * @example
        * //set custom key value property
        * Countly.userData.set("twitter", "hulk@rowboat");
        * //create or increase specific number property
        * Countly.userData.increment("login_count");
        * //add new value to array property if it is not already there
        * Countly.userData.push_unique("selected_category", "IT");
        * //send all custom property modified data to server
        * Countly.userData.save();
        */
        this.userData = {
            /**
            * Sets user's custom property value
            * @memberof Countly.userData
            * @param {string} key - name of the property to attach to user
            * @param {string|number} value - value to store under provided property
            * */
            set: function(key, value) {
                log(logLevelEnums.INFO, "set, Setting user's custom property value: [" + value + "] under the key: [" + key + "]");
                // truncate user's custom property value to internal limits
                key = truncateSingleValue(key, self.maxKeyLength, "userData set", log);
                value = truncateSingleValue(value, self.maxValueSize, "userData set", log);
                customData[key] = value;
            },
            /**
            * Unset/deletes user's custom property
            * @memberof Countly.userData
            * @param {string} key - name of the property to delete
            * */
            unset: function(key) {
                log(logLevelEnums.INFO, "unset, Resetting user's custom property with key: [" + key + "] ");
                customData[key] = "";
            },
            /**
            * Sets user's custom property value only if it was not set before
            * @memberof Countly.userData
            * @param {string} key - name of the property to attach to user
            * @param {string|number} value - value to store under provided property
            * */
            set_once: function(key, value) {
                log(logLevelEnums.INFO, "set_once, Setting user's unique custom property value: [" + value + "] under the key: [" + key + "] ");
                // truncate user's custom property value to internal limits
                key = truncateSingleValue(key, self.maxKeyLength, "userData set_once", log);
                value = truncateSingleValue(value, self.maxValueSize, "userData set_once", log);
                change_custom_property(key, value, "$setOnce");
            },
            /**
            * Increment value under the key of this user's custom properties by one
            * @memberof Countly.userData
            * @param {string} key - name of the property to attach to user
            * */
            increment: function(key) {
                log(logLevelEnums.INFO, "increment, Increasing user's custom property value under the key: [" + key + "] by one");
                // truncate property name wrt internal limits
                key = truncateSingleValue(key, self.maxKeyLength, "userData increment", log);
                change_custom_property(key, 1, "$inc");
            },
            /**
            * Increment value under the key of this user's custom properties by provided value
            * @memberof Countly.userData
            * @param {string} key - name of the property to attach to user
            * @param {number} value - value by which to increment server value
            * */
            increment_by: function(key, value) {
                log(logLevelEnums.INFO, "increment_by, Increasing user's custom property value under the key: [" + key + "] by: [" + value + "]");
                // truncate property name and value wrt internal limits 
                key = truncateSingleValue(key, self.maxKeyLength, "userData increment_by", log);
                value = truncateSingleValue(value, self.maxValueSize, "userData increment_by", log);
                change_custom_property(key, value, "$inc");
            },
            /**
            * Multiply value under the key of this user's custom properties by provided value
            * @memberof Countly.userData
            * @param {string} key - name of the property to attach to user
            * @param {number} value - value by which to multiply server value
            * */
            multiply: function(key, value) {
                log(logLevelEnums.INFO, "multiply, Multiplying user's custom property value under the key: [" + key + "] by: [" + value + "]");
                // truncate key value pair wrt internal limits
                key = truncateSingleValue(key, self.maxKeyLength, "userData multiply", log);
                value = truncateSingleValue(value, self.maxValueSize, "userData multiply", log);
                change_custom_property(key, value, "$mul");
            },
            /**
            * Save maximal value under the key of this user's custom properties
            * @memberof Countly.userData
            * @param {string} key - name of the property to attach to user
            * @param {number} value - value which to compare to server's value and store maximal value of both provided
            * */
            max: function(key, value) {
                log(logLevelEnums.INFO, "max, Saving user's maximum custom property value compared to the value: [" + value + "] under the key: [" + key + "]");
                // truncate key value pair wrt internal limits
                key = truncateSingleValue(key, self.maxKeyLength, "userData max", log);
                value = truncateSingleValue(value, self.maxValueSize, "userData max", log);
                change_custom_property(key, value, "$max");
            },
            /**
            * Save minimal value under the key of this user's custom properties
            * @memberof Countly.userData
            * @param {string} key - name of the property to attach to user
            * @param {number} value - value which to compare to server's value and store minimal value of both provided
            * */
            min: function(key, value) {
                log(logLevelEnums.INFO, "min, Saving user's minimum custom property value compared to the value: [" + value + "] under the key: [" + key + "]");
                // truncate key value pair wrt internal limits
                key = truncateSingleValue(key, self.maxKeyLength, "userData min", log);
                value = truncateSingleValue(value, self.maxValueSize, "userData min", log);
                change_custom_property(key, value, "$min");
            },
            /**
            * Add value to array under the key of this user's custom properties. If property is not an array, it will be converted to array
            * @memberof Countly.userData
            * @param {string} key - name of the property to attach to user
            * @param {string|number} value - value which to add to array
            * */
            push: function(key, value) {
                log(logLevelEnums.INFO, "push, Pushing a value: [" + value + "] under the key: [" + key + "] to user's custom property array");
                // truncate key value pair wrt internal limits
                key = truncateSingleValue(key, self.maxKeyLength, "userData push", log);
                value = truncateSingleValue(value, self.maxValueSize, "userData push", log);
                change_custom_property(key, value, "$push");
            },
            /**
            * Add value to array under the key of this user's custom properties, storing only unique values. If property is not an array, it will be converted to array
            * @memberof Countly.userData
            * @param {string} key - name of the property to attach to user
            * @param {string|number} value - value which to add to array
            * */
            push_unique: function(key, value) {
                log(logLevelEnums.INFO, "push_unique, Pushing a unique value: [" + value + "] under the key: [" + key + "] to user's custom property array");
                // truncate key value pair wrt internal limits
                key = truncateSingleValue(key, self.maxKeyLength, "userData push_unique", log);
                value = truncateSingleValue(value, self.maxValueSize, "userData push_unique", log);
                change_custom_property(key, value, "$addToSet");
            },
            /**
            * Remove value from array under the key of this user's custom properties
            * @memberof Countly.userData
            * @param {string} key - name of the property
            * @param {string|number} value - value which to remove from array
            * */
            pull: function(key, value) {
                log(logLevelEnums.INFO, "pull, Removing the value: [" + value + "] under the key: [" + key + "] from user's custom property array");
                change_custom_property(key, value, "$pull");
            },
            /**
            * Save changes made to user's custom properties object and send them to server
            * @memberof Countly.userData
            * */
            save: function() {
                log(logLevelEnums.INFO, "save, Saving changes to user's custom property");
                if (self.check_consent(featureEnums.USERS)) {
                    toRequestQueue({ user_details: JSON.stringify({ custom: customData }) });
                }
                customData = {};
            }
        };

        /**
        * Report performance trace
        * @param {Object} trace - apm trace object
        * @param {string} trace.type - device or network
        * @param {string} trace.name - url or view of the trace
        * @param {number} trace.stz - start timestamp
        * @param {number} trace.etz - end timestamp
        * @param {Object} trace.app_metrics - key/value metrics like duration, to report with trace where value is number
        * @param {Object=} trace.apm_attr - object profiling attributes (not yet supported)
        */
        this.report_trace = function(trace) {
            log(logLevelEnums.INFO, "report_trace, Reporting performance trace");
            if (this.check_consent(featureEnums.APM)) {
                var props = ["type", "name", "stz", "etz", "apm_metrics", "apm_attr"];
                for (var i = 0; i < props.length; i++) {
                    if (props[i] !== "apm_attr" && typeof trace[props[i]] === "undefined") {
                        log(logLevelEnums.ERROR, "report_trace, APM trace must have a", props[i]);
                        return;
                    }
                }
                // truncate trace name and metrics wrt internal limits
                trace.name = truncateSingleValue(trace.name, self.maxKeyLength, "report_trace", log);
                trace.app_metrics = truncateObject(trace.app_metrics, self.maxKeyLength, self.maxValueSize, self.maxSegmentationValues, "report_trace", log);
                var e = getProperties(trace, props);
                e.timestamp = trace.stz;
                var date = new Date();
                e.hour = date.getHours();
                e.dow = date.getDay();
                toRequestQueue({ apm: JSON.stringify(e) });
                log(logLevelEnums.INFO, "report_trace, Successfully adding APM trace: ", e);
            }
        };

        /**
        * Automatically track javascript errors that happen on the website and report them to the server
        * @param {string=} segments - additional key value pairs you want to provide with error report, like versions of libraries used, etc.
        * */
        this.track_errors = function(segments) {
            log(logLevelEnums.INFO, "track_errors, Started tracking errors");
            Countly.i[this.app_key].tracking_crashes = true;
            if (!window.cly_crashes) {
                window.cly_crashes = true;
                crashSegments = segments;
                // override global uncaught error handler
                window.onerror = function errorBundler(msg, url, line, col, err) {
                    if (err !== undefined && err !== null) {
                        dispatchErrors(err, false);
                    }
                    // fallback if no error object is present
                    else {
                        col = col || (window.event && window.event.errorCharacter);
                        var error = "";
                        if (typeof msg !== "undefined") {
                            error += msg + "\n";
                        }
                        if (typeof url !== "undefined") {
                            error += "at " + url;
                        }
                        if (typeof line !== "undefined") {
                            error += ":" + line;
                        }
                        if (typeof col !== "undefined") {
                            error += ":" + col;
                        }
                        error += "\n";

                        try {
                            var stack = [];
                            // deprecated, must be changed 
                            // eslint-disable-next-line no-caller
                            var f = errorBundler.caller;
                            while (f) {
                                stack.push(f.name);
                                f = f.caller;
                            }
                            error += stack.join("\n");
                        }
                        catch (ex) {
                        // silent error
                        }
                        dispatchErrors(error, false);
                    }
                };

                window.addEventListener("unhandledrejection", function(event) {
                    dispatchErrors(new Error("Unhandled rejection (reason: " + (event.reason && event.reason.stack ? event.reason.stack : event.reason) + ")."), true);
                });
            }
        };

        /**
        * Log an exception that you caught through try and catch block and handled yourself and just want to report it to server
        * @param {Object} err - error exception object provided in catch block
        * @param {string=} segments - additional key value pairs you want to provide with error report, like versions of libraries used, etc.
        * */
        this.log_error = function(err, segments) {
            log(logLevelEnums.INFO, "log_error, Logging errors");
            this.recordError(err, true, segments);
        };

        /**
        * Add new line in the log of breadcrumbs of what user did, will be included together with error report
        * @param {string} record - any text describing what user did
        * */
        this.add_log = function(record) {
            log(logLevelEnums.INFO, "add_log, Adding a new log of breadcrumbs: [ " + record + " ]");
            if (this.check_consent(featureEnums.CRASHES)) {
                // truncate description wrt internal limits
                record = truncateSingleValue(record, self.maxValueSize, "add_log", log);
                while (crashLogs.length >= self.maxBreadcrumbCount) {
                    crashLogs.shift();
                    log(logLevelEnums.WARNING, "add_log, Reached maximum crashLogs size. Will erase the oldest one.");
                }
                crashLogs.push(record);
            }
        };

        /**
        * Fetch remote config
        * @param {array=} keys - Array of keys to fetch, if not provided will fetch all keys
        * @param {array=} omit_keys - Array of keys to omit, if provided will fetch all keys except provided ones
        * @param {function=} callback - Callback to notify with first param error and second param remote config object
        * */
        this.fetch_remote_config = function(keys, omit_keys, callback) {
            log(logLevelEnums.INFO, "fetch_remote_config, Fetching remote config");
            if (this.check_consent(featureEnums.REMOTE_CONFIG)) {
                var request = {
                    method: "fetch_remote_config"
                };
                if (this.check_consent(featureEnums.SESSIONS)) {
                    request.metrics = JSON.stringify(getMetrics());
                }
                if (keys) {
                    if (!callback && typeof keys === "function") {
                        callback = keys;
                        keys = null;
                    }
                    else if (Array.isArray(keys) && keys.length) {
                        log(logLevelEnums.INFO, "fetch_remote_config, Keys to fetch: [ " + keys + " ]");
                        request.keys = JSON.stringify(keys);
                    }
                }
                if (omit_keys) {
                    log(logLevelEnums.INFO, "fetch_remote_config, Keys to omit: [ " + omit_keys + " ]");
                    if (!callback && typeof omit_keys === "function") {
                        callback = omit_keys;
                        omit_keys = null;
                    }
                    else if (Array.isArray(omit_keys) && omit_keys.length) {
                        request.omit_keys = JSON.stringify(omit_keys);
                    }
                }
                prepareRequest(request);
                sendXmlHttpRequest("fetch_remote_config", this.url + readPath, request, function(err, params, responseText) {
                    if (err) {
                        log(logLevelEnums.ERROR, "fetch_remote_config, Error occurred", err);
                        return;
                    }
                    try {
                        var configs = JSON.parse(responseText);
                        if (request.keys || request.omit_keys) {
                        // we merge config
                            for (var i in configs) {
                                remoteConfigs[i] = configs[i];
                            }
                        }
                        else {
                        // we replace config
                            remoteConfigs = configs;
                        }
                        store("cly_remote_configs", remoteConfigs);
                    }
                    catch (ex) {
                    // silent catch
                    }
                    if (typeof callback === "function") {
                        log(logLevelEnums.INFO, "fetch_remote_config, Callback function is provided");
                        callback(err, remoteConfigs);
                    }
                }, true);
            }
            else {
                log(logLevelEnums.ERROR, "fetch_remote_config, Remote config requires explicit consent");
                if (typeof callback === "function") {
                    callback(new Error("Remote config requires explicit consent"), remoteConfigs);
                }
            }
        };

        /**
        * Get Remote config object or specific value for provided key
        * @param {string=} key - if provided, will return value for key, or return whole object
        * @returns {object} remote configs
        * */
        this.get_remote_config = function(key) {
            log(logLevelEnums.INFO, "get_remote_config, Getting remote config");
            if (typeof key !== "undefined") {
                return remoteConfigs[key];
            }
            return remoteConfigs;
        };

        /**
        * Stop tracking duration time for this user
        * */
        this.stop_time = function() {
            log(logLevelEnums.INFO, "stop_time, Stopping tracking duration");
            if (trackTime) {
                trackTime = false;
                storedDuration = getTimestamp() - lastBeat;
                lastViewStoredDuration = getTimestamp() - lastViewTime;
            }
        };

        /** 
        * Start tracking duration time for this user, by default it is automatically tracked if you are using internal session handling
        * */
        this.start_time = function() {
            log(logLevelEnums.INFO, "start_time, Starting tracking duration");
            if (!trackTime) {
                trackTime = true;
                lastBeat = getTimestamp() - storedDuration;
                lastViewTime = getTimestamp() - lastViewStoredDuration;
                lastViewStoredDuration = 0;
                extendSession();
            }
        };

        /**
        * Track user sessions automatically, including  time user spent on your website
        * */
        this.track_sessions = function() {
            log(logLevelEnums.INFO, "track_session, Starting tracking user session");
            // start session
            this.begin_session();
            this.start_time();
            // end session on unload
            add_event(window, "beforeunload", function() {
                self.end_session();
            });

            // manage sessions on window visibility events
            var hidden = "hidden";

            /**
             *  Handle visibility change events
             */
            function onchange() {
                if (document[hidden] || !document.hasFocus()) {
                    self.stop_time();
                }
                else {
                    self.start_time();
                }
            }

            // add focus handling eventListeners
            add_event(window, "focus", onchange);
            add_event(window, "blur", onchange);

            // newer mobile compatible way
            add_event(window, "pageshow", onchange);
            add_event(window, "pagehide", onchange);

            // IE 9 and lower:
            if ("onfocusin" in document) {
                add_event(window, "focusin", onchange);
                add_event(window, "focusout", onchange);
            }

            // Page Visibility API for changing tabs and minimizing browser
            if (hidden in document) {
                document.addEventListener("visibilitychange", onchange);
            }
            else if ("mozHidden" in document) {
                hidden = "mozHidden";
                document.addEventListener("mozvisibilitychange", onchange);
            }
            else if ("webkitHidden" in document) {
                hidden = "webkitHidden";
                document.addEventListener("webkitvisibilitychange", onchange);
            }
            else if ("msHidden" in document) {
                hidden = "msHidden";
                document.addEventListener("msvisibilitychange", onchange);
            }

            /**
             *  Reset inactivity counter and time
             */
            function resetInactivity() {
                if (inactivityCounter >= inactivityTime) {
                    self.start_time();
                }
                inactivityCounter = 0;
            }

            add_event(window, "mousemove", resetInactivity);
            add_event(window, "click", resetInactivity);
            add_event(window, "keydown", resetInactivity);
            add_event(window, "scroll", resetInactivity);

            // track user inactivity
            setInterval(function() {
                inactivityCounter++;
                if (inactivityCounter >= inactivityTime) {
                    self.stop_time();
                }
            }, 60000);
        };

        /**
        * Track page views user visits
        * @param {string=} page - optional name of the page, by default uses current url path
        * @param {array=} ignoreList - optional array of strings or regexps to test for the url/view name to ignore and not report
        * @param {object=} viewSegments - optional key value object with segments to report with the view
        * */
        this.track_pageview = function(page, ignoreList, viewSegments) {
            log(logLevelEnums.INFO, "track_pageview, Starting to track page views");
            reportViewDuration();
            // truncate page name and segmentation wrt internal limits
            page = truncateSingleValue(page, self.maxKeyLength, "track_pageview", log);
            viewSegments = truncateObject(viewSegments, self.maxKeyLength, self.maxValueSize, self.maxSegmentationValues, "track_pageview", log);
            // if the first parameter we got is an array we got the ignoreList first, assign it here
            if (page && Array.isArray(page)) {
                ignoreList = page;
                page = null;
            }
            // no page or ignore list provided, get the current view name/url
            if (!page) {
                page = this.getViewName();
            }
            if (page === undefined || page === "") {
                log(logLevelEnums.ERROR, "track_pageview, No page name to track (it is either undefined or empty string). No page view can be tracked.");
                return;
            }
            if (page === null) {
                log(logLevelEnums.ERROR, "track_pageview, View name returned as null. Page view will be ignored.");
                return;
            }

            if (ignoreList && ignoreList.length) {
                for (var i = 0; i < ignoreList.length; i++) {
                    try {
                        var reg = new RegExp(ignoreList[i]);
                        if (reg.test(page)) {
                            log(logLevelEnums.INFO, "track_pageview, Ignoring the page:", page);
                            return;
                        }
                    }
                    catch (ex) {
                        log(logLevelEnums.ERROR, "track_pageview, Problem with regex", ignoreList[i]);
                    }
                }
            }
            lastView = page;
            lastViewTime = getTimestamp();
            var segments = {
                name: page,
                visit: 1,
                view: self.getViewUrl()
            };
            // truncate new segment
            segments = truncateObject(segments, self.maxKeyLength, self.maxValueSize, self.maxSegmentationValues, "track_pageview", log);
            if (this.track_domains) {
                segments.domain = window.location.hostname;
            }

            if (useSessionCookie) {
                if (!sessionStarted) {
                    // tracking view was called before tracking session, so we check expiration ourselves
                    var expire = store("cly_session");
                    if (!expire || parseInt(expire) <= getTimestamp()) {
                        firstView = false;
                        segments.start = 1;
                    }
                }
                // tracking views called after tracking session, so we can rely on tracking session decision
                else if (firstView) {
                    firstView = false;
                    segments.start = 1;
                }
            }
            // if we are not using session cookie, there is no session state between refreshes
            // so we fallback to old logic of landing
            else if (typeof document.referrer !== "undefined" && document.referrer.length) {
                var matches = urlParseRE.exec(document.referrer);
                // do not report referrers of current website
                if (matches && matches[11] && matches[11] !== window.location.hostname) {
                    segments.start = 1;
                }
            }

            if (viewSegments) {
                for (var key in viewSegments) {
                    if (typeof segments[key] === "undefined") {
                        segments[key] = viewSegments[key];
                    }
                }
            }

            // track pageview
            if (this.check_consent(featureEnums.VIEWS)) {
                add_cly_events({
                    key: internalEventKeyEnums.VIEW,
                    segmentation: segments
                });
            }
            else {
                lastParams.track_pageview = arguments;
            }
        };

        /**
        * Track page views user visits. Alias of {@link track_pageview} method for compatibility with NodeJS SDK
        * @param {string=} page - optional name of the page, by default uses current url path
        * @param {array=} ignoreList - optional array of strings or regexps to test for the url/view name to ignore and not report
        * @param {object=} segments - optional view segments to track with the view
        * */
        this.track_view = function(page, ignoreList, segments) {
            log(logLevelEnums.INFO, "track_view, Initiating tracking page views");
            this.track_pageview(page, ignoreList, segments);
        };

        /**
        * Track all clicks on this page
        * @param {Object=} parent - DOM object which children to track, by default it is document body
        * */
        this.track_clicks = function(parent) {
            log(logLevelEnums.INFO, "track_clicks, Starting to track clicks");
            if (parent) {
                log(logLevelEnums.INFO, "track_clicks, Tracking the specified children");
            }
            parent = parent || document;
            var shouldProcess = true;
            /**
             *  Process click information
             *  @param {Event} event - click event
             */
            function processClick(event) {
                if (shouldProcess) {
                    shouldProcess = false;

                    // cross browser click coordinates
                    get_page_coord(event);
                    if (typeof event.pageX !== "undefined" && typeof event.pageY !== "undefined") {
                        var height = getDocHeight();
                        var width = getDocWidth();

                        // record click event
                        if (self.check_consent(featureEnums.CLICKS)) {
                            var segments = {
                                type: "click",
                                x: event.pageX,
                                y: event.pageY,
                                width: width,
                                height: height,
                                view: self.getViewUrl()
                            };
                            // truncate new segment
                            segments = truncateObject(segments, self.maxKeyLength, self.maxValueSize, self.maxSegmentationValues, "processClick", log);
                            if (self.track_domains) {
                                segments.domain = window.location.hostname;
                            }
                            add_cly_events({
                                key: internalEventKeyEnums.ACTION,
                                segmentation: segments
                            });
                        }
                    }
                    setTimeout(function() {
                        shouldProcess = true;
                    }, 1000);
                }
            }
            // add any events you want
            add_event(parent, "click", processClick);
        };

        /**
        * Track all scrolls on this page
        * @param {Object=} parent - DOM object which children to track, by default it is document body
        * */
        this.track_scrolls = function(parent) {
            log(logLevelEnums.INFO, "track_scrolls, Starting to track scrolls");
            if (parent) {
                log(logLevelEnums.INFO, "track_scrolls, Tracking the specified children");
            }
            parent = parent || window;
            var shouldProcess = true;
            var scrollY = 0;

            /**
             *  Get max scroll position
             */
            function processScroll() {
                scrollY = Math.max(scrollY, window.scrollY, document.body.scrollTop, document.documentElement.scrollTop);
            }

            /**
             *  Process scroll data
             */
            function processScrollView() {
                if (shouldProcess) {
                    shouldProcess = false;
                    var height = getDocHeight();
                    var width = getDocWidth();

                    var viewportHeight = getViewportHeight();

                    if (self.check_consent(featureEnums.SCROLLS)) {
                        var segments = {
                            type: "scroll",
                            y: scrollY + viewportHeight,
                            width: width,
                            height: height,
                            view: self.getViewUrl()
                        };
                        // truncate new segment
                        segments = truncateObject(segments, self.maxKeyLength, self.maxValueSize, self.maxSegmentationValues, "processScrollView", log);
                        if (self.track_domains) {
                            segments.domain = window.location.hostname;
                        }
                        add_cly_events({
                            key: internalEventKeyEnums.ACTION,
                            segmentation: segments
                        });
                    }
                }
            }

            add_event(parent, "scroll", processScroll);
            add_event(parent, "beforeunload", processScrollView);
        };

        /**
        * Generate custom event for all links that were clicked on this page
        * @param {Object=} parent - DOM object which children to track, by default it is document body
        * */
        this.track_links = function(parent) {
            log(logLevelEnums.INFO, "track_links, Starting to track clicks to links");
            if (parent) {
                log(logLevelEnums.INFO, "track_links, Tracking the specified children");
            }
            parent = parent || document;
            /**
             *  Process click information
             *  @param {Event} event - click event
             */
            function processClick(event) {
                // get element which was clicked
                var elem = get_closest_element(get_event_target(event), "a");

                if (elem) {
                    // cross browser click coordinates
                    get_page_coord(event);

                    // record click event
                    if (self.check_consent(featureEnums.CLICKS)) {
                        add_cly_events({
                            key: "linkClick",
                            segmentation: {
                                href: elem.href,
                                text: elem.innerText,
                                id: elem.id,
                                view: self.getViewUrl()
                            }
                        });
                    }
                }
            }

            // add any events you want
            add_event(parent, "click", processClick);
        };

        /**
        * Generate custom event for all forms that were submitted on this page
        * @param {Object=} parent - DOM object which children to track, by default it is document body
        * @param {boolean=} trackHidden - provide true to also track hidden inputs, default false
        * */
        this.track_forms = function(parent, trackHidden) {
            log(logLevelEnums.INFO, "track_forms, Starting to track form submissions. DOM object provided:[" + (!!parent) + "] Tracking hidden inputs :[" + (!!trackHidden) + "]");
            parent = parent || document;
            /**
             *  Get name of the input
             *  @param {HTMLElement} input - HTML input from which to get name
             *  @returns {String} name of the input
             */
            function getInputName(input) {
                return input.name || input.id || input.type || input.nodeName;
            }
            /**
             *  Process form data
             *  @param {Event} event - form submission event
             */
            function processForm(event) {
                var form = get_event_target(event);
                var segmentation = {
                    id: form.attributes.id && form.attributes.id.nodeValue,
                    name: form.attributes.name && form.attributes.name.nodeValue,
                    action: form.attributes.action && form.attributes.action.nodeValue,
                    method: form.attributes.method && form.attributes.method.nodeValue,
                    view: self.getViewUrl()
                };

                // get input values
                var input;
                if (typeof form.elements !== "undefined") {
                    for (var i = 0; i < form.elements.length; i++) {
                        input = form.elements[i];
                        if (input && input.type !== "password" && input.className.indexOf("cly_user_ignore") === -1) {
                            if (typeof segmentation["input:" + getInputName(input)] === "undefined") {
                                segmentation["input:" + getInputName(input)] = [];
                            }
                            if (input.nodeName.toLowerCase() === "select") {
                                if (typeof input.multiple !== "undefined") {
                                    segmentation["input:" + getInputName(input)].push(getMultiSelectValues(input));
                                }
                                else {
                                    segmentation["input:" + getInputName(input)].push(input.options[input.selectedIndex].value);
                                }
                            }
                            else if (input.nodeName.toLowerCase() === "input") {
                                if (typeof input.type !== "undefined") {
                                    if (input.type.toLowerCase() === "checkbox" || input.type.toLowerCase() === "radio") {
                                        if (input.checked) {
                                            segmentation["input:" + getInputName(input)].push(input.value);
                                        }
                                    }
                                    else if (input.type.toLowerCase() !== "hidden" || trackHidden) {
                                        segmentation["input:" + getInputName(input)].push(input.value);
                                    }
                                }
                                else {
                                    segmentation["input:" + getInputName(input)].push(input.value);
                                }
                            }
                            else if (input.nodeName.toLowerCase() === "textarea") {
                                segmentation["input:" + getInputName(input)].push(input.value);
                            }
                            else if (typeof input.value !== "undefined") {
                                segmentation["input:" + getInputName(input)].push(input.value);
                            }
                        }
                    }
                    for (var key in segmentation) {
                        if (segmentation[key] && typeof segmentation[key].join === "function") {
                            segmentation[key] = segmentation[key].join(", ");
                        }
                    }
                }

                // record submit event
                if (self.check_consent(featureEnums.FORMS)) {
                    add_cly_events({
                        key: "formSubmit",
                        segmentation: segmentation
                    });
                }
            }

            // add any events you want
            add_event(parent, "submit", processForm);
        };

        /**
        * Collect possible user data from submitted forms. Add cly_user_ignore class to ignore inputs in forms or cly_user_{key} to collect data from this input as specified key, as cly_user_username to save collected value from this input as username property. If not class is provided, Countly SDK will try to determine type of information automatically.
        * @param {Object=} parent - DOM object which children to track, by default it is document body
        * @param {boolean} [useCustom=false] - submit collected data as custom user properties, by default collects as main user properties
        * */
        this.collect_from_forms = function(parent, useCustom) {
            log(logLevelEnums.INFO, "collect_from_forms, Starting to collect possible user data. DOM object provided:[" + (!!parent) + "] Submitting custom user property:[" + (!!useCustom) + "]");
            parent = parent || document;
            /**
             *  Process form data
             *  @param {Event} event - form submission event
             */
            function processForm(event) {
                var form = get_event_target(event);
                var userdata = {};
                var hasUserInfo = false;

                // get input values
                var input;
                if (typeof form.elements !== "undefined") {
                    // load labels for inputs
                    var labelData = {};
                    var labels = parent.getElementsByTagName("LABEL");
                    var i;
                    var j;
                    for (i = 0; i < labels.length; i++) {
                        if (labels[i].htmlFor && labels[i].htmlFor !== "") {
                            labelData[labels[i].htmlFor] = labels[i].innerText || labels[i].textContent || labels[i].innerHTML;
                        }
                    }
                    for (i = 0; i < form.elements.length; i++) {
                        input = form.elements[i];
                        if (input && input.type !== "password") {
                            // check if element should be ignored
                            if (input.className.indexOf("cly_user_ignore") === -1) {
                                var value = "";
                                // get value from input
                                if (input.nodeName.toLowerCase() === "select") {
                                    if (typeof input.multiple !== "undefined") {
                                        value = getMultiSelectValues(input);
                                    }
                                    else {
                                        value = input.options[input.selectedIndex].value;
                                    }
                                }
                                else if (input.nodeName.toLowerCase() === "input") {
                                    if (typeof input.type !== "undefined") {
                                        if (input.type.toLowerCase() === "checkbox" || input.type.toLowerCase() === "radio") {
                                            if (input.checked) {
                                                value = input.value;
                                            }
                                        }
                                        else {
                                            value = input.value;
                                        }
                                    }
                                    else {
                                        value = input.value;
                                    }
                                }
                                else if (input.nodeName.toLowerCase() === "textarea") {
                                    value = input.value;
                                }
                                else if (typeof input.value !== "undefined") {
                                    value = input.value;
                                }
                                // check if input was marked to be collected
                                if (input.className && input.className.indexOf("cly_user_") !== -1) {
                                    var classes = input.className.split(" ");
                                    for (j = 0; j < classes.length; j++) {
                                        if (classes[j].indexOf("cly_user_") === 0) {
                                            userdata[classes[j].replace("cly_user_", "")] = value;
                                            hasUserInfo = true;
                                            break;
                                        }
                                    }
                                }
                                // check for email
                                else if ((input.type && input.type.toLowerCase() === "email")
                                    || (input.name && input.name.toLowerCase().indexOf("email") !== -1)
                                    || (input.id && input.id.toLowerCase().indexOf("email") !== -1)
                                    || (input.id && labelData[input.id] && labelData[input.id].toLowerCase().indexOf("email") !== -1)
                                    || (/[^@\s]+@[^@\s]+\.[^@\s]+/).test(value)) {
                                    if (!userdata.email) {
                                        userdata.email = value;
                                    }
                                    hasUserInfo = true;
                                }
                                else if ((input.name && input.name.toLowerCase().indexOf("username") !== -1)
                                    || (input.id && input.id.toLowerCase().indexOf("username") !== -1)
                                    || (input.id && labelData[input.id] && labelData[input.id].toLowerCase().indexOf("username") !== -1)) {
                                    if (!userdata.username) {
                                        userdata.username = value;
                                    }
                                    hasUserInfo = true;
                                }
                                else if ((input.name && (input.name.toLowerCase().indexOf("tel") !== -1 || input.name.toLowerCase().indexOf("phone") !== -1 || input.name.toLowerCase().indexOf("number") !== -1))
                                    || (input.id && (input.id.toLowerCase().indexOf("tel") !== -1 || input.id.toLowerCase().indexOf("phone") !== -1 || input.id.toLowerCase().indexOf("number") !== -1))
                                    || (input.id && labelData[input.id] && (labelData[input.id].toLowerCase().indexOf("tel") !== -1 || labelData[input.id].toLowerCase().indexOf("phone") !== -1 || labelData[input.id].toLowerCase().indexOf("number") !== -1))) {
                                    if (!userdata.phone) {
                                        userdata.phone = value;
                                    }
                                    hasUserInfo = true;
                                }
                                else if ((input.name && (input.name.toLowerCase().indexOf("org") !== -1 || input.name.toLowerCase().indexOf("company") !== -1))
                                    || (input.id && (input.id.toLowerCase().indexOf("org") !== -1 || input.id.toLowerCase().indexOf("company") !== -1))
                                    || (input.id && labelData[input.id] && (labelData[input.id].toLowerCase().indexOf("org") !== -1 || labelData[input.id].toLowerCase().indexOf("company") !== -1))) {
                                    if (!userdata.organization) {
                                        userdata.organization = value;
                                    }
                                    hasUserInfo = true;
                                }
                                else if ((input.name && input.name.toLowerCase().indexOf("name") !== -1)
                                    || (input.id && input.id.toLowerCase().indexOf("name") !== -1)
                                    || (input.id && labelData[input.id] && labelData[input.id].toLowerCase().indexOf("name") !== -1)) {
                                    if (!userdata.name) {
                                        userdata.name = "";
                                    }
                                    userdata.name += value + " ";
                                    hasUserInfo = true;
                                }
                            }
                        }
                    }
                }

                // record user info, if any
                if (hasUserInfo) {
                    log(logLevelEnums.INFO, "collect_from_forms, Gathered user data", userdata);
                    if (useCustom) {
                        self.user_details({ custom: userdata });
                    }
                    else {
                        self.user_details(userdata);
                    }
                }
            }

            // add any events you want
            add_event(parent, "submit", processForm);
        };

        /**
        * Collect information about user from Facebook, if your website integrates Facebook SDK. Call this method after Facebook SDK is loaded and user is authenticated.
        * @param {Object=} custom - Custom keys to collected from Facebook, key will be used to store as key in custom user properties and value as key in Facebook graph object. For example, {"tz":"timezone"} will collect Facebook's timezone property, if it is available and store it in custom user's property under "tz" key. If you want to get value from some sub object properties, then use dot as delimiter, for example, {"location":"location.name"} will collect data from Facebook's {"location":{"name":"MyLocation"}} object and store it in user's custom property "location" key
        * */
        this.collect_from_facebook = function(custom) {
            log(logLevelEnums.INFO, "collect_from_facebook, Starting to collect possible user data");
            /* globals FB */
            if (FB && FB.api) {
                FB.api("/me", function(resp) {
                    var data = {};
                    if (resp.name) {
                        data.name = resp.name;
                    }
                    if (resp.email) {
                        data.email = resp.email;
                    }
                    if (resp.gender === "male") {
                        data.gender = "M";
                    }
                    else if (resp.gender === "female") {
                        data.gender = "F";
                    }
                    if (resp.birthday) {
                        var byear = resp.birthday.split("/").pop();
                        if (byear && byear.length === 4) {
                            data.byear = byear;
                        }
                    }
                    if (resp.work && resp.work[0] && resp.work[0].employer && resp.work[0].employer.name) {
                        data.organization = resp.work[0].employer.name;
                    }
                    // check if any custom keys to collect
                    if (custom) {
                        data.custom = {};
                        for (var i in custom) {
                            var parts = custom[i].split(".");
                            var get = resp;
                            for (var j = 0; j < parts.length; j++) {
                                get = get[parts[j]];
                                if (typeof get === "undefined") {
                                    break;
                                }
                            }
                            if (typeof get !== "undefined") {
                                data.custom[i] = get;
                            }
                        }
                    }
                    self.user_details(data);
                });
            }
        };
        /**
        * Opts out user of any metric tracking
        * */
        this.opt_out = function() {
            log(logLevelEnums.INFO, "opt_out, Opting out the user");
            this.ignore_visitor = true;
            store("cly_ignore", true);
        };

        /**
        * Opts in user for tracking, if complies with other user ignore rules like bot useragent and prefetch settings
        * */
        this.opt_in = function() {
            log(logLevelEnums.INFO, "opt_in, Opting in the user");
            store("cly_ignore", false);
            this.ignore_visitor = false;
            checkIgnore();
            if (!this.ignore_visitor && !hasPulse) {
                heartBeat();
            }
        };
        /**
        * Provide information about user
        * @param {Object} ratingWidget - object with rating widget properties
        * @param {string} ratingWidget.widget_id - id of the widget in the dashboard
        * @param {boolean=} ratingWidget.contactMe - did user give consent to contact him
        * @param {string=} ratingWidget.platform - user's platform (will be filled if not provided)
        * @param {string=} ratingWidget.app_version - app's app version (will be filled if not provided)
        * @param {number} ratingWidget.rating - user's rating from 1 to 5
        * @param {string=} ratingWidget.email - user's email
        * @param {string=} ratingWidget.comment - user's comment
        * 
        * @deprecated use 'recordRatingWidgetWithID' in place of this call
        * */
        this.report_feedback = function(ratingWidget) {
            log(logLevelEnums.WARNING, "report_feedback, Deprecated function call! Use 'recordRatingWidgetWithID' in place of this call. Call will be redirected now!");
            this.recordRatingWidgetWithID(ratingWidget);
        };
        /**
        * Provide information about user
        * @param {Object} ratingWidget - object with rating widget properties
        * @param {string} ratingWidget.widget_id - id of the widget in the dashboard
        * @param {boolean=} ratingWidget.contactMe - did user give consent to contact him
        * @param {string=} ratingWidget.platform - user's platform (will be filled if not provided)
        * @param {string=} ratingWidget.app_version - app's app version (will be filled if not provided)
        * @param {number} ratingWidget.rating - user's rating from 1 to 5
        * @param {string=} ratingWidget.email - user's email
        * @param {string=} ratingWidget.comment - user's comment
        * */
        this.recordRatingWidgetWithID = function(ratingWidget) {
            log(logLevelEnums.INFO, "recordRatingWidgetWithID, Providing information about user with ID: [ " + ratingWidget.widget_id + " ]");
            if (!this.check_consent(featureEnums.STAR_RATING)) {
                return;
            }
            if (!ratingWidget.widget_id) {
                log(logLevelEnums.ERROR, "recordRatingWidgetWithID, Rating Widget must contain widget_id property");
                return;
            }
            if (!ratingWidget.rating) {
                log(logLevelEnums.ERROR, "recordRatingWidgetWithID, Rating Widget must contain rating property");
                return;
            }
            var props = ["widget_id", "contactMe", "platform", "app_version", "rating", "email", "comment"];
            var event = {
                key: internalEventKeyEnums.STAR_RATING,
                count: 1,
                segmentation: {}
            };
            event.segmentation = getProperties(ratingWidget, props);
            if (!event.segmentation.app_version) {
                event.segmentation.app_version = this.metrics._app_version || this.app_version;
            }
            log(logLevelEnums.INFO, "recordRatingWidgetWithID, Reporting Rating Widget: ", event);
            add_cly_events(event);
        };
        /**
        * Show specific widget popup by the widget id
        * @param {string} id - id value of related rating widget, you can get this value by click "Copy ID" button in row menu at "Feedback widgets" screen
        * 
        * @deprecated use 'presentRatingWidgetWithID' in place of this call
        */
        this.show_feedback_popup = function(id) {
            log(logLevelEnums.WARNING, "show_feedback_popup, Deprecated function call! Use 'presentRatingWidgetWithID' in place of this call. Call will be redirected now!");
            this.presentRatingWidgetWithID(id);
        };
        /**
        * Show specific widget popup by the widget id
        * @param {string} id - id value of related rating widget, you can get this value by click "Copy ID" button in row menu at "Feedback widgets" screen
        */
        this.presentRatingWidgetWithID = function(id) {
            log(logLevelEnums.INFO, "presentRatingWidgetWithID, Showing rating widget popup for the widget with ID: [ " + id + " ]");
            if (!this.check_consent(featureEnums.STAR_RATING)) {
                return;
            }
            if (offlineMode) {
                log(logLevelEnums.ERROR, "presentRatingWidgetWithID, Cannot show ratingWidget popup in offline mode");
            }
            else {
                sendXmlHttpRequest("presentRatingWidgetWithID", this.url + "/o/feedback/widget", { widget_id: id }, function(err, params, responseText) {
                    if (err) {
                        log(logLevelEnums.ERROR, "presentRatingWidgetWithID, Error occurred", err);
                        return;
                    }
                    try {
                        // widget object
                        var currentWidget = JSON.parse(responseText);
                        processWidget(currentWidget, false);
                    }
                    catch (JSONParseError) {
                        log(logLevelEnums.ERROR, "presentRatingWidgetWithID, JSON parse failed: " + JSONParseError);
                    }
                });
            }
        };

        /**
        * Prepare rating widgets according to the current options
        * @param {array=} enableWidgets - widget ids array
        * 
        * @deprecated use 'initializeRatingWidgets' in place of this call
        */
        this.initialize_feedback_popups = function(enableWidgets) {
            log(logLevelEnums.WARNING, "initialize_feedback_popups, Deprecated function call! Use 'initializeRatingWidgets' in place of this call. Call will be redirected now!");
            this.initializeRatingWidgets(enableWidgets);
        };
        /**
        * Prepare rating widgets according to the current options
        * @param {array=} enableWidgets - widget ids array
        */
        this.initializeRatingWidgets = function(enableWidgets) {
            log(logLevelEnums.INFO, "initializeRatingWidgets, Initializing rating widget with provided widget IDs:[ " + enableWidgets + "]");
            if (!this.check_consent(featureEnums.STAR_RATING)) {
                return;
            }
            if (!enableWidgets) {
                enableWidgets = store("cly_fb_widgets");
            }

            // remove all old stickers before add new one
            var stickers = document.getElementsByClassName("countly-feedback-sticker");
            while (stickers.length > 0) {
                stickers[0].remove();
            }

            sendXmlHttpRequest("initializeRatingWidgets", this.url + "/o/feedback/multiple-widgets-by-id", { widgets: JSON.stringify(enableWidgets) }, function(err, params, responseText) {
                if (err) {
                    log(logLevelEnums.ERROR, "initializeRatingWidgets, Errors occurred:", err);
                    return;
                }
                try {
                    // widgets array
                    var widgets = JSON.parse(responseText);
                    for (var i = 0; i < widgets.length; i++) {
                        if (widgets[i].is_active === "true") {
                            var target_devices = widgets[i].target_devices;
                            var currentDevice = detect_device.device;
                            // device match check
                            if (target_devices[currentDevice]) {
                                // is hide sticker option selected?
                                if (typeof widgets[i].hide_sticker === "string") {
                                    widgets[i].hide_sticker = widgets[i].hide_sticker === "true";
                                }
                                // is target_page option provided as "All"?
                                if (widgets[i].target_page === "all" && !widgets[i].hide_sticker) {
                                    processWidget(widgets[i], true);
                                }
                                // is target_page option provided as "selected"?
                                else {
                                    var pages = widgets[i].target_pages;
                                    for (var k = 0; k < pages.length; k++) {
                                        var isWildcardMatched = pages[k].substr(0, pages[k].length - 1) === window.location.pathname.substr(0, pages[k].length - 1);
                                        var isFullPathMatched = pages[k] === window.location.pathname;
                                        var isContainAsterisk = pages[k].includes("*");
                                        if (((isContainAsterisk && isWildcardMatched) || isFullPathMatched) && !widgets[i].hide_sticker) {
                                            processWidget(widgets[i], true);
                                        }
                                    }
                                }
                            }
                        }
                    }
                }
                catch (JSONParseError) {
                    log(logLevelEnums.ERROR, "initializeRatingWidgets, JSON parse error: " + JSONParseError);
                }
            });
        };

        /**
        * Show rating widget popup by passed widget ids array
        * @param {object=} params - required - includes "popups" property as string array of widgets ("widgets" for old versions)
        * example params: {"popups":["5b21581b967c4850a7818617"]}
        * 
        * @deprecated use 'enableRatingWidgets' in place of this call
        * */
        this.enable_feedback = function(params) {
            log(logLevelEnums.WARNING, "enable_feedback, Deprecated function call! Use 'enableRatingWidgets' in place of this call. Call will be redirected now!");
            this.enableRatingWidgets(params);
        };
        /**
        * Show rating widget popup by passed widget ids array
        * @param {object=} params - required - includes "popups" property as string array of widgets ("widgets" for old versions)
        * example params: {"popups":["5b21581b967c4850a7818617"]}
        * */
        this.enableRatingWidgets = function(params) {
            log(logLevelEnums.INFO, "enableRatingWidgets, Enabling rating widget with params:", params);
            if (!this.check_consent(featureEnums.STAR_RATING)) {
                return;
            }
            if (offlineMode) {
                log(logLevelEnums.ERROR, "enableRatingWidgets, Cannot enable rating widgets in offline mode");
            }
            else {
                store("cly_fb_widgets", params.popups || params.widgets);
                // inject feedback styles
                loadCSS(this.url + "/star-rating/stylesheets/countly-feedback-web.css");
                // get enable widgets by app_key
                // define xhr object
                var enableWidgets = params.popups || params.widgets;

                if (enableWidgets.length > 0) {
                    document.body.insertAdjacentHTML("beforeend", "<div id=\"cfbg\"></div>");
                    this.initializeRatingWidgets(enableWidgets);
                }
                else {
                    log(logLevelEnums.ERROR, "enableRatingWidgets, You should provide at least one widget id as param. Read documentation for more detail. https://resources.count.ly/plugins/feedback");
                }
            }
        };

        /**
        * Initialize feedbacks
        * @param {Function} callback - Callback function
        * */
        this.get_available_feedback_widgets = function(callback) {
            log(logLevelEnums.INFO, "get_available_feedback_widgets, Initializing feedbacks, callback function is provided:[" + (!!callback) + "]");
            if (!this.check_consent(featureEnums.FEEDBACK)) {
                if (callback) {
                    callback(null, new Error("Consent for feedback not provided."));
                }

                return;
            }

            if (offlineMode) {
                log(logLevelEnums.ERROR, "get_available_feedback_widgets, Cannot enable feedback in offline mode.");
                return;
            }

            var url = this.url + readPath;
            var data = {
                method: featureEnums.FEEDBACK,
                device_id: this.device_id,
                app_key: this.app_key
            };

            sendXmlHttpRequest("get_available_feedback_widgets", url, data, function(err, params, responseText) {
                if (err) {
                    log(logLevelEnums.ERROR, "get_available_feedback_widgets, Error occurred while fetching feedbacks", err);
                    if (callback) {
                        callback(null, err);
                    }

                    return;
                }

                try {
                    var response = JSON.parse(responseText);
                    var feedbacks = response.result || [];
                    if (callback) {
                        callback(feedbacks, null);
                    }

                    return;
                }
                catch (error) {
                    log(logLevelEnums.ERROR, "get_available_feedback_widgets, Error while processing feedbacks", error);
                    if (callback) {
                        callback(null, error);
                    }
                }
            });
        };

        /**
        * Present the feedback widget in webview
        * @param {Object} presentableFeedback - Current presentable feedback
        * @param {String} id - DOM id to append the feedback widget
        * @param {String} className - Class name to append the feedback widget
        * */
        this.present_feedback_widget = function(presentableFeedback, id, className) {
            log(logLevelEnums.INFO, "present_feedback_widget, Presenting the feedback widget by appending to the element with ID: [ " + id + " ] and className: [ " + className + " ]");
            if (!this.check_consent(featureEnums.FEEDBACK)) {
                return;
            }

            if (!presentableFeedback
                || (typeof presentableFeedback !== "object")
                || Array.isArray(presentableFeedback)
            ) {
                log(logLevelEnums.ERROR, "present_feedback_widget, Please provide at least one feedback widget object.");
                return;
            }

            try {
                var url = this.url;

                if (presentableFeedback.type === "nps") {
                    url += "/feedback/nps";
                }
                else if (presentableFeedback.type === "survey") {
                    url += "/feedback/survey";
                }
                else if (presentableFeedback.type === "rating") {
                    url += "/feedback/rating";
                }
                else {
                    log(logLevelEnums.ERROR, "present_feedback_widget, Feedback widget only accepts nps, rating and survey types.");
                    return;
                }

                var passedOrigin = window.origin || window.location.origin;
                var feedbackWidgetFamily;

                // set feedback widget family as ratings and load related style file when type is ratings
                if (presentableFeedback.type === "rating") {
                    feedbackWidgetFamily = "ratings";
                    loadCSS(this.url + "/star-rating/stylesheets/countly-feedback-web.css");
                }
                // if it's not ratings, it means we need to name it as surveys and load related style file
                // (at least until we add new type in future)
                else {
                    loadCSS(this.url + "/surveys/stylesheets/countly-surveys.css");
                    feedbackWidgetFamily = "surveys";
                }

                url += "?widget_id=" + presentableFeedback._id;
                url += "&app_key=" + this.app_key;
                url += "&device_id=" + this.device_id;
                url += "&sdk_name=" + SDK_NAME;
                url += "&platform=" + this.platform;
                url += "&app_version=" + this.app_version;
                url += "&sdk_version=" + SDK_VERSION;
                // Origin is passed to the popup so that it passes it back in the postMessage event
                // Only web SDK passes origin and web
                url += "&origin=" + passedOrigin;
                url += "&widget_v=web";

                var iframe = document.createElement("iframe");
                iframe.src = url;
                iframe.name = "countly-" + feedbackWidgetFamily + "-iframe";
                iframe.id = "countly-" + feedbackWidgetFamily + "-iframe";

                var initiated = false;
                iframe.onload = function() {
                    // This is used as a fallback for browsers where postMessage API doesn't work.

                    if (initiated) {
                        // On iframe reset remove the iframe and the overlay.
                        document.getElementById("countly-" + feedbackWidgetFamily + "-wrapper-" + presentableFeedback._id).style.display = "none";
                        document.getElementById("csbg").style.display = "none";
                    }

                    // Setting initiated marks the first time initiation of the iframe.
                    // When initiated for the first time, do not hide the survey because you want
                    // the survey to be shown for the first time.
                    // Any subsequent onload means that the survey is being refreshed or reset.
                    // This time hide it as being done in the above check.
                    initiated = true;
                };

                var overlay = document.getElementById("csbg");
                while (overlay) {
                    // Remove any existing overlays
                    overlay.remove();
                    overlay = document.getElementById("csbg");
                }

                var wrapper = document.getElementsByClassName("countly-" + feedbackWidgetFamily + "-wrapper");
                for (var i = 0; i < wrapper.length; i++) {
                    // Remove any existing feedback wrappers
                    wrapper[i].remove();
                }

                wrapper = document.createElement("div");
                wrapper.className = "countly-" + feedbackWidgetFamily + "-wrapper";
                wrapper.id = "countly-" + feedbackWidgetFamily + "-wrapper-" + presentableFeedback._id;

                if (presentableFeedback.type === "survey") {
                    // Set popup position
                    wrapper.className = wrapper.className + " " + presentableFeedback.appearance.position;
                }

                var element = document.body;
                var found = false;

                if (id) {
                    if (document.getElementById(id)) {
                        element = document.getElementById(id);
                        found = true;
                    }
                    else {
                        log(logLevelEnums.ERROR, "present_feedback_widget, Provided ID not found.");
                    }
                }

                if (!found) {
                    // If the id element is not found check if a class was provided
                    if (className) {
                        if (document.getElementsByClassName(className)[0]) {
                            element = document.getElementsByClassName(className)[0];
                        }
                        else {
                            log(logLevelEnums.ERROR, "present_feedback_widget, Provided class not found.");
                        }
                    }
                }

                element.insertAdjacentHTML("beforeend", "<div id=\"csbg\"></div>");
                element.appendChild(wrapper);
                if (presentableFeedback.type === "rating") {
                    // create a overlay div and inject it to wrapper
                    var ratingsOverlay = document.createElement("div");
                    ratingsOverlay.className = "countly-ratings-overlay";
                    ratingsOverlay.id = "countly-ratings-overlay-" + presentableFeedback._id;
                    wrapper.appendChild(ratingsOverlay);

                    // add an event listener for the overlay
                    // so if someone clicked on the overlay, we can close popup
                    add_event(document.getElementById("countly-ratings-overlay-" + presentableFeedback._id), "click", function() {
                        document.getElementById("countly-ratings-wrapper-" + presentableFeedback._id).style.display = "none";
                    });
                }
                wrapper.appendChild(iframe);

                add_event(window, "message", function(e) {
                    var data = {};
                    try {
                        data = JSON.parse(e.data);
                    }
                    catch (ex) {
                        log(logLevelEnums.ERROR, "present_feedback_widget, Error while parsing message body " + ex);
                    }

                    if (!data.close) {
                        return;
                    }

                    document.getElementById("countly-" + feedbackWidgetFamily + "-wrapper-" + presentableFeedback._id).style.display = "none";
                    document.getElementById("csbg").style.display = "none";
                });

                if (presentableFeedback.type === "survey") {
                    var surveyShown = false;

                    // Set popup show policy
                    switch (presentableFeedback.showPolicy) {
                    case "afterPageLoad":
                        if (document.readyState === "complete") {
                            if (!surveyShown) {
                                surveyShown = true;
                                showSurvey(presentableFeedback);
                            }
                        }
                        else {
                            add_event(document, "readystatechange", function(e) {
                                if (e.target.readyState === "complete") {
                                    if (!surveyShown) {
                                        surveyShown = true;
                                        showSurvey(presentableFeedback);
                                    }
                                }
                            });
                        }

                        break;

                    case "afterConstantDelay":
                        setTimeout(function() {
                            if (!surveyShown) {
                                surveyShown = true;
                                showSurvey(presentableFeedback);
                            }
                        }, 10000);

                        break;

                    case "onAbandon":
                        if (document.readyState === "complete") {
                            add_event(document, "mouseleave", function() {
                                if (!surveyShown) {
                                    surveyShown = true;
                                    showSurvey(presentableFeedback);
                                }
                            });
                        }
                        else {
                            add_event(document, "readystatechange", function(e) {
                                if (e.target.readyState === "complete") {
                                    add_event(document, "mouseleave", function() {
                                        if (!surveyShown) {
                                            surveyShown = true;
                                            showSurvey(presentableFeedback);
                                        }
                                    });
                                }
                            });
                        }

                        break;

                    case "onScrollHalfwayDown":
                        add_event(window, "scroll", function() {
                            if (!surveyShown) {
                                var scrollY = Math.max(window.scrollY, document.body.scrollTop, document.documentElement.scrollTop);
                                var documentHeight = getDocHeight();
                                if (scrollY >= (documentHeight / 2)) {
                                    surveyShown = true;
                                    showSurvey(presentableFeedback);
                                }
                            }
                        });

                        break;

                    default:
                        if (!surveyShown) {
                            surveyShown = true;
                            showSurvey(presentableFeedback);
                        }
                    }
                }
                else if (presentableFeedback.type === "nps") {
                    document.getElementById("countly-" + feedbackWidgetFamily + "-wrapper-" + presentableFeedback._id).style.display = "block";
                    document.getElementById("csbg").style.display = "block";
                }
                else if (presentableFeedback.type === "rating") {
                    var ratingShown = false;

                    if (document.readyState === "complete") {
                        if (!ratingShown) {
                            ratingShown = true;
                            showRatingForFeedbackWidget(presentableFeedback);
                        }
                    }
                    else {
                        add_event(document, "readystatechange", function(e) {
                            if (e.target.readyState === "complete") {
                                if (!ratingShown) {
                                    ratingShown = true;
                                    showRatingForFeedbackWidget(presentableFeedback);
                                }
                            }
                        });
                    }
                }
            }
            catch (e) {
                log(logLevelEnums.ERROR, "present_feedback_widget, Somethings went wrong while presenting the feedback", e);
            }

            /**
             * Function to show survey popup
             * @param  {Object} feedback - feedback object
             */
            function showSurvey(feedback) {
                document.getElementById("countly-surveys-wrapper-" + feedback._id).style.display = "block";
                document.getElementById("csbg").style.display = "block";
            }

            /**
             * Function to prepare rating sticker and feedback widget
             * @param  {Object} feedback - feedback object
             */
            function showRatingForFeedbackWidget(feedback) {
                // render sticker if hide sticker property isn't set
                if (!feedback.appearance.hideS) {
                    // create sticker wrapper element
                    var sticker = document.createElement("div");
                    sticker.innerText = feedback.appearance.text;
                    sticker.style.color = ((feedback.appearance.text_color < 7) ? "#" + feedback.appearance.text_color : feedback.appearance.text_color);
                    sticker.style.backgroundColor = ((feedback.appearance.bg_color.length < 7) ? "#" + feedback.appearance.bg_color : feedback.appearance.bg_color);
                    sticker.className = "countly-feedback-sticker  " + feedback.appearance.position + "-" + feedback.appearance.size;
                    sticker.id = "countly-feedback-sticker-" + feedback._id;
                    document.body.appendChild(sticker);

                    // sticker event handler
                    add_event(document.getElementById("countly-feedback-sticker-" + feedback._id), "click", function() {
                        document.getElementById("countly-ratings-wrapper-" + feedback._id).style.display = "flex";
                        document.getElementById("csbg").style.display = "block";
                    });
                }

                // feedback widget close event handler
                add_event(document.getElementById("countly-feedback-close-icon-" + feedback._id), "click", function() {
                    document.getElementById("countly-ratings-wrapper-" + feedback._id).style.display = "none";
                    document.getElementById("csbg").style.display = "none";
                });
            }
        };

        /**
         *  Record and report error
         *  @param {Error} err - Error object
         *  @param {Boolean} nonfatal - nonfatal if true and false if fatal
         *  @param {Object} segments - custom crash segments
         */
        this.recordError = function(err, nonfatal, segments) {
            log(logLevelEnums.INFO, "recordError, Recording error");
            if (this.check_consent(featureEnums.CRASHES) && err) {
                segments = segments || crashSegments;
                var error = "";
                if (typeof err === "object") {
                    if (typeof err.stack !== "undefined") {
                        error = err.stack;
                    }
                    else {
                        if (typeof err.name !== "undefined") {
                            error += err.name + ":";
                        }
                        if (typeof err.message !== "undefined") {
                            error += err.message + "\n";
                        }
                        if (typeof err.fileName !== "undefined") {
                            error += "in " + err.fileName + "\n";
                        }
                        if (typeof err.lineNumber !== "undefined") {
                            error += "on " + err.lineNumber;
                        }
                        if (typeof err.columnNumber !== "undefined") {
                            error += ":" + err.columnNumber;
                        }
                    }
                }
                else {
                    error = err + "";
                }
                // truncate custom crash segment's key value pairs
                segments = truncateObject(segments, self.maxKeyLength, self.maxValueSize, self.maxSegmentationValues, "record_error", log);
                // character limit check
                if (error.length > (self.maxStackTraceLineLength * self.maxStackTraceLinesPerThread)) {
                    log(logLevelEnums.DEBUG, "record_error, Error stack is too long will be truncated");
                    // convert error into an array split from each newline 
                    var splittedError = error.split("\n");
                    // trim the array if it is too long
                    if (splittedError.length > self.maxStackTraceLinesPerThread) {
                        splittedError = splittedError.splice(0, self.maxStackTraceLinesPerThread);
                    }
                    // trim each line to a given limit
                    for (var i = 0, len = splittedError.length; i < len; i++) {
                        if (splittedError[i].length > self.maxStackTraceLineLength) {
                            splittedError[i] = splittedError[i].substring(0, self.maxStackTraceLineLength);
                        }
                    }
                    // turn modified array back into error string
                    error = splittedError.join("\n");
                }

                nonfatal = !!(nonfatal);
                var metrics = getMetrics();
                var obj = { _resolution: metrics._resolution, _error: error, _app_version: metrics._app_version, _run: getTimestamp() - startTime };

                obj._not_os_specific = true;
                obj._javascript = true;

                var battery = navigator.battery || navigator.webkitBattery || navigator.mozBattery || navigator.msBattery;
                if (battery) {
                    obj._bat = Math.floor(battery.level * 100);
                }

                if (typeof navigator.onLine !== "undefined") {
                    obj._online = !!(navigator.onLine);
                }

                obj._background = !(document.hasFocus());

                if (crashLogs.length > 0) {
                    obj._logs = crashLogs.join("\n");
                }
                crashLogs = [];

                obj._nonfatal = nonfatal;

                obj._view = this.getViewName();

                if (typeof segments !== "undefined") {
                    obj._custom = segments;
                }

                try {
                    var canvas = document.createElement("canvas");
                    var gl = canvas.getContext("experimental-webgl");
                    obj._opengl = gl.getParameter(gl.VERSION);
                }
                catch (ex) {
                    // silent error
                }

                toRequestQueue({ crash: JSON.stringify(obj) });
            }
        };

        /**
         *  Check if user or visit should be ignored
         */
        function checkIgnore() {
            if (self.ignore_prefetch && typeof document.visibilityState !== "undefined" && document.visibilityState === "prerender") {
                self.ignore_visitor = true;
            }
            if (self.ignore_bots && searchBotRE.test(navigator.userAgent)) {
                self.ignore_visitor = true;
            }
        }

        /**
         *  Prepare widget data for displaying
         *  @param {Object} currentWidget - widget object
         *  @param {Boolean} hasSticker - if widget has sticker
         */
        function processWidget(currentWidget, hasSticker) {
            // prevent widget create process if widget exist with same id
            var isDuplicate = !!document.getElementById("countly-feedback-sticker-" + currentWidget._id);
            if (isDuplicate) {
                return;
            }
            try {
                // create wrapper div
                var wrapper = document.createElement("div");
                wrapper.className = "countly-iframe-wrapper";
                wrapper.id = "countly-iframe-wrapper-" + currentWidget._id;
                // create close icon for iframe popup
                var closeIcon = document.createElement("span");
                closeIcon.className = "countly-feedback-close-icon";
                closeIcon.id = "countly-feedback-close-icon-" + currentWidget._id;
                closeIcon.innerText = "x";

                // create iframe
                var iframe = document.createElement("iframe");
                iframe.name = "countly-feedback-iframe";
                iframe.id = "countly-feedback-iframe";
                iframe.src = self.url + "/feedback?widget_id=" + currentWidget._id + "&app_key=" + self.app_key + "&device_id=" + self.device_id + "&sdk_version=" + SDK_VERSION;
                // inject them to dom
                document.body.appendChild(wrapper);
                wrapper.appendChild(closeIcon);
                wrapper.appendChild(iframe);
                add_event(document.getElementById("countly-feedback-close-icon-" + currentWidget._id), "click", function() {
                    document.getElementById("countly-iframe-wrapper-" + currentWidget._id).style.display = "none";
                    document.getElementById("cfbg").style.display = "none";
                });
                if (hasSticker) {
                    // create svg element
                    var svgIcon = document.createElementNS("http://www.w3.org/2000/svg", "svg");
                    svgIcon.id = "feedback-sticker-svg";
                    svgIcon.setAttribute("aria-hidden", "true");
                    svgIcon.setAttribute("data-prefix", "far");
                    svgIcon.setAttribute("data-icon", "grin");
                    svgIcon.setAttribute("class", "svg-inline--fa fa-grin fa-w-16");
                    svgIcon.setAttribute("role", "img");
                    svgIcon.setAttribute("xmlns", "http://www.w3.org/2000/svg");
                    svgIcon.setAttribute("viewBox", "0 0 496 512");
                    // create path for svg
                    var svgPath = document.createElementNS("http://www.w3.org/2000/svg", "path");
                    svgPath.id = "smileyPathInStickerSvg";
                    svgPath.setAttribute("fill", "white");
                    svgPath.setAttribute("d", "M248 8C111 8 0 119 0 256s111 248 248 248 248-111 248-248S385 8 248 8zm0 448c-110.3 0-200-89.7-200-200S137.7 56 248 56s200 89.7 200 200-89.7 200-200 200zm105.6-151.4c-25.9 8.3-64.4 13.1-105.6 13.1s-79.6-4.8-105.6-13.1c-9.9-3.1-19.4 5.4-17.7 15.3 7.9 47.1 71.3 80 123.3 80s115.3-32.9 123.3-80c1.6-9.8-7.7-18.4-17.7-15.3zM168 240c17.7 0 32-14.3 32-32s-14.3-32-32-32-32 14.3-32 32 14.3 32 32 32zm160 0c17.7 0 32-14.3 32-32s-14.3-32-32-32-32 14.3-32 32 14.3 32 32 32z");
                    // create sticker text wrapper
                    var stickerText = document.createElement("span");
                    stickerText.innerText = currentWidget.trigger_button_text;
                    // create sticker wrapper element
                    var sticker = document.createElement("div");
                    sticker.style.color = ((currentWidget.trigger_font_color < 7) ? "#" + currentWidget.trigger_font_color : currentWidget.trigger_font_color);
                    sticker.style.backgroundColor = ((currentWidget.trigger_bg_color.length < 7) ? "#" + currentWidget.trigger_bg_color : currentWidget.trigger_bg_color);
                    sticker.className = "countly-feedback-sticker  " + currentWidget.trigger_position + "-" + currentWidget.trigger_size;
                    sticker.id = "countly-feedback-sticker-" + currentWidget._id;
                    svgIcon.appendChild(svgPath);
                    sticker.appendChild(svgIcon);
                    sticker.appendChild(stickerText);
                    document.body.appendChild(sticker);
                    var smileySvg = document.getElementById("smileyPathInStickerSvg");
                    if (smileySvg) {
                        smileySvg.style.fill = ((currentWidget.trigger_font_color < 7) ? "#" + currentWidget.trigger_font_color : currentWidget.trigger_font_color);
                    }
                    add_event(document.getElementById("countly-feedback-sticker-" + currentWidget._id), "click", function() {
                        document.getElementById("countly-iframe-wrapper-" + currentWidget._id).style.display = "block";
                        document.getElementById("cfbg").style.display = "block";
                    });
                }
                else {
                    document.getElementById("countly-iframe-wrapper-" + currentWidget._id).style.display = "block";
                    document.getElementById("cfbg").style.display = "block";
                }
            }
            catch (e) {
                log(logLevelEnums.ERROR, "Somethings went wrong while element injecting process: " + e);
            }
        }

        /**
         *  Notify all waiting callbacks that script was loaded and instance created
         */
        function notifyLoaders() {
            // notify load waiters
            var i;
            if (typeof self.onload !== "undefined" && self.onload.length > 0) {
                for (i = 0; i < self.onload.length; i++) {
                    if (typeof self.onload[i] === "function") {
                        self.onload[i](self);
                    }
                }
                self.onload = [];
            }
        }

        /**
         *  Report duration of how long user was on this view
         *  @memberof Countly._internals
         */
        function reportViewDuration() {
            if (lastView) {
                var segments = {
                    name: lastView
                };

                // track pageview
                if (self.check_consent(featureEnums.VIEWS)) {
                    add_cly_events({
                        key: internalEventKeyEnums.VIEW,
                        dur: (trackTime) ? getTimestamp() - lastViewTime : lastViewStoredDuration,
                        segmentation: segments
                    });
                }
                lastView = null;
            }
        }

        /**
         *  Get last view that user visited
         *  @memberof Countly._internals
         *  @returns {String} view name
         */
        function getLastView() {
            return lastView;
        }

        /**
         *  Extend session's cookie's time
         */
        function extendSession() {
            if (useSessionCookie) {
                // if session expired, we should start a new one
                var expire = store("cly_session");
                if (!expire || parseInt(expire) <= getTimestamp()) {
                    sessionStarted = false;
                    self.begin_session(!autoExtend);
                }
                store("cly_session", getTimestamp() + (sessionCookieTimeout * 60));
            }
        }

        /**
         *  Prepare request params by adding common properties to it
         *  @param {Object} request - request object
         */
        function prepareRequest(request) {
            request.app_key = self.app_key;
            request.device_id = self.device_id;
            request.sdk_name = SDK_NAME;
            request.sdk_version = SDK_VERSION;

            if (self.check_consent(featureEnums.LOCATION)) {
                if (self.country_code) {
                    request.country_code = self.country_code;
                }

                if (self.city) {
                    request.city = self.city;
                }

                if (self.ip_address !== null) {
                    request.ip_address = self.ip_address;
                }
            }
            else {
                request.location = "";
            }

            request.timestamp = getMsTimestamp();

            var date = new Date();
            request.hour = date.getHours();
            request.dow = date.getDay();
        }

        /**
         *  Add request to request queue
         *  @memberof Countly._internals
         *  @param {Object} request - object with request parameters
         */
        function toRequestQueue(request) {
            if (self.ignore_visitor) {
                return;
            }

            if (!self.app_key || !self.device_id) {
                log(logLevelEnums.ERROR, "app_key or device_id is missing ", self.app_key, self.device_id);
                return;
            }

            prepareRequest(request);

            if (requestQueue.length > queueSize) {
                requestQueue.shift();
            }

            requestQueue.push(request);
            store("cly_queue", requestQueue, true);
        }

        /**
         *  Making request making and data processing loop
         *  @memberof Countly._internals
         *  @returns {void} void
         */
        function heartBeat() {
            notifyLoaders();

            // ignore bots
            if (self.test_mode || self.ignore_visitor) {
                hasPulse = false;
                return;
            }

            hasPulse = true;
            var i = 0;
            // process queue
            if (global && typeof Countly.q !== "undefined" && Countly.q.length > 0) {
                var req;
                var q = Countly.q;
                Countly.q = [];
                for (i = 0; i < q.length; i++) {
                    req = q[i];
                    log(logLevelEnums.DEBUG, "Processing queued call", req);
                    if (typeof req === "function") {
                        req();
                    }
                    else if (Array.isArray(req) && req.length > 0) {
                        var inst = self;
                        var arg = 0;
                        // check if it is meant for other tracker
                        if (Countly.i[req[arg]]) {
                            inst = Countly.i[req[arg]];
                            arg++;
                        }
                        if (typeof inst[req[arg]] === "function") {
                            inst[req[arg]].apply(inst, req.slice(arg + 1));
                        }
                        else if (req[arg].indexOf("userData.") === 0) {
                            var userdata = req[arg].replace("userData.", "");
                            if (typeof inst.userData[userdata] === "function") {
                                inst.userData[userdata].apply(inst, req.slice(arg + 1));
                            }
                        }
                        else if (typeof Countly[req[arg]] === "function") {
                            Countly[req[arg]].apply(Countly, req.slice(arg + 1));
                        }
                    }
                }
            }

            // extend session if needed
            if (sessionStarted && autoExtend && trackTime) {
                var last = getTimestamp();
                if (last - lastBeat > sessionUpdate) {
                    self.session_duration(last - lastBeat);
                    lastBeat = last;
                }
            }

            // process event queue
            if (eventQueue.length > 0) {
                if (eventQueue.length <= maxEventBatch) {
                    toRequestQueue({ events: JSON.stringify(eventQueue) });
                    eventQueue = [];
                }
                else {
                    var events = eventQueue.splice(0, maxEventBatch);
                    toRequestQueue({ events: JSON.stringify(events) });
                }
                store("cly_event", eventQueue);
            }

            // process request queue with event queue
            if (!offlineMode && requestQueue.length > 0 && readyToProcess && getTimestamp() > failTimeout) {
                readyToProcess = false;
                var params = requestQueue[0];
                log(logLevelEnums.DEBUG, "Processing request", params);
                store("cly_queue", requestQueue, true);
                if (!self.tests) {
                    sendXmlHttpRequest("send_request_queue", self.url + apiPath, params, function(err, parameters) {
                        log(logLevelEnums.DEBUG, "Request Finished", parameters, err);
                        if (err) {
                            failTimeout = getTimestamp() + failTimeoutAmount;
                            log(logLevelEnums.ERROR, "Request error: ", err);
                        }
                        else {
                        // remove first item from queue
                            requestQueue.shift();
                        }
                        store("cly_queue", requestQueue, true);
                        readyToProcess = true;
                    });
                }
            }

            setTimeout(heartBeat, beatInterval);
        }

        /**
         *  Get device ID, stored one, or generate new one
         *  @memberof Countly._internals
         *  @returns {String} device id
         */
        function getId() {
            return store("cly_id") || generateUUID();
        }

        /**
         *  Check if value is in UUID format
         *  @memberof Countly._internals
         *  @returns {Boolean} true if it is in UUID format
         */
        function isUUID() {
            return /[0-9a-fA-F]{8}\-[0-9a-fA-F]{4}\-4[0-9a-fA-F]{3}\-[0-9a-fA-F]{4}\-[0-9a-fA-F]{12}/.test(self.device_id);
        }

        /**
         *  Get metrics of the browser or config object
         *  @memberof Countly._internals
         *  @returns {Object} Metrics object
         */
        function getMetrics() {
            var metrics = JSON.parse(JSON.stringify(self.metrics || {}));

            // getting app version
            metrics._app_version = metrics._app_version || self.app_version;
            metrics._ua = metrics._ua || navigator.userAgent;

            // getting resolution
            if (screen.width) {
                var width = (screen.width) ? parseInt(screen.width) : 0;
                var height = (screen.height) ? parseInt(screen.height) : 0;
                if (width !== 0 && height !== 0) {
                    var iOS = !!navigator.platform && /iPad|iPhone|iPod/.test(navigator.platform);
                    if (iOS && window.devicePixelRatio) {
                        // ios provides dips, need to multiply
                        width = Math.round(width * window.devicePixelRatio);
                        height = Math.round(height * window.devicePixelRatio);
                    }
                    else {
                        if (Math.abs(window.orientation) === 90) {
                            // we have landscape orientation
                            // switch values for all except ios
                            var temp = width;
                            width = height;
                            height = temp;
                        }
                    }
                    metrics._resolution = metrics._resolution || "" + width + "x" + height;
                }
            }

            // getting density ratio
            if (window.devicePixelRatio) {
                metrics._density = metrics._density || window.devicePixelRatio;
            }

            // getting locale
            var locale = navigator.language || navigator.browserLanguage || navigator.systemLanguage || navigator.userLanguage;
            if (typeof locale !== "undefined") {
                metrics._locale = metrics._locale || locale;
            }

            if (typeof document.referrer !== "undefined" && document.referrer.length) {
                var matches = urlParseRE.exec(document.referrer);
                // do not report referrers of current website
                if (matches && matches[11] && matches[11] !== window.location.hostname) {
                    var ignoring = false;
                    if (ignoreReferrers && ignoreReferrers.length) {
                        for (var k = 0; k < ignoreReferrers.length; k++) {
                            try {
                                var reg = new RegExp(ignoreReferrers[k]);
                                if (reg.test(document.referrer)) {
                                    log(logLevelEnums.DEBUG, "Ignored:", document.referrer);
                                    ignoring = true;
                                    break;
                                }
                            }
                            catch (ex) {
                                log(logLevelEnums.ERROR, "Problem with regex", ignoreReferrers[k]);
                            }
                        }
                    }
                    if (!ignoring) {
                        metrics._store = metrics._store || document.referrer;
                    }
                }
            }

            log(logLevelEnums.DEBUG, "Got metrics", metrics);
            return metrics;
        }

        /**
         *  Logging stuff, works only when debug mode is true
         * @param {string} level - log level (error, warning, info, debug, verbose)
         * @param {string} message - any string message
         * @memberof Countly._internals
         */
        function log(level, message) {
            if (self.debug && typeof console !== "undefined") {
                // parse the arguments into a string if it is an object
                if (arguments[2] && typeof arguments[2] === "object") {
                    arguments[2] = JSON.stringify(arguments[2]);
                }
                // append app_key to the start of the message if it is not the first instance (for multi instancing)
                if (!global) {
                    message = "[" + self.app_key + "] " + message;
                }
                // if the provided level is not a proper log level re-assign it as [DEBUG]
                if (!level) {
                    level = logLevelEnums.DEBUG;
                }
                // append level, message and args
                var extraArguments = "";
                for (var i = 2; i < arguments.length; i++) {
                    extraArguments += arguments[i];
                }
                // eslint-disable-next-line no-shadow
                var log = level + message + extraArguments;
                // decide on the console
                if (level === logLevelEnums.ERROR) {
                    // eslint-disable-next-line no-console
                    console.error(log);
                }
                else if (level === logLevelEnums.WARNING) {
                    // eslint-disable-next-line no-console
                    console.warn(log);
                }
                else if (level === logLevelEnums.INFO) {
                    // eslint-disable-next-line no-console
                    console.info(log);
                }
                else if (level === logLevelEnums.VERBOSE) {
                    // eslint-disable-next-line no-console
                    console.log(log);
                }
                // if none of the above must be [DEBUG]
                else {
                    // eslint-disable-next-line no-console
                    console.debug(log);
                }
            }
        }

        /**
         *  Making xml HTTP request
         *  @memberof Countly._internals
         *  @param {String} functionName - Name of the function making the request for more detailed logging
         *  @param {String} url - URL where to make request
         *  @param {Object} params - key value object with URL params
         *  @param {Function} callback - callback when request finished or failed
         *  @param {Boolean} ignoreResultField - to ignore result field check during response validation for remote config (or in similar cases where the server sends an object to be used at readyState 4 instead of Success result)
         */
        function sendXmlHttpRequest(functionName, url, params, callback, ignoreResultField) {
            ignoreResultField = ignoreResultField || false;
            try {
                log(logLevelEnums.DEBUG, "Sending XML HTTP request");
                var xhr = null;
                if (window.XMLHttpRequest) {
                    xhr = new window.XMLHttpRequest();
                }
                else if (window.ActiveXObject) {
                    xhr = new window.ActiveXObject("Microsoft.XMLHTTP");
                }
                params = params || {};
                var data = prepareParams(params);
                var method = "GET";
                if (self.force_post || data.length >= 2000) {
                    method = "POST";
                }
                if (method === "GET") {
                    xhr.open("GET", url + "?" + data, true);
                }
                else {
                    xhr.open("POST", url, true);
                    xhr.setRequestHeader("Content-type", "application/x-www-form-urlencoded");
                }
                for (var header in self.headers) {
                    xhr.setRequestHeader(header, self.headers[header]);
                }
                // fallback on error
                xhr.onreadystatechange = function() {
                    if (this.readyState === 4) {
                        log(logLevelEnums.DEBUG, functionName + " HTTP request completed [" + this.status + "][" + this.responseText + "]");
                        if (isResponseValid(this.status, this.responseText, ignoreResultField)) {
                            if (typeof callback === "function") {
                                callback(false, params, this.responseText);
                            }
                        }
                        else {
                            log(logLevelEnums.ERROR, functionName + " Failed Server XML HTTP request, ", this.status);
                            if (typeof callback === "function") {
                                callback(true, params);
                            }
                        }
                    }
                };
                if (method === "GET") {
                    xhr.send();
                }
                else {
                    xhr.send(data);
                }
            }
            catch (e) {
                // fallback
                log(logLevelEnums.ERROR, functionName + " Failed XML HTTP request", e);
                if (typeof callback === "function") {
                    callback(true, params);
                }
            }
        }

        /**
         * Check if the http response fits the bill of:
         * 1. The HTTP response code was successful (which is any 2xx code or code between 200 <= x < 300)
         * 2. The returned request is a JSON object
         * 3. That JSON object contains the field "result" (there can be other fields)
         * @memberof Countly._internals
         * @param {Number} statusCode - http incoming statusCode.
         * @param {String} str - response from server, ideally must be: {"result":"Success"} or should contain at least result field
         * @param {boolean} ignoreResultField - ignores the result field.
         * @returns {Boolean} - returns true if response passes the tests 
         */
        function isResponseValid(statusCode, str, ignoreResultField) {
            // status code and response format check
            if (!(statusCode >= 200 && statusCode < 300)) {
                log(logLevelEnums.ERROR, "Http response status code is not within the expected range: ", statusCode);
                return false;
            }

            // Try to parse JSON
            try {
                var parsedResponse = JSON.parse(str);
                // check if parsed response is an object 
                if (Object.prototype.toString.call(parsedResponse) !== "[object Object]") {
                    return false;
                }

                // check if the response object contains the result field
                if (!ignoreResultField) {
                    return !!(parsedResponse.result);
                }
                // request should be accepted even if does not have result field
                return true;
            }
            catch (e) {
                log(logLevelEnums.ERROR, "Http response is in the wrong format.", e);
                return false;
            }
        }

        /**
         *  Set auth token
         *  @memberof Countly._internals
         *  @param {String} token - auth token
         */
        function setToken(token) {
            store("cly_token", token);
        }

        /**
         *  Get auth token
         *  @memberof Countly._internals
         *  @returns {String} auth token
         */
        function getToken() {
            var token = store("cly_token");
            store("cly_token", null);
            return token;
        }

        /**
         *  Get event queue
         *  @memberof Countly._internals
         *  @returns {Array} event queue
         */
        function getEventQueue() {
            return eventQueue;
        }

        /**
         *  Get request queue
         *  @memberof Countly._internals
         *  @returns {Array} request queue
         */
        function getRequestQueue() {
            return requestQueue;
        }

        /**
         *  Storage function that acts as setter and getter
         *  @memberof Countly._internals
         *  @param {String} key - storage key
         *  @param {Varies} value - value to set for key, if omitted acts as getter
         *  @param {Boolean} storageOnly - if false, will fallback to cookie storage
         *  @param {Boolean} rawKey - if true, raw key will be used without app_key prefix
         *  @returns {Varies} values stored for key
         */
        function store(key, value, storageOnly, rawKey) {
            // check if we should use storage at all
            if (self.storage === "none") {
                return;
            }

            // apply namespace
            if (!rawKey) {
                key = self.app_key + "/" + key;
                if (self.namespace) {
                    key = stripTrailingSlash(self.namespace) + "/" + key;
                }
            }

            storageOnly = storageOnly || self.storage === "localstorage";
            var data;

            // If value is detected, set new or modify store
            if (typeof value !== "undefined" && value !== null) {
                value = self.serialize(value);
                // Set the store
                if (lsSupport) { // Native support
                    localStorage.setItem(key, value);
                }
                else if (!storageOnly) { // Use Cookie
                    createCookie(key, value, 30);
                }
            }

            // No value supplied, return value
            if (typeof value === "undefined") {
                // Get value
                if (lsSupport) { // Native support
                    data = localStorage.getItem(key);
                }
                else if (!storageOnly) { // Use cookie
                    data = readCookie(key);
                }

                return self.deserialize(data);
            }

            // Null specified, remove store
            if (value === null) {
                if (lsSupport) { // Native support
                    localStorage.removeItem(key);
                }
                else if (!storageOnly) { // Use cookie
                    createCookie(key, "", -1);
                }
            }

            /**
             *  Creates new cookie or removes cookie with negative expiration
             *  @param {String} cookieKey - The key or identifier for the store
             *  @param {String} cookieVal - Contents of the store
             *  @param {Number} exp - Expiration in days
             */
            function createCookie(cookieKey, cookieVal, exp) {
                var date = new Date();
                date.setTime(date.getTime() + (exp * 24 * 60 * 60 * 1000));
                var expires = "; expires=" + date.toGMTString();
                document.cookie = cookieKey + "=" + cookieVal + expires + "; path=/";
            }

            /**
            * Returns contents of cookie
            * @param {String} cookieKey - The key or identifier for the store
            * @returns {Varies} stored value
            */
            function readCookie(cookieKey) {
                var nameEQ = cookieKey + "=";
                var ca = document.cookie.split(";");
                for (var i = 0, max = ca.length; i < max; i++) {
                    var c = ca[i];
                    while (c.charAt(0) === " ") {
                        c = c.substring(1, c.length);
                    }
                    if (c.indexOf(nameEQ) === 0) {
                        return c.substring(nameEQ.length, c.length);
                    }
                }
                return null;
            }
        }

        /**
         *  Migrate from old storage to new app_key prefixed storage
         */
        function migrate() {
            if (store(self.namespace + "cly_id", undefined, false, true)) {
                // old data exists, we should migrate it
                store("cly_id", store(self.namespace + "cly_id", undefined, false, true));
                store("cly_event", store(self.namespace + "cly_event", undefined, false, true));
                store("cly_session", store(self.namespace + "cly_session", undefined, false, true));

                // filter out requests with correct app_key
                var requests = store(self.namespace + "cly_queue", undefined, false, true);
                if (Array.isArray(requests)) {
                    requests = requests.filter(function(req) {
                        return req.app_key === self.app_key;
                    });
                    store("cly_queue", requests);
                }
                if (store(self.namespace + "cly_cmp_id", undefined, false, true)) {
                    store("cly_cmp_id", store(self.namespace + "cly_cmp_id", undefined, false, true));
                    store("cly_cmp_uid", store(self.namespace + "cly_cmp_uid", undefined, false, true));
                }
                if (store(self.namespace + "cly_ignore", undefined, false, true)) {
                    store("cly_ignore", store(self.namespace + "cly_ignore", undefined, false, true));
                }

                // now deleting old data, so we won't migrate again
                store("cly_id", null, false, true);
                store("cly_event", null, false, true);
                store("cly_session", null, false, true);
                store("cly_queue", null, false, true);
                store("cly_cmp_id", null, false, true);
                store("cly_cmp_uid", null, false, true);
                store("cly_ignore", null, false, true);
            }
        }

        /**
         *  Apply modified storage changes
         *  @param {String} key - key of storage modified
         *  @param {Varies} newValue - new value for storage
         */
        this.onStorageChange = function(key, newValue) {
            log(logLevelEnums.INFO, "onStorageChange, Applying storage changes");
            switch (key) {
            // queue of requests
            case "cly_queue":
                requestQueue = self.deserialize(newValue || "[]");
                break;
                // queue of events
            case "cly_event":
                eventQueue = self.deserialize(newValue || "[]");
                break;
            case "cly_remote_configs":
                remoteConfigs = self.deserialize(newValue || "{}");
                break;
            case "cly_ignore":
                self.ignore_visitor = self.deserialize(newValue);
                break;
            case "cly_id":
                self.device_id = self.deserialize(newValue);
                break;
            default:
                    // do nothing
            }
        };

        /**
        * Expose internal methods to end user for usability
        * @namespace Countly._internals
        * @name Countly._internals
        */
        this._internals = {
            store: store,
            getDocWidth: getDocWidth,
            getDocHeight: getDocHeight,
            getViewportHeight: getViewportHeight,
            get_page_coord: get_page_coord,
            get_event_target: get_event_target,
            add_event: add_event,
            getProperties: getProperties,
            truncateObject: truncateObject,
            truncateSingleValue: truncateSingleValue,
            stripTrailingSlash: stripTrailingSlash,
            prepareParams: prepareParams,
            sendXmlHttpRequest: sendXmlHttpRequest,
            isResponseValid: isResponseValid,
            getMsTimestamp: getMsTimestamp,
            getTimestamp: getTimestamp,
            log: log,
            getMetrics: getMetrics,
            generateUUID: generateUUID,
            isUUID: isUUID,
            getId: getId,
            heartBeat: heartBeat,
            toRequestQueue: toRequestQueue,
            reportViewDuration: reportViewDuration,
            loadJS: loadJS,
            loadCSS: loadCSS,
            getLastView: getLastView,
            setToken: setToken,
            getToken: getToken,
            showLoader: showLoader,
            hideLoader: hideLoader,
            add_cly_events: add_cly_events,
            detect_device: detect_device,
            getRequestQueue: getRequestQueue,
            getEventQueue: getEventQueue,
            /**
             *  Clear queued data
             *  @memberof Countly._internals
             */
            clearQueue: function() {
                requestQueue = [];
                store("cly_queue", []);
                eventQueue = [];
                store("cly_event", []);
            }
        };

        this.initialize();
    };

    /**
     *  Countly class - exposing so plugins can extend its prototype
     *  @param {Object} ob - Configuration object
     */
    Countly.CountlyClass = CountlyClass;

    /**
     * Initialize Countly object
     * @param {Object} conf - Countly initialization {@link Init} object with configuration options
     * @param {string} conf.app_key - app key for your app created in Countly
     * @param {string} conf.device_id - to identify a visitor, will be auto generated if not provided
     * @param {string} conf.url - your Countly server url, you can use your server URL or IP here
     * @param {string} [conf.app_version=0.0] - the version of your app or website
     * @param {string=} conf.country_code - country code for your visitor
     * @param {string=} conf.city - name of the city of your visitor
     * @param {string=} conf.ip_address - ip address of your visitor
     * @param {boolean} [conf.debug=false] - output debug info into console
     * @param {boolean} [conf.ignore_bots=true] - option to ignore traffic from bots
     * @param {number} [conf.interval=500] - set an interval how often to check if there is any data to report and report it in milliseconds
     * @param {number} [conf.queue_size=1000] - maximum amount of queued requests to store
     * @param {number} [conf.fail_timeout=60] - set time in seconds to wait after failed connection to server in seconds
     * @param {number} [conf.inactivity_time=20] - after how many minutes user should be counted as inactive, if he did not perform any actions, as mouse move, scroll or keypress
     * @param {number} [conf.session_update=60] - how often in seconds should session be extended
     * @param {number} [conf.max_events=100] - maximum amount of events to send in one batch
     * @deprecated {number} [conf.max_logs=100] - maximum amount of breadcrumbs to store for crash logs
     * @param {number} [conf.max_key_length=128] - maximum size of all string keys
     * @param {number} [conf.max_value_size=256] - maximum size of all values in our key-value pairs (Except "picture" field, that has a limit of 4096 chars)
     * @param {number} [conf.max_segmentation_values=30] - max amount of custom (dev provided) segmentation in one event
     * @param {number} [conf.max_breadcrumb_count=100] - maximum amount of breadcrumbs that can be recorded before the oldest one is deleted
     * @param {number} [conf.max_stack_trace_lines_per_thread=30] - maximum amount of stack trace lines would be recorded per thread
     * @param {number} [conf.max_stack_trace_line_length=200] - maximum amount of characters are allowed per stack trace line. This limits also the crash message length
     * @param {array=} conf.ignore_referrers - array with referrers to ignore
     * @param {boolean} [conf.ignore_prefetch=true] - ignore prefetching and pre rendering from counting as real website visits
     * @param {boolean} [conf.force_post=false] - force using post method for all requests
     * @param {boolean} [conf.ignore_visitor=false] - ignore this current visitor
     * @param {boolean} [conf.require_consent=false] - Pass true if you are implementing GDPR compatible consent management. It would prevent running any functionality without proper consent
     * @param {boolean} [conf.utm={"source":true, "medium":true, "campaign":true, "term":true, "content":true}] - Object instructing which UTM parameters to track
     * @param {boolean} [conf.use_session_cookie=true] - Use cookie to track session
     * @param {boolean} [conf.enable_orientation_tracking=true] - Enables orientation tracking at the start of a session
     * @param {number} [conf.session_cookie_timeout=30] - How long till cookie session should expire in minutes
     * @param {boolean|function} [conf.remote_config=false] - Enable automatic remote config fetching, provide callback function to be notified when fetching done
     * @param {string=} [conf.namespace=""] - Have separate namespace of of persistent data
     * @param {boolean=} [conf.track_domains=true] - Set to false to disable domain tracking, so no domain data would be reported
     * @param {Object=} [conf.metrics={}] - provide metrics for this user, or else will try to collect what's possible
     * @param {string} conf.metrics._os - name of platform/operating system
     * @param {string} conf.metrics._os_version - version of platform/operating system
     * @param {string} conf.metrics._device - device name
     * @param {string} conf.metrics._resolution - screen resolution of the device
     * @param {string} conf.metrics._carrier - carrier or operator used for connection
     * @param {string} conf.metrics._density - screen density of the device
     * @param {string} conf.metrics._locale - locale or language of the device in ISO format
     * @param {string} conf.metrics._store - source from where the user came from
     * @param {string} conf.metrics._browser - browser name
     * @param {string} conf.metrics._browser_version - browser version
     * @param {string} conf.metrics._ua - user agent string
     * @param {Object=} [conf.headers={}] - Object to override or add headers to all SDK requests
     * @param {string=} [conf.storage=default] - What type of storage to use, by default uses local storage and would fallback to cookies, but you can set values "localstorage" or "cookies" to force only specific storage, or use "none" to not use any storage and keep everything in memory
     * @returns {Object} countly tracker instance
     * @example
     * Countly.init({
     *   //provide your app key that you retrieved from Countly dashboard
     *   app_key: "YOUR_APP_KEY",
     *   //provide your server IP or name. Use try.count.ly for EE trial server.
     *   url: "http://yourdomain.com"
     * });
     */
    Countly.init = function(conf) {
        conf = conf || {};
        var appKey = conf.app_key || Countly.app_key;
        if (!Countly.i || !Countly.i[appKey]) {
            var inst = new Countly.CountlyClass(conf);
            if (!Countly.i) {
                Countly.i = {};
                for (var key in inst) {
                    Countly[key] = inst[key];
                }
            }
            Countly.i[appKey] = inst;
        }
        return Countly.i[appKey];
    };

    /**
    *  PRIVATE METHODS
    * */

    /**
     *  Get selected values from multi select input
     *  @param {HTMLElement} input - select with multi true option
     *  @returns {String} coma concatenated values
     */
    function getMultiSelectValues(input) {
        var values = [];
        if (typeof input.options !== "undefined") {
            for (var j = 0; j < input.options.length; j++) {
                if (input.options[j].selected) {
                    values.push(input.options[j].value);
                }
            }
        }
        return values.join(", ");
    }

    /**
     *  Generate random UUID value
     *  @memberof Countly._internals
     *  @returns {String} random UUID value
     */
    function generateUUID() {
        var d = new Date().getTime();
        var uuid = "xxxxxxxx-xxxx-4xxx-yxxx-xxxxxxxxxxxx".replace(/[xy]/g, function(c) {
            var r = (d + Math.random() * 16) % 16 | 0;
            d = Math.floor(d / 16);
            return (c === "x" ? r : (r & 0x3 | 0x8)).toString(16);
        });
        return uuid;
    }

    /**
     *  Get unix timestamp
     *  @memberof Countly._internals
     *  @returns {Number} unix timestamp
     */
    function getTimestamp() {
        return Math.floor(new Date().getTime() / 1000);
    }

    var lastMsTs = 0;
    /**
     *  Get unique timestamp in milliseconds
     *  @memberof Countly._internals
     *  @returns {Number} milliseconds timestamp
     */
    function getMsTimestamp() {
        var ts = new Date().getTime();
        if (lastMsTs >= ts) {
            lastMsTs++;
        }
        else {
            lastMsTs = ts;
        }
        return lastMsTs;
    }

    /**
     *  Get config value from multiple sources
     *  like config object, global object or fallback value
     *  @param {String} key - config key
     *  @param {Object} ob - config object
     *  @param {Varies} override - fallback value
     *  @returns {Varies} value to be used as config
     */
    function getConfig(key, ob, override) {
        if (ob && Object.keys(ob).length) {
            if (typeof ob[key] !== "undefined") {
                return ob[key];
            }
        }
        else if (typeof Countly[key] !== "undefined") {
            return Countly[key];
        }
        return override;
    }

    /**
     *  Dispatch errors to instances that lister to errors
     *  @param {Error} error - Error object
     *  @param {Boolean} fatality - fatal if false and nonfatal if true
     *  @param {Object} segments - custom crash segments
     */
    function dispatchErrors(error, fatality, segments) {
        for (var key in Countly.i) {
            if (Countly.i[key].tracking_crashes) {
                Countly.i[key].recordError(error, fatality, segments);
            }
        }
    }

    /**
     *  Convert JSON object to URL encoded query parameter string
     *  @memberof Countly._internals
     *  @param {Object} params - object with query parameters
     *  @returns {String} URL encode query string
     */
    function prepareParams(params) {
        var str = [];
        for (var i in params) {
            str.push(i + "=" + encodeURIComponent(params[i]));
        }
        return str.join("&");
    }

    /**
     *  Removing trailing slashes
     *  @memberof Countly._internals
     *  @param {String} str - string from which to remove trailing slash
     *  @returns {String} modified string
     */
    function stripTrailingSlash(str) {
        if (str.substr(str.length - 1) === "/") {
            return str.substr(0, str.length - 1);
        }
        return str;
    }

    /**
     *  Retrieve only specific properties from object
     *  @memberof Countly._internals
     *  @param {Object} orig - original object
     *  @param {Array} props - array with properties to get from object
     *  @returns {Object} new object with requested properties
     */
    function getProperties(orig, props) {
        var ob = {};
        var prop;
        for (var i = 0; i < props.length; i++) {
            prop = props[i];
            if (typeof orig[prop] !== "undefined") {
                ob[prop] = orig[prop];
            }
        }
        return ob;
    }

    /**
     * Truncates an object's key/value pairs to a certain length
     * @param {Object} obj - original object to be truncated
     * @param {Number} keyLimit - limit for key length
     * @param {Number} valueLimit - limit for value length
     * @param {Number} segmentLimit - limit for segments pairs
     * @param {string} errorLog - prefix for error log
     * @param {function} logCall - internal logging function
     * @returns {Object} - the new truncated object
     */
    function truncateObject(obj, keyLimit, valueLimit, segmentLimit, errorLog, logCall) {
        var ob = {};
        if (obj) {
            if (Object.keys(obj).length > segmentLimit) {
                var resizedObj = {};
                var i = 0;
                for (var e in obj) {
                    if (i < segmentLimit) {
                        resizedObj[e] = obj[e];
                        i++;
                    }
                }
                obj = resizedObj;
            }
            for (var key in obj) {
                var newKey = truncateSingleValue(key, keyLimit, errorLog, logCall);
                var newValue = truncateSingleValue(obj[key], valueLimit, errorLog, logCall);
                ob[newKey] = newValue;
            }
        }
        return ob;
    }

    /**
     * Truncates a single value to a certain length
     * @param {string|number} str - original value to be truncated
     * @param {Number} limit - limit length
     * @param {string} errorLog - prefix for error log
     * @param {function} logCall - internal logging function
     * @returns {string|number} - the new truncated value
     */
    function truncateSingleValue(str, limit, errorLog, logCall) {
        var newStr = str;
        if (typeof str === "number") {
            str = str.toString();
        }
        if (typeof str === "string") {
            if (str.length > limit) {
                newStr = str.substring(0, limit);
                logCall(logLevelEnums.DEBUG, errorLog + ", Key: [ " + str + " ] is longer than accepted length. It will be truncated.");
            }
        }
        return newStr;
    }

    /**
     *  Polyfill to get closest parent matching nodeName
     *  @param {HTMLElement} el - element from which to search
     *  @param {String} nodeName - tag/node name
     *  @returns {HTMLElement} closest parent element
     */
    var get_closest_element = function(el, nodeName) {
        nodeName = nodeName.toUpperCase();
        while (el) {
            if (el.nodeName.toUpperCase() === nodeName) {
                return el;
            }
            el = el.parentElement;
        }
    };

    /**
     *  Listen to specific browser event
     *  @memberof Countly._internals
     *  @param {HTMLElement} element - HTML element that should listen to event
     *  @param {String} type - event name or action
     *  @param {Function} listener - callback when event is fired
     */
    var add_event = function(element, type, listener) {
        if (typeof element.addEventListener !== "undefined") {
            element.addEventListener(type, listener, false);
        }
        // for old browser use attachEvent instead
        else {
            element.attachEvent("on" + type, listener);
        }
    };

    /**
     *  Get element that fired event
     *  @memberof Countly._internals
     *  @param {Event} event - event that was filed
     *  @returns {HTMLElement} HTML element that caused event to fire
     */
    var get_event_target = function(event) {
        if (!event) {
            return window.event.srcElement;
        }
        if (typeof event.target !== "undefined") {
            return event.target;
        }
        return event.srcElement;
    };

    /**
     *  Current device data
     *  @memberof Countly._internals
     *  @prop {String} device - device type
     *  @prop {Function} detect - detect device type
     *  @prop {Boolean} isMobile - true if mobile device
     *  @prop {String} userAgent - userAgent value
     */
    var detect_device = (function() {
        var b = navigator.userAgent.toLowerCase();
        var a = function(t) {
            if (t) {
                b = (t + "").toLowerCase();
            }
            var tabletCheck = /(ipad|tablet|(android(?!.*mobile))|(windows(?!.*phone)(.*touch))|kindle|playbook|silk|(puffin(?!.*(IP|AP|WP))))/;
            var phoneCheck = /(mobi|ipod|phone|blackberry|opera mini|fennec|minimo|symbian|psp|nintendo ds|archos|skyfire|puffin|blazer|bolt|gobrowser|iris|maemo|semc|teashark|uzard)/;
            var device = "desktop";
            if (tabletCheck.test(b)) {
                device = "tablet";
            }
            else if (phoneCheck.test(b)) {
                device = "phone";
            }
            return device;
        };
        return {
            device: a(),
            detect: a,
            isMobile: a() !== "desktop" ? !0 : !1,
            userAgent: b
        };
    }());

    /**
     *  Modify event to set standard coordinate properties if they are not available
     *  @memberof Countly._internals
     *  @param {Event} e - event object
     *  @returns {Event} modified event object
     */
    function get_page_coord(e) {
        // checking if pageY and pageX is already available
        if (typeof e.pageY === "undefined"
            && typeof e.clientX === "number"
            && document.documentElement) {
            // if not, then add scrolling positions
            e.pageX = e.clientX + document.body.scrollLeft + document.documentElement.scrollLeft;
            e.pageY = e.clientY + document.body.scrollTop + document.documentElement.scrollTop;
        }
        // return e which now contains pageX and pageY attributes
        return e;
    }

    /**
     *  Get height of whole document
     *  @memberof Countly._internals
     *  @returns {Number} height in pixels
     */
    function getDocHeight() {
        var D = document;
        return Math.max(
            Math.max(D.body.scrollHeight, D.documentElement.scrollHeight),
            Math.max(D.body.offsetHeight, D.documentElement.offsetHeight),
            Math.max(D.body.clientHeight, D.documentElement.clientHeight)
        );
    }

    /**
     *  Get width of whole document
     *  @memberof Countly._internals
     *  @returns {Number} width in pixels
     */
    function getDocWidth() {
        var D = document;
        return Math.max(
            Math.max(D.body.scrollWidth, D.documentElement.scrollWidth),
            Math.max(D.body.offsetWidth, D.documentElement.offsetWidth),
            Math.max(D.body.clientWidth, D.documentElement.clientWidth)
        );
    }

    /**
     *  Get height of viewable area
     *  @memberof Countly._internals
     *  @returns {Number} height in pixels
     */
    function getViewportHeight() {
        var D = document;
        return Math.min(
            Math.min(D.body.clientHeight, D.documentElement.clientHeight),
            Math.min(D.body.offsetHeight, D.documentElement.offsetHeight),
            window.innerHeight
        );
    }

    /**
     *  Get device's orientation
     *  @returns {String} device orientation
     */
    function getOrientation() {
        return window.innerWidth > window.innerHeight ? "landscape" : "portrait";
    }

    /**
     *  Monitor parallel storage changes like other opened tabs
     */
    window.addEventListener("storage", function(e) {
        var parts = (e.key + "").split("/");
        var key = parts.pop();
        var appKey = parts.pop();

        if (Countly.i && Countly.i[appKey]) {
            Countly.i[appKey].onStorageChange(key, e.newValue);
        }
    });

    /**
     *  Load external js files
     *  @param {String} tag - Tag/node name to load file in
     *  @param {String} attr - Attribute name for type
     *  @param {String} type - Type value
     *  @param {String} src - Attribute name for file path
     *  @param {String} data - File path
     *  @param {Function} callback - callback when done
     */
    function loadFile(tag, attr, type, src, data, callback) {
        var fileRef = document.createElement(tag);
        var loaded;
        fileRef.setAttribute(attr, type);
        fileRef.setAttribute(src, data);
        if (callback) {
            fileRef.onreadystatechange = function() {
                fileRef.onload = function() {
                    if (!loaded) {
                        callback();
                    }
                    loaded = true;
                };
            };
        }
        document.getElementsByTagName("head")[0].appendChild(fileRef);
    }

    /**
     *  Load external js files
     *  @memberof Countly._internals
     *  @param {String} js - path to JS file
     *  @param {Function} callback - callback when done
     */
    function loadJS(js, callback) {
        loadFile("script", "type", "text/javascript", "src", js, callback);
    }

    /**
     *  Load external css files
     *  @memberof Countly._internals
     *  @param {String} css - path to CSS file
     *  @param {Function} callback - callback when done
     */
    function loadCSS(css, callback) {
        loadFile("link", "rel", "stylesheet", "href", css, callback);
    }

    /**
     *  Show loader UI when loading external data
     *  @memberof Countly._internals
     */
    function showLoader() {
        var loader = document.getElementById("cly-loader");
        if (!loader) {
            var css = "#cly-loader {height: 4px; width: 100%; position: absolute; z-index: 99999; overflow: hidden; background-color: #fff; top:0px; left:0px;}"
                + "#cly-loader:before{display: block; position: absolute; content: ''; left: -200px; width: 200px; height: 4px; background-color: #2EB52B; animation: cly-loading 2s linear infinite;}"
                + "@keyframes cly-loading { from {left: -200px; width: 30%;} 50% {width: 30%;} 70% {width: 70%;} 80% { left: 50%;} 95% {left: 120%;} to {left: 100%;}}";
            var head = document.head || document.getElementsByTagName("head")[0];
            var style = document.createElement("style");
            style.type = "text/css";
            if (style.styleSheet) {
                style.styleSheet.cssText = css;
            }
            else {
                style.appendChild(document.createTextNode(css));
            }
            head.appendChild(style);
            loader = document.createElement("div");
            loader.setAttribute("id", "cly-loader");
            document.body.onload = function() {
                // check if hideLoader is on and if so return
                if (Countly.showLoaderProtection) {
                    return;
                }
                try {
                    document.body.appendChild(loader);
                }
                catch (e) {
                // it means body is not loaded,
                // dont do anything
                }
            };
        }
        loader.style.display = "block";
    }

    /**
     *  Hide loader UI
     *  @memberof Countly._internals
     */
    function hideLoader() {
        // Inform showLoader that it should not append the loader
        Countly.showLoaderProtection = true;
        var loader = document.getElementById("cly-loader");
        if (loader) {
            loader.style.display = "none";
        }
    }

    /**
    * Overwrite serialization function for extending SDK with encryption, etc
    * @param {any} value - value to serialize
    * @return {string} serialized value
    * */
    Countly.serialize = function(value) {
        // Convert object values to JSON
        if (typeof value === "object") {
            value = JSON.stringify(value);
        }
        return value;
    };

    /**
    * Overwrite deserialization function for extending SDK with encryption, etc
    * @param {string} data - value to deserialize
    * @return {varies} deserialized value
    * */
    Countly.deserialize = function(data) {
        // Try to parse JSON...
        try {
            data = JSON.parse(data);
        }
        catch (e) {
            // it means data is not json,
            // dont do anything
        }

        return data;
    };

    /**
    * Overwrite a way to retrieve view name
    * @return {string} view name
    * */
    Countly.getViewName = function() {
        return window.location.pathname;
    };

    /**
    * Overwrite a way to retrieve view url
    * @return {string} view url
    * */
    Countly.getViewUrl = function() {
        return window.location.pathname;
    };

    /**
    * Overwrite a way to get search query
    * @return {string} view url
    * */
    Countly.getSearchQuery = function() {
        return window.location.search;
    };

    return Countly;
}));<|MERGE_RESOLUTION|>--- conflicted
+++ resolved
@@ -87,17 +87,6 @@
     Countly.features = [featureEnums.SESSIONS, featureEnums.EVENTS, featureEnums.VIEWS, featureEnums.SCROLLS, featureEnums.CLICKS, featureEnums.FORMS, featureEnums.CRASHES, featureEnums.ATTRIBUTION, featureEnums.USERS, featureEnums.STAR_RATING, featureEnums.LOCATION, featureEnums.APM, featureEnums.FEEDBACK, featureEnums.REMOTE_CONFIG];
 
     /**
-<<<<<<< HEAD
-=======
-     * Object with which UTM tags to check and record
-     * @example
-     * Countly.utm = {"source": true, "medium": true, "campaign": true, "term": true, "content": true};
-     */
-    Countly.utm = { source: true, medium: true, campaign: true, term: true, content: true };
-    // For testing purposes only-- indicates that Countly is not initiated
-
-    /**
->>>>>>> 98b03419
      * At the current moment there are following internal events and their respective required consent:
         [CLY]_nps - "feedback" consent
         [CLY]_survey - "feedback" consent
