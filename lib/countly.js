--- conflicted
+++ resolved
@@ -2274,13 +2274,8 @@
                     url += "/feedback/rating";
                 }
                 else {
-<<<<<<< HEAD
-                  log(logLevelEnums.ERROR, "present_feedback_widget, Feedback widget only accepts nps and survey types.");
-                   return;
-=======
-                    log(logLevelEnums.ERROR, "present_feedback_widget, Feedback widget only accepts nps and survey types.");
+                    log(logLevelEnums.ERROR, "present_feedback_widget, Feedback widget only accepts nps, rating and survey types.");
                     return;
->>>>>>> 04f2f7d5
                 }
 
                 var passedOrigin = window.origin || window.location.origin;
