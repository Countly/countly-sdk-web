/** **********
* Countly Web SDK
* https://github.com/Countly/countly-sdk-web
*********** */
/**
 * Countly object to manage the internal queue and send requests to Countly server. More information on {@link http://resources.count.ly/docs/countly-sdk-for-web}
 * @name Countly
 * @global
 * @namespace Countly
 * @example <caption>SDK integration</caption>
 * <script type="text/javascript">
 *
 * //some default pre init
 * var Countly = Countly || {};
 * Countly.q = Countly.q || [];
 *
 * //provide your app key that you retrieved from Countly dashboard
 * Countly.app_key = "YOUR_APP_KEY";
 *
 * //provide your server IP or name. Use try.count.ly for EE trial server.
 * //if you use your own server, make sure you have https enabled if you use
 * //https below.
 * Countly.url = "https://yourdomain.com";
 *
 * //start pushing function calls to queue
 * //track sessions automatically
 * Countly.q.push(["track_sessions"]);
 *
 * //track sessions automatically
 * Countly.q.push(["track_pageview"]);
 *
 * //load countly script asynchronously
 * (function() {
 *  var cly = document.createElement("script"); cly.type = "text/javascript";
 *  cly.async = true;
 *  //enter url of script here
 *  cly.src = "https://cdn.jsdelivr.net/countly-sdk-web/latest/countly.min.js";
 *  cly.onload = function(){Countly.init()};
 *  var s = document.getElementsByTagName("script")[0]; s.parentNode.insertBefore(cly, s);
 * })();
 * </script>
 */
(function(root, factory) {
    if (typeof define === "function" && define.amd) {
        define([], function() {
            return factory(root.Countly);
        });
    }
    else if (typeof module === "object" && module.exports) {
        module.exports = factory(root.Countly);
    }
    else {
        root.Countly = factory(root.Countly);
    }
}(typeof window !== "undefined" ? window : this, function(Countly) {
    // Make sure the code is being run in a browser
    // eslint-disable-next-line no-undef
    if (typeof (window) === "undefined") {
        // eslint-disable-next-line no-console
        console.error("Not running in browser");
        return;
    }

    /** @lends Countly */
    Countly = Countly || {};

    /**
     * Array with list of available features that you can require consent for
     * @example
     * Countly.features = ["sessions", "events", "views", "scrolls", "clicks", "forms", "crashes", "attribution", "users", "star-rating", "location", "apm", "feedback", "remote-config"];
     */
    // Feature ENUMS
    var featureEnums = {
        SESSIONS: "sessions",
        EVENTS: "events",
        VIEWS: "views",
        SCROLLS: "scrolls",
        CLICKS: "clicks",
        FORMS: "forms",
        CRASHES: "crashes",
        ATTRIBUTION: "attribution",
        USERS: "users",
        STAR_RATING: "star-rating",
        LOCATION: "location",
        APM: "apm",
        FEEDBACK: "feedback",
        REMOTE_CONFIG: "remote-config",
    };
    Countly.features = [featureEnums.SESSIONS, featureEnums.EVENTS, featureEnums.VIEWS, featureEnums.SCROLLS, featureEnums.CLICKS, featureEnums.FORMS, featureEnums.CRASHES, featureEnums.ATTRIBUTION, featureEnums.USERS, featureEnums.STAR_RATING, featureEnums.LOCATION, featureEnums.APM, featureEnums.FEEDBACK, featureEnums.REMOTE_CONFIG];

    /**
     * At the current moment there are following internal events and their respective required consent:
        [CLY]_nps - "feedback" consent
        [CLY]_survey - "feedback" consent
        [CLY]_star_rating - "star_rating" consent
        [CLY]_view - "views" consent
        [CLY]_orientation - "users" consent
        [CLY]_push_action - "push" consent
        [CLY]_action - "clicks" or "scroll" consent
     */
    var internalEventKeyEnums = {
        NPS: "[CLY]_nps",
        SURVEY: "[CLY]_survey",
        STAR_RATING: "[CLY]_star_rating",
        VIEW: "[CLY]_view",
        ORIENTATION: "[CLY]_orientation",
        PUSH_ACTION: "[CLY]_push_action",
        ACTION: "[CLY]_action",
    };
    /**
     * 
     *log level Enums:
     *Error - this is a issues that needs attention right now.
     *Warning - this is something that is potentially a issue. Maybe a deprecated usage of something, maybe consent is enabled but consent is not given.
     *Info - All publicly exposed functions should log a call at this level to indicate that they were called. These calls should include the function name.
     *Debug - this should contain logs from the internal workings of the SDK and it's important calls. This should include things like the SDK configuration options, success or fail of the current network request, "request queue is full" and the oldest request get's dropped, etc.
     *Verbose - this should give a even deeper look into the SDK's inner working and should contain things that are more noisy and happen often.
     */
    var logLevelEnums = {
        ERROR: "[ERROR] ",
        WARNING: "[WARNING] ",
        INFO: "[INFO] ",
        DEBUG: "[DEBUG] ",
        VERBOSE: "[VERBOSE] ",
    };
    /**
     * 
     *device ID type:
     *0 - device ID was set by the developer during init
     *1 - device ID was auto generated by Countly
     *2 - device ID was temporarily given by Countly
     *3 - device ID was provided from location.search
     */
    var DeviceIdTypeInternalEnums = {
        DEVELOPER_SUPPLIED: 0,
        SDK_GENERATED: 1,
        TEMPORARY_ID: 2,
        URL_PROVIDED: 3,
    };
    /**
     * to be used as a default value for certain configuration key values
     */
    var configurationDefaultValues = {
        BEAT_INTERVAL: 500,
        QUEUE_SIZE: 1000,
        FAIL_TIMEOUT_AMOUNT: 60,
        INACTIVITY_TIME: 20,
        SESSION_UPDATE: 60,
        MAX_EVENT_BATCH: 100,
        SESSION_COOKIE_TIMEOUT: 30,
        MAX_KEY_LENGTH: 128,
        MAX_VALUE_SIZE: 256,
        MAX_SEGMENTATION_VALUES: 30,
        MAX_BREADCRUMB_COUNT: 100,
        MAX_STACKTRACE_LINES_PER_THREAD: 30,
        MAX_STACKTRACE_LINE_LENGTH: 200,
    };
    /**
     *  Async api queue, push commands here to be executed when script is loaded or after
     *  @example <caption>Add command as array</caption>
     *  Countly.q.push(['add_event',{
     *      key:"asyncButtonClick",
     *      segmentation: {
     *          "id": ob.id
     *      }
     *  }]);
     */
    Countly.q = Countly.q || [];
    /**
    *  Array of functions that are waiting to be notified that script has loaded and instantiated
    *  @example
    *  Countly.onload.push(function(){
    *      console.log("script loaded");
    *  });
    */
    Countly.onload = Countly.onload || [];

    var SDK_VERSION = "22.02.2";
    var SDK_NAME = "javascript_native_web";

    var urlParseRE = /^(((([^:\/#\?]+:)?(?:(\/\/)((?:(([^:@\/#\?]+)(?:\:([^:@\/#\?]+))?)@)?(([^:\/#\?\]\[]+|\[[^\/\]@#?]+\])(?:\:([0-9]+))?))?)?)?((\/?(?:[^\/\?#]+\/+)*)([^\?#]*)))?(\?[^#]+)?)(#.*)?/;

    /**
     *  @this Countly
     *  @param {Object} ob - Configuration object
     */
    var CountlyClass = function(ob) {
        var self = this;
        var global = !Countly.i;
        var sessionStarted = false;
        var apiPath = "/i";
        var readPath = "/o/sdk";
        var beatInterval = getConfig("interval", ob, configurationDefaultValues.BEAT_INTERVAL);
        var queueSize = getConfig("queue_size", ob, configurationDefaultValues.QUEUE_SIZE);
        var requestQueue = [];
        var eventQueue = [];
        var remoteConfigs = {};
        var crashLogs = [];
        var timedEvents = {};
        var ignoreReferrers = getConfig("ignore_referrers", ob, []);
        var crashSegments = null;
        var autoExtend = true;
        var lastBeat;
        var storedDuration = 0;
        var lastView = null;
        var lastViewTime = 0;
        var lastViewStoredDuration = 0;
        var failTimeout = 0;
        var failTimeoutAmount = getConfig("fail_timeout", ob, configurationDefaultValues.FAIL_TIMEOUT_AMOUNT);
        var inactivityTime = getConfig("inactivity_time", ob, configurationDefaultValues.INACTIVITY_TIME);
        var inactivityCounter = 0;
        var sessionUpdate = getConfig("session_update", ob, configurationDefaultValues.SESSION_UPDATE);
        var maxEventBatch = getConfig("max_events", ob, configurationDefaultValues.MAX_EVENT_BATCH);
        var maxCrashLogs = getConfig("max_logs", ob, null);
        var useSessionCookie = getConfig("use_session_cookie", ob, true);
        var sessionCookieTimeout = getConfig("session_cookie_timeout", ob, configurationDefaultValues.SESSION_COOKIE_TIMEOUT);
        var readyToProcess = true;
        var hasPulse = false;
        var offlineMode = getConfig("offline_mode", ob, false);
        var lastParams = {};
        var trackTime = true;
        var startTime = getTimestamp();
        var lsSupport = true;
        var firstView = null;
        var deviceIdType = DeviceIdTypeInternalEnums.SDK_GENERATED;
        var isScrollRegistryOpen = true;
        var scrollRegistryTopPosition = 0;

        try {
            localStorage.setItem("cly_testLocal", true);
            // clean up test
            localStorage.removeItem("cly_testLocal");
        }
        catch (e) {
            log(logLevelEnums.ERROR, "Local storage test failed, Halting local storage support: " + e);
            lsSupport = false;
        }

        // create object to store consents
        var consents = {};
        for (var it = 0; it < Countly.features.length; it++) {
            consents[Countly.features[it]] = {};
        }

        this.initialize = function() {
            this.serialize = ob.serialize || Countly.serialize;
            this.deserialize = ob.deserialize || Countly.deserialize;
            this.getViewName = ob.getViewName || Countly.getViewName;
            this.getViewUrl = ob.getViewUrl || Countly.getViewUrl;
            this.getSearchQuery = ob.getSearchQuery || Countly.getSearchQuery;
            this.DeviceIdType = Countly.DeviceIdType; // it is Countly device Id type Enums for clients to use
            this.namespace = getConfig("namespace", ob, "");
            this.clearStoredId = getConfig("clear_stored_id", ob, false);
            this.app_key = getConfig("app_key", ob, null);
            this.onload = getConfig("onload", ob, []);
            this.utm = getConfig("utm", ob, { source: true, medium: true, campaign: true, term: true, content: true });
            this.ignore_prefetch = getConfig("ignore_prefetch", ob, true);
            this.debug = getConfig("debug", ob, false);
            this.test_mode = getConfig("test_mode", ob, false);
            this.metrics = getConfig("metrics", ob, {});
            this.headers = getConfig("headers", ob, {});
            this.url = stripTrailingSlash(getConfig("url", ob, ""));
            this.app_version = getConfig("app_version", ob, "0.0");
            this.country_code = getConfig("country_code", ob, null);
            this.city = getConfig("city", ob, null);
            this.ip_address = getConfig("ip_address", ob, null);
            this.ignore_bots = getConfig("ignore_bots", ob, true);
            this.force_post = getConfig("force_post", ob, false);
            this.remote_config = getConfig("remote_config", ob, false);
            this.ignore_visitor = getConfig("ignore_visitor", ob, false);
            this.require_consent = getConfig("require_consent", ob, false);
            this.track_domains = getConfig("track_domains", ob, true);
            this.storage = getConfig("storage", ob, "default");
            this.enableOrientationTracking = getConfig("enable_orientation_tracking", ob, true);
            this.maxKeyLength = getConfig("max_key_length", ob, configurationDefaultValues.MAX_KEY_LENGTH);
            this.maxValueSize = getConfig("max_value_size", ob, configurationDefaultValues.MAX_VALUE_SIZE);
            this.maxSegmentationValues = getConfig("max_segmentation_values", ob, configurationDefaultValues.MAX_SEGMENTATION_VALUES);
            this.maxBreadcrumbCount = getConfig("max_breadcrumb_count", ob, null);
            this.maxStackTraceLinesPerThread = getConfig("max_stack_trace_lines_per_thread", ob, configurationDefaultValues.MAX_STACKTRACE_LINES_PER_THREAD);
            this.maxStackTraceLineLength = getConfig("max_stack_trace_line_length", ob, configurationDefaultValues.MAX_STACKTRACE_LINE_LENGTH);

            if (maxCrashLogs && !this.maxBreadcrumbCount) {
                this.maxBreadcrumbCount = maxCrashLogs;
                log(logLevelEnums.WARNING, "initialize, 'maxCrashLogs' is deprecated. Use 'maxBreadcrumbCount' instead!");
            }
            else if (!maxCrashLogs && !this.maxBreadcrumbCount) {
                this.maxBreadcrumbCount = 100;
            }

            if (this.storage === "cookie") {
                lsSupport = false;
            }

            if (!Array.isArray(ignoreReferrers)) {
                ignoreReferrers = [];
            }

            if (this.url === "") {
                log(logLevelEnums.ERROR, "initialize, Please provide server URL");
                this.ignore_visitor = true;
            }
            if (setGetValueInStorage("cly_ignore")) {
                // opted out user
                this.ignore_visitor = true;
            }

            migrate();

            if (this.clearStoredId) {
                log(logLevelEnums.INFO, "initialize, Clearing the device ID storage");
                localStorage.removeItem(this.app_key + "/cly_id");
                localStorage.removeItem(this.app_key + "/cly_id_type");
            }

            requestQueue = setGetValueInStorage("cly_queue") || [];
            eventQueue = setGetValueInStorage("cly_event") || [];
            remoteConfigs = setGetValueInStorage("cly_remote_configs") || {};

            checkIgnore();

            if (window.name && window.name.indexOf("cly:") === 0) {
                try {
                    this.passed_data = JSON.parse(window.name.replace("cly:", ""));
                }
                catch (ex) {
                    log(logLevelEnums.ERROR, "initialize, Could not parse name: " + window.name + ", error: " + ex);
                }
            }
            else if (location.hash && location.hash.indexOf("#cly:") === 0) {
                try {
                    this.passed_data = JSON.parse(location.hash.replace("#cly:", ""));
                }
                catch (ex) {
                    log(logLevelEnums.ERROR, "initialize, Could not parse hash: " + location.hash + ", error: " + ex);
                }
            }

            if ((this.passed_data && this.passed_data.app_key && this.passed_data.app_key === this.app_key) || (this.passed_data && !this.passed_data.app_key && global)) {
                if (this.passed_data.token && this.passed_data.purpose) {
                    if (this.passed_data.token !== setGetValueInStorage("cly_old_token")) {
                        setToken(this.passed_data.token);
                        setGetValueInStorage("cly_old_token", this.passed_data.token);
                    }
                    this.passed_data.url = this.passed_data.url || this.url;
                    if (this.passed_data.purpose === "heatmap") {
                        this.ignore_visitor = true;
                        showLoader();
                        loadJS(this.passed_data.url + "/views/heatmap.js", hideLoader);
                    }
                }
            }

            if (this.ignore_visitor) {
                log(logLevelEnums.WARNING, "initialize, Ignoring this visitor");
                return;
            }

            // init configuration is printed out here:
            // key values should be printed out as is
            log(logLevelEnums.DEBUG, "initialize, app_key:[" + this.app_key + "], url:[" + this.url + "]");
            log(logLevelEnums.DEBUG, "initialize, device_id:[" + getConfig("device_id", ob, undefined) + "]");
            log(logLevelEnums.DEBUG, "initialize, require_consent is enabled:[" + this.require_consent + "]");
            try {
                log(logLevelEnums.DEBUG, "initialize, metric override:[" + JSON.stringify(this.metrics) + "]");
                log(logLevelEnums.DEBUG, "initialize, header override:[" + JSON.stringify(this.headers) + "]");
                // empty array is truthy and so would be printed if provided
                log(logLevelEnums.DEBUG, "initialize, number of onload callbacks provided:[" + this.onload.length + "]");
                // if the utm object is different to default utm object print it here
                log(logLevelEnums.DEBUG, "initialize, utm tags:[" + JSON.stringify(this.utm) + "]");
                // empty array printed if non provided
                if (ignoreReferrers) {
                    log(logLevelEnums.DEBUG, "initialize, referrers to ignore :[" + JSON.stringify(ignoreReferrers) + "]");
                }
            }
            catch (e) {
                log(logLevelEnums.ERROR, "initialize, Could not stringify some config object values");
            }
            log(logLevelEnums.DEBUG, "initialize, app_version:[" + this.app_version + "]");

            // location info printed here
            log(logLevelEnums.DEBUG, "initialize, provided location info; country_code:[" + this.country_code + "], city:[" + this.city + "], ip_address:[" + this.ip_address + "]");

            // print non vital values only if provided by the developer or differs from the default value
            if (this.namespace !== "") {
                log(logLevelEnums.DEBUG, "initialize, namespace given:[" + this.namespace + "]");
            }
            if (this.clearStoredId) {
                log(logLevelEnums.DEBUG, "initialize, clearStoredId flag set to:[" + this.clearStoredId + "]");
            }
            if (this.ignore_prefetch) {
                log(logLevelEnums.DEBUG, "initialize, ignoring pre-fetching and pre-rendering from counting as real website visits :[" + this.ignore_prefetch + "]");
            }
            // if test mode is enabled warn the user
            if (this.test_mode) {
                log(logLevelEnums.WARNING, "initialize, test_mode:[" + this.test_mode + "], queues won't be processed");
            }
            // if storage is se to something other than local storage
            if (this.storage !== "default") {
                log(logLevelEnums.DEBUG, "initialize, storage is set to:[" + this.storage + "]");
            }
            if (this.ignore_bots) {
                log(logLevelEnums.DEBUG, "initialize, ignore traffic from bots :[" + this.ignore_bots + "]");
            }
            if (this.force_post) {
                log(logLevelEnums.DEBUG, "initialize, forced post method for all requests:[" + this.force_post + "]");
            }
            if (this.remote_config) {
                log(logLevelEnums.DEBUG, "initialize, remote_config callback provided:[" + !!this.remote_config + "]");
            }
            // if ignore_visitor is enabled warn the user
            if (this.ignore_visitor) {
                log(logLevelEnums.WARNING, "initialize, ignore_visitor:[" + this.ignore_visitor + "], this user will not be tracked");
            }
            if (this.track_domains) {
                log(logLevelEnums.DEBUG, "initialize, tracking domain info:[" + this.track_domains + "]");
            }
            if (this.enableOrientationTracking) {
                log(logLevelEnums.DEBUG, "initialize, enableOrientationTracking:[" + this.enableOrientationTracking + "]");
            }
            if (!useSessionCookie) {
                log(logLevelEnums.WARNING, "initialize, use_session_cookie is disabled:[" + useSessionCookie + "]");
            }
            if (offlineMode) {
                log(logLevelEnums.DEBUG, "initialize, offline_mode:[" + offlineMode + "], user info won't be send to the servers");
            }
            // functions, if provided, would be printed as true without revealing their content
            log(logLevelEnums.DEBUG, "initialize, 'getViewName' callback override provided:[" + !!this.getViewName + "]");
            log(logLevelEnums.DEBUG, "initialize, 'getSearchQuery' callback override provided:[" + !!this.getSearchQuery + "]");

            // limits are printed here if they were modified 
            if (this.maxKeyLength !== configurationDefaultValues.MAX_KEY_LENGTH) {
                log(logLevelEnums.DEBUG, "initialize, maxKeyLength set to:[" + this.maxKeyLength + "] characters");
            }
            if (this.maxValueSize !== configurationDefaultValues.MAX_VALUE_SIZE) {
                log(logLevelEnums.DEBUG, "initialize, maxValueSize set to:[" + this.maxValueSize + "] characters");
            }
            if (this.maxSegmentationValues !== configurationDefaultValues.MAX_SEGMENTATION_VALUES) {
                log(logLevelEnums.DEBUG, "initialize, maxSegmentationValues set to:[" + this.maxSegmentationValues + "] key/value pairs");
            }
            if (this.maxBreadcrumbCount !== configurationDefaultValues.MAX_BREADCRUMB_COUNT) {
                log(logLevelEnums.DEBUG, "initialize, maxBreadcrumbCount for custom logs set to:[" + this.maxBreadcrumbCount + "] entries");
            }
            if (this.maxStackTraceLinesPerThread !== configurationDefaultValues.MAX_STACKTRACE_LINES_PER_THREAD) {
                log(logLevelEnums.DEBUG, "initialize, maxStackTraceLinesPerThread set to:[" + this.maxStackTraceLinesPerThread + "] lines");
            }
            if (this.maxStackTraceLineLength !== configurationDefaultValues.MAX_STACKTRACE_LINE_LENGTH) {
                log(logLevelEnums.DEBUG, "initialize, maxStackTraceLineLength set to:[" + this.maxStackTraceLineLength + "] characters");
            }
            if (beatInterval !== configurationDefaultValues.BEAT_INTERVAL) {
                log(logLevelEnums.DEBUG, "initialize, interval for heartbeats set to:[" + beatInterval + "] milliseconds");
            }
            if (queueSize !== configurationDefaultValues.QUEUE_SIZE) {
                log(logLevelEnums.DEBUG, "initialize, queue_size set to:[" + queueSize + "] items max");
            }
            if (failTimeoutAmount !== configurationDefaultValues.FAIL_TIMEOUT_AMOUNT) {
                log(logLevelEnums.DEBUG, "initialize, fail_timeout set to:[" + failTimeoutAmount + "] seconds of wait time after a failed connection to server");
            }
            if (inactivityTime !== configurationDefaultValues.INACTIVITY_TIME) {
                log(logLevelEnums.DEBUG, "initialize, inactivity_time set to:[" + inactivityTime + "] minutes to consider a user as inactive after no observable action");
            }
            if (sessionUpdate !== configurationDefaultValues.SESSION_UPDATE) {
                log(logLevelEnums.DEBUG, "initialize, session_update set to:[" + sessionUpdate + "] seconds to check if extending a session is needed while the user is active");
            }
            if (maxEventBatch !== configurationDefaultValues.MAX_EVENT_BATCH) {
                log(logLevelEnums.DEBUG, "initialize, max_events set to:[" + maxEventBatch + "] events to send in one batch");
            }
            if (maxCrashLogs) {
                log(logLevelEnums.WARNING, "initialize, max_logs set to:[" + maxCrashLogs + "] breadcrumbs to store for crash logs max, deprecated ");
            }
            if (sessionCookieTimeout !== configurationDefaultValues.SESSION_COOKIE_TIMEOUT) {
                log(logLevelEnums.DEBUG, "initialize, session_cookie_timeout set to:[" + sessionCookieTimeout + "] minutes to expire a cookies session");
            }


            log(logLevelEnums.INFO, "initialize, Countly initialized");

            var deviceIdParamValue = null;
            var searchQuery = self.getSearchQuery();
            var hasUTM = false;
            var utms = {};
            if (searchQuery) {
                var parts = searchQuery.substring(1).split("&");
                for (var i = 0; i < parts.length; i++) {
                    var nv = parts[i].split("=");
                    if (nv[0] === "cly_id") {
                        setGetValueInStorage("cly_cmp_id", nv[1]);
                    }
                    else if (nv[0] === "cly_uid") {
                        setGetValueInStorage("cly_cmp_uid", nv[1]);
                    }
                    else if (nv[0] === "cly_device_id") {
                        deviceIdParamValue = nv[1];
                    }
                    else if ((nv[0] + "").indexOf("utm_") === 0 && this.utm[nv[0].replace("utm_", "")]) {
                        utms[nv[0].replace("utm_", "")] = nv[1];
                        hasUTM = true;
                    }
                }
            }

            // flag that indicates that the offline mode was enabled at the end of the previous app session 
            var tempIdModeWasEnabled = (setGetValueInStorage("cly_id") === "[CLY]_temp_id");
            var developerSetDeviceId = getConfig("device_id", ob, undefined);

            // check if there wqs stored ID
            if (setGetValueInStorage("cly_id") && !tempIdModeWasEnabled) {
                this.device_id = setGetValueInStorage("cly_id");
                log(logLevelEnums.INFO, "initialize, Set the stored device ID");
                deviceIdType = setGetValueInStorage("cly_id_type");
                if (!deviceIdType) {
                    log(logLevelEnums.INFO, "initialize, No device ID type info from the previous session, falling back to DEVELOPER_SUPPLIED");
                    // there is a device ID saved but there is no device ID information saved 
                    deviceIdType = DeviceIdTypeInternalEnums.DEVELOPER_SUPPLIED;
                }
            }
            // if not check if device ID was provided with URL
            else if (deviceIdParamValue !== null) {
                log(logLevelEnums.INFO, "initialize, Device ID set by URL");
                this.device_id = deviceIdParamValue;
                deviceIdType = DeviceIdTypeInternalEnums.URL_PROVIDED;
            }
            // if not check if developer provided any ID
            else if (developerSetDeviceId) {
                log(logLevelEnums.INFO, "initialize, Device ID set by developer");
                this.device_id = developerSetDeviceId;
                if (ob && Object.keys(ob).length) {
                    if (ob.device_id !== undefined) {
                        deviceIdType = DeviceIdTypeInternalEnums.DEVELOPER_SUPPLIED;
                    }
                }
                else if (Countly.device_id !== undefined) {
                    deviceIdType = DeviceIdTypeInternalEnums.DEVELOPER_SUPPLIED;
                }
            }
            // if not check if offline mode is on
            else if (offlineMode || tempIdModeWasEnabled) {
                this.device_id = "[CLY]_temp_id";
                deviceIdType = DeviceIdTypeInternalEnums.TEMPORARY_ID;
                if (offlineMode && tempIdModeWasEnabled) {
                    log(logLevelEnums.INFO, "initialize, Temp ID set, continuing offline mode from previous app session");
                }
                else if (offlineMode && !tempIdModeWasEnabled) {
                    // this if we get here then it means either first init we enter offline mode or we cleared the device ID during the init and still user entered the offline mode
                    log(logLevelEnums.INFO, "initialize, Temp ID set, entering offline mode");
                }
                else {
                    // no device ID was provided, no offline mode flag was provided, in the previous app session we entered offline mode and now we carry on
                    offlineMode = true;
                    log(logLevelEnums.INFO, "initialize, Temp ID set, enabling offline mode");
                }
            }
            // if all fails generate an ID
            else {
                log(logLevelEnums.INFO, "initialize, Generating the device ID");
                this.device_id = getConfig("device_id", ob, getStoredIdOrGenerateId());
                if (ob && Object.keys(ob).length) {
                    if (ob.device_id !== undefined) {
                        deviceIdType = DeviceIdTypeInternalEnums.DEVELOPER_SUPPLIED;
                    }
                }
                else if (Countly.device_id !== undefined) {
                    deviceIdType = DeviceIdTypeInternalEnums.DEVELOPER_SUPPLIED;
                }
            }

            // Store the device ID and device ID type
            setGetValueInStorage("cly_id", this.device_id);
            setGetValueInStorage("cly_id_type", deviceIdType);

            // as we have assigned the device ID now we can save the tags
            if (hasUTM) {
                for (var tag in this.utm) {
                    if (utms[tag]) {
                        this.userData.set("utm_" + tag, utms[tag]);
                    }
                    else {
                        this.userData.unset("utm_" + tag);
                    }
                }
                this.userData.save();
            }

            notifyLoaders();

            setTimeout(function() {
                heartBeat();
                if (self.remote_config) {
                    self.fetch_remote_config(self.remote_config);
                }
            }, 1);
            document.documentElement.setAttribute("data-countly-useragent", currentUserAgentString());
        };

        /**
         * WARNING!!!
         * Should be used only for testing purposes!!!
         * 
         * Resets Countly to its initial state (used mainly to wipe the queues in memory).
         * Calling this will result in a loss of data
         */
        this.halt = function() {
            log(logLevelEnums.WARNING, "halt, Resetting Countly");
            Countly.i = undefined;
            global = !Countly.i;
            sessionStarted = false;
            apiPath = "/i";
            readPath = "/o/sdk";
            beatInterval = 500;
            queueSize = 1000;
            requestQueue = [];
            eventQueue = [];
            remoteConfigs = {};
            crashLogs = [];
            timedEvents = {};
            ignoreReferrers = [];
            crashSegments = null;
            autoExtend = true;
            storedDuration = 0;
            lastView = null;
            lastViewTime = 0;
            lastViewStoredDuration = 0;
            failTimeout = 0;
            failTimeoutAmount = 60;
            inactivityTime = 20;
            inactivityCounter = 0;
            sessionUpdate = 60;
            maxEventBatch = 100;
            maxCrashLogs = null;
            useSessionCookie = true;
            sessionCookieTimeout = 30;
            readyToProcess = true;
            hasPulse = false;
            offlineMode = false;
            lastParams = {};
            trackTime = true;
            startTime = getTimestamp();
            lsSupport = true;
            firstView = null;
            deviceIdType = DeviceIdTypeInternalEnums.SDK_GENERATED;


            try {
                localStorage.setItem("cly_testLocal", true);
                // clean up test
                localStorage.removeItem("cly_testLocal");
            }
            catch (e) {
                log(logLevelEnums.ERROR, "halt, Local storage test failed, will fallback to cookies");
                lsSupport = false;
            }

            Countly.features = [featureEnums.SESSIONS, featureEnums.EVENTS, featureEnums.VIEWS, featureEnums.SCROLLS, featureEnums.CLICKS, featureEnums.FORMS, featureEnums.CRASHES, featureEnums.ATTRIBUTION, featureEnums.USERS, featureEnums.STAR_RATING, featureEnums.LOCATION, featureEnums.APM, featureEnums.FEEDBACK, featureEnums.REMOTE_CONFIG];

            // CONSENTS
            consents = {};
            for (var a = 0; a < Countly.features.length; a++) {
                consents[Countly.features[a]] = {};
            }

            self.app_key = undefined;
            self.device_id = undefined;
            self.onload = undefined;
            self.utm = undefined;
            self.ignore_prefetch = undefined;
            self.debug = undefined;
            self.test_mode = undefined;
            self.metrics = undefined;
            self.headers = undefined;
            self.url = undefined;
            self.app_version = undefined;
            self.country_code = undefined;
            self.city = undefined;
            self.ip_address = undefined;
            self.ignore_bots = undefined;
            self.force_post = undefined;
            self.remote_config = undefined;
            self.ignore_visitor = undefined;
            self.require_consent = undefined;
            self.track_domains = undefined;
            self.storage = undefined;
            self.enableOrientationTracking = undefined;
            self.maxKeyLength = undefined;
            self.maxValueSize = undefined;
            self.maxSegmentationValues = undefined;
            self.maxBreadcrumbCount = undefined;
            self.maxStackTraceLinesPerThread = undefined;
            self.maxStackTraceLineLength = undefined;
        };

        /**
        * Modify feature groups for consent management. Allows you to group multiple features under one feature group
        * @param {object} features - object to define feature name as key and core features as value
        * @example <caption>Adding all features under one group</caption>
        * Countly.group_features({all:["sessions","events","views","scrolls","clicks","forms","crashes","attribution","users"]});
        * //After this call Countly.add_consent("all") to allow all features
        @example <caption>Grouping features</caption>
        * Countly.group_features({
        *    activity:["sessions","events","views"],
        *    interaction:["scrolls","clicks","forms"]
        * });
        * //After this call Countly.add_consent("activity") to allow "sessions","events","views"
        * //or call Countly.add_consent("interaction") to allow "scrolls","clicks","forms"
        * //or call Countly.add_consent("crashes") to allow some separate feature
        */
        this.group_features = function(features) {
            log(logLevelEnums.INFO, "group_features, Grouping features");
            if (features) {
                for (var i in features) {
                    if (!consents[i]) {
                        if (typeof features[i] === "string") {
                            consents[i] = { features: [features[i]] };
                        }
                        else if (features[i] && Array.isArray(features[i]) && features[i].length) {
                            consents[i] = { features: features[i] };
                        }
                        else {
                            log(logLevelEnums.ERROR, "group_features, Incorrect feature list for [" + i + "] value: [" + features[i] + "]");
                        }
                    }
                    else {
                        log(logLevelEnums.WARNING, "group_features, Feature name [" + i + "] is already reserved");
                    }
                }
            }
            else {
                log(logLevelEnums.ERROR, "group_features, Incorrect features:[" + features + "]");
            }
        };

        /**
        * Check if consent is given for specific feature (either core feature of from custom feature group)
        * @param {string} feature - name of the feature, possible values, "sessions","events","views","scrolls","clicks","forms","crashes","attribution","users" or custom provided through {@link Countly.group_features}
        * @returns {Boolean} true if consent was given for the feature or false if it was not
        */
        this.check_consent = function(feature) {
            log(logLevelEnums.INFO, "check_consent, Checking if consent is given for specific feature");
            if (!this.require_consent) {
                // we don't need to have specific consents
                log(logLevelEnums.INFO, "check_consent, require_consent is off, no consent is necessary");
                return true;
            }
            if (consents[feature]) {
                return !!(consents[feature] && consents[feature].optin);
            }
            log(logLevelEnums.ERROR, "check_consent, No feature available for [" + feature + "]");
            return false;
        };

        /**
        * Check and return the current device id type
        * @returns {number} a number that indicates the device id type
        */
        this.get_device_id_type = function() {
            log(logLevelEnums.INFO, "check_device_id_type, Retrieving the current device id type.[" + deviceIdType + "]");
            var type;
            switch (deviceIdType) {
            case DeviceIdTypeInternalEnums.SDK_GENERATED:
                type = self.DeviceIdType.SDK_GENERATED;
                break;
            case DeviceIdTypeInternalEnums.URL_PROVIDED:
            case DeviceIdTypeInternalEnums.DEVELOPER_SUPPLIED:
                type = self.DeviceIdType.DEVELOPER_SUPPLIED;
                break;
            case DeviceIdTypeInternalEnums.TEMPORARY_ID:
                type = self.DeviceIdType.TEMPORARY_ID;
                break;
            default:
                type = -1;
                break;
            }
            return type;
        };

        /**
        * Gets the current device id
        * @returns {string} device id
        */
        this.get_device_id = function() {
            log(logLevelEnums.INFO, "get_device_id, Retrieving the device id: [" + this.device_id + "]");
            return this.device_id;
        };

        /**
        * Check if any consent is given, for some cases, when crucial parts are like device_id are needed for any request
        * @returns {Boolean} true is has any consent given, false if no consents given
        */
        this.check_any_consent = function() {
            log(logLevelEnums.INFO, "check_any_consent, Checking if any consent is given");
            if (!this.require_consent) {
                // we don't need to have consents
                log(logLevelEnums.INFO, "check_any_consent, require_consent is off, no consent is necessary");
                return true;
            }
            for (var i in consents) {
                if (consents[i] && consents[i].optin) {
                    return true;
                }
            }
            log(logLevelEnums.INFO, "check_any_consent, No consents given");
            return false;
        };

        /**
        * Add consent for specific feature, meaning, user allowed to track that data (either core feature of from custom feature group)
        * @param {string|array} feature - name of the feature, possible values, "sessions","events","views","scrolls","clicks","forms","crashes","attribution","users", etc or custom provided through {@link Countly.group_features}
        */
        this.add_consent = function(feature) {
            log(logLevelEnums.INFO, "add_consent, Adding consent for [" + feature + "]");
            if (Array.isArray(feature)) {
                for (var i = 0; i < feature.length; i++) {
                    this.add_consent(feature[i]);
                }
            }
            else if (consents[feature]) {
                if (consents[feature].features) {
                    consents[feature].optin = true;
                    // this is added group, let's iterate through sub features
                    this.add_consent(consents[feature].features);
                }
                else {
                    // this is core feature
                    if (consents[feature].optin !== true) {
                        consents[feature].optin = true;
                        updateConsent();
                        setTimeout(function() {
                            if (feature === featureEnums.SESSIONS && lastParams.begin_session) {
                                self.begin_session.apply(self, lastParams.begin_session);
                                lastParams.begin_session = null;
                            }
                            else if (feature === featureEnums.VIEWS && lastParams.track_pageview) {
                                lastView = null;
                                self.track_pageview.apply(self, lastParams.track_pageview);
                                lastParams.track_pageview = null;
                            }
                        }, 1);
                    }
                }
            }
            else {
                log(logLevelEnums.ERROR, "add_consent, No feature available for [" + feature + "]");
            }
        };

        /**
        * Remove consent for specific feature, meaning, user opted out to track that data (either core feature of from custom feature group)
        * @param {string|array} feature - name of the feature, possible values, "sessions","events","views","scrolls","clicks","forms","crashes","attribution","users", etc or custom provided through {@link Countly.group_features}
        * @param {Boolean} enforceConsentUpdate - regulates if a request will be sent to the server or not. If true, removing consents will send a request to the server and if false, consents will be removed without a request 
        */
        this.remove_consent = function(feature) {
            log(logLevelEnums.INFO, "remove_consent, Removing consent for [" + feature + "]");
            this.remove_consent_internal(feature, true);
        };
        // removes consent without updating
        this.remove_consent_internal = function(feature, enforceConsentUpdate) {
            // if true updateConsent will execute when possible
            enforceConsentUpdate = enforceConsentUpdate || false;
            if (Array.isArray(feature)) {
                for (var i = 0; i < feature.length; i++) {
                    this.remove_consent_internal(feature[i], enforceConsentUpdate);
                }
            }
            else if (consents[feature]) {
                if (consents[feature].features) {
                    // this is added group, let's iterate through sub features
                    this.remove_consent_internal(consents[feature].features, enforceConsentUpdate);
                }
                else {
                    consents[feature].optin = false;
                    // this is core feature
                    if (enforceConsentUpdate && consents[feature].optin !== false) {
                        updateConsent();
                    }
                }
            }
            else {
                log(logLevelEnums.ERROR, "remove_consent, No feature available for [" + feature + "]");
            }
        };

        var consentTimer;
        var updateConsent = function() {
            if (consentTimer) {
                // delay syncing consents
                clearTimeout(consentTimer);
                consentTimer = null;
            }
            consentTimer = setTimeout(function() {
                var consentMessage = {};
                for (var i = 0; i < Countly.features.length; i++) {
                    if (consents[Countly.features[i]].optin === true) {
                        consentMessage[Countly.features[i]] = true;
                    }
                    else {
                        consentMessage[Countly.features[i]] = false;
                    }
                }
                toRequestQueue({ consent: JSON.stringify(consentMessage) });
                log(logLevelEnums.DEBUG, "Consent update request has been sent to the queue.");
            }, 1000);
        };

        this.enable_offline_mode = function() {
            log(logLevelEnums.INFO, "enable_offline_mode, Enabling offline mode");
            // clear consents
            this.remove_consent_internal(Countly.features, false);
            offlineMode = true;
            this.device_id = "[CLY]_temp_id";
            deviceIdType = DeviceIdTypeInternalEnums.TEMPORARY_ID;
        };

        this.disable_offline_mode = function(device_id) {
            log(logLevelEnums.INFO, "disable_offline_mode, Disabling offline mode");
            offlineMode = false;
            if (device_id && this.device_id !== device_id) {
                this.device_id = device_id;
                deviceIdType = DeviceIdTypeInternalEnums.DEVELOPER_SUPPLIED;
                setGetValueInStorage("cly_id", this.device_id);
                setGetValueInStorage("cly_id_type", DeviceIdTypeInternalEnums.DEVELOPER_SUPPLIED);
                log(logLevelEnums.INFO, "disable_offline_mode, Changing id to: " + this.device_id);
            }
            else {
                this.device_id = getStoredIdOrGenerateId();
                if (this.device_id !== setGetValueInStorage("cly_id")) {
                    setGetValueInStorage("cly_id", this.device_id);
                    setGetValueInStorage("cly_id_type", DeviceIdTypeInternalEnums.SDK_GENERATED);
                }
            }
            var needResync = false;
            if (requestQueue.length > 0) {
                for (var i = 0; i < requestQueue.length; i++) {
                    if (requestQueue[i].device_id === "[CLY]_temp_id") {
                        requestQueue[i].device_id = this.device_id;
                        needResync = true;
                    }
                }
            }
            if (needResync) {
                setGetValueInStorage("cly_queue", requestQueue, true);
            }
        };

        /**
        * Start session
        * @param {boolean} noHeartBeat - true if you don't want to use internal heartbeat to manage session
        * @param {bool} force - force begin session request even if session cookie is enabled
        */
        this.begin_session = function(noHeartBeat, force) {
            log(logLevelEnums.INFO, "begin_session, Starting the session");
            if (noHeartBeat) {
                log(logLevelEnums.INFO, "begin_session, Heartbeats are disabled");
            }
            if (force) {
                log(logLevelEnums.INFO, "begin_session, Session starts irrespective of session cookie");
            }
            if (this.check_consent(featureEnums.SESSIONS)) {
                if (!sessionStarted) {
                    if (this.enableOrientationTracking) {
                        // report orientation
                        this.report_orientation();
                        add_event(window, "resize", function() {
                            self.report_orientation();
                        });
                    }
                    lastBeat = getTimestamp();
                    sessionStarted = true;
                    autoExtend = !(noHeartBeat);
                    var expire = setGetValueInStorage("cly_session");
                    if (force || !useSessionCookie || !expire || parseInt(expire) <= getTimestamp()) {
                        log(logLevelEnums.INFO, "begin_session, Session started");
                        if (firstView === null) {
                            firstView = true;
                        }
                        var req = {};
                        req.begin_session = 1;
                        req.metrics = JSON.stringify(getMetrics());
                        toRequestQueue(req);
                    }
                    setGetValueInStorage("cly_session", getTimestamp() + (sessionCookieTimeout * 60));
                }
            }
            else {
                lastParams.begin_session = arguments;
            }
        };

        /**
        * Report session duration
        * @param {int} sec - amount of seconds to report for current session
        */
        this.session_duration = function(sec) {
            log(logLevelEnums.INFO, "session_duration, Reporting session duration");
            if (this.check_consent(featureEnums.SESSIONS)) {
                if (sessionStarted) {
                    log(logLevelEnums.INFO, "session_duration, Session extended: ", sec);
                    toRequestQueue({ session_duration: sec });
                    extendSession();
                }
            }
        };

        /**
        * End current session
        * @param {int} sec - amount of seconds to report for current session, before ending it
        * @param {bool} force - force end session request even if session cookie is enabled
        */
        this.end_session = function(sec, force) {
            log(logLevelEnums.INFO, "end_session, Ending the current session");
            if (this.check_consent(featureEnums.SESSIONS)) {
                if (sessionStarted) {
                    sec = sec || getTimestamp() - lastBeat;
                    reportViewDuration();
                    if (!useSessionCookie || force) {
                        log(logLevelEnums.INFO, "end_session, Session ended");
                        toRequestQueue({ end_session: 1, session_duration: sec });
                    }
                    else {
                        this.session_duration(sec);
                    }
                    sessionStarted = false;
                }
            }
        };

        /**
        * Change current user/device id
        * @param {string} newId - new user/device ID to use. Must be a non-empty string value. Invalid values (like null, empty string or undefined) will be rejected
        * @param {boolean} merge - move data from old ID to new ID on server
        * */
        this.change_id = function(newId, merge) {
            log(logLevelEnums.INFO, "change_id, Changing the ID");
            if (merge) {
                log(logLevelEnums.INFO, "change_id, Will merge the IDs");
            }
            if (!newId || typeof newId !== "string" || newId.length === 0) {
                log(logLevelEnums.ERROR, "change_id, The provided ID: [" + newId + "] is not a valid ID");
                return;
            }
            if (offlineMode) {
                log(logLevelEnums.WARNING, "change_id, Offline mode was on, initiating disabling sequence instead.");
                this.disable_offline_mode(newId);
                return;
            }
            if (this.device_id !== newId) {
                if (!merge) {
                    // empty event queue
                    sendEventsForced();
                    // end current session
                    this.end_session(null, true);
                    // clear timed events
                    timedEvents = {};
                    // clear all consents
                    this.remove_consent_internal(Countly.features, false);
                }
                var oldId = this.device_id;
                this.device_id = newId;
                deviceIdType = DeviceIdTypeInternalEnums.DEVELOPER_SUPPLIED;
                setGetValueInStorage("cly_id", this.device_id);
                setGetValueInStorage("cly_id_type", DeviceIdTypeInternalEnums.DEVELOPER_SUPPLIED);
                log(logLevelEnums.INFO, "change_id, Changing ID");
                if (merge) {
                    // no consent check here since 21.11.0
                    toRequestQueue({ old_device_id: oldId });
                }
                else {
                    // start new session for new ID                                                                                                                                                                                                                                                                                                                                                                                                                                                                                                                            
                    this.begin_session(!autoExtend, true);
                }
                if (this.remote_config) {
                    remoteConfigs = {};
                    setGetValueInStorage("cly_remote_configs", remoteConfigs);
                    this.fetch_remote_config(this.remote_config);
                }
            }
        };

        /**
        * Report custom event
        * @param {Object} event - Countly {@link Event} object
        * @param {string} event.key - name or id of the event
        * @param {number} [event.count=1] - how many times did event occur
        * @param {number=} event.sum - sum to report with event (if any)
        * @param {number=} event.dur - duration to report with event (if any)
        * @param {Object=} event.segmentation - object with segments key /values
        * */
        this.add_event = function(event) {
            log(logLevelEnums.INFO, "add_event, Adding event: ", event);
            // initially no consent is given
            var respectiveConsent = false;
            switch (event.key) {
            case internalEventKeyEnums.NPS:
                respectiveConsent = this.check_consent("feedback");
                break;
            case internalEventKeyEnums.SURVEY:
                respectiveConsent = this.check_consent("feedback");
                break;
            case internalEventKeyEnums.STAR_RATING:
                respectiveConsent = this.check_consent("star-rating");
                break;
            case internalEventKeyEnums.VIEW:
                respectiveConsent = this.check_consent("views");
                break;
            case internalEventKeyEnums.ORIENTATION:
                respectiveConsent = this.check_consent("users");
                break;
            case internalEventKeyEnums.PUSH_ACTION:
                respectiveConsent = this.check_consent("push");
                break;
            case internalEventKeyEnums.ACTION:
                respectiveConsent = this.check_consent("clicks") || this.check_consent("scroll");
                break;
            default:
                respectiveConsent = this.check_consent("events");
            }
            // if consent is given adds event to the queue
            if (respectiveConsent) {
                add_cly_events(event);
            }
        };

        /**
         *  Add events to event queue
         *  @memberof Countly._internals
         *  @param {Event} event - countly event
         */
        function add_cly_events(event) {
            // ignore bots
            if (self.ignore_visitor) {
                log(logLevelEnums.ERROR, "Adding event failed. Possible bot or user opt out");
                return;
            }

            if (!event.key) {
                log(logLevelEnums.ERROR, "Adding event failed. Event must have a key property");
                return;
            }

            if (!event.count) {
                event.count = 1;
            }
            // truncate event name and segmentation to internal limits
            event.key = truncateSingleValue(event.key, self.maxKeyLength, "add_cly_event", log);
            event.segmentation = truncateObject(event.segmentation, self.maxKeyLength, self.maxValueSize, self.maxSegmentationValues, "add_cly_event", log);
            var props = ["key", "count", "sum", "dur", "segmentation"];
            var e = getProperties(event, props);
            e.timestamp = getMsTimestamp();
            var date = new Date();
            e.hour = date.getHours();
            e.dow = date.getDay();
            eventQueue.push(e);
            setGetValueInStorage("cly_event", eventQueue);
            log(logLevelEnums.INFO, "Successfully adding event: ", event);
        }

        /**
        * Start timed event, which will fill in duration property upon ending automatically
        * @param {string} key - event name that will be used as key property
        * */
        this.start_event = function(key) {
            log(logLevelEnums.INFO, "start_event, Starting timed event with key: [" + key + "]");
            // truncate event name to internal limits
            key = truncateSingleValue(key, self.maxKeyLength, "start_event", log);
            if (timedEvents[key]) {
                log(logLevelEnums.WARNING, "start_event, Timed event with key [" + key + "] already started");
                return;
            }
            timedEvents[key] = getTimestamp();
        };

        /**
        * End timed event
        * @param {string|object} event - event key if string or Countly event same as passed to {@link Countly.add_event}
        * */
        this.end_event = function(event) {
            log(logLevelEnums.INFO, "end_event, Ending timed event");
            if (typeof event === "string") {
                event = { key: event };
            }
            if (!event.key) {
                log(logLevelEnums.ERROR, "end_event, Timed event must have a key property");
                return;
            }
            if (!timedEvents[event.key]) {
                log(logLevelEnums.ERROR, "end_event, Timed event with key [" + event.key + "] was not started");
                return;
            }
            event.dur = getTimestamp() - timedEvents[event.key];
            this.add_event(event);
            delete timedEvents[event.key];
        };

        /**
        * Report device orientation
        * @param {string=} orientation - orientation as landscape or portrait
        * */
        this.report_orientation = function(orientation) {
            log(logLevelEnums.INFO, "report_orientation, Reporting orientation");
            if (this.check_consent(featureEnums.USERS)) {
                add_cly_events({
                    key: internalEventKeyEnums.ORIENTATION,
                    segmentation: {
                        mode: orientation || getOrientation(),
                    },
                });
            }
        };

        /**
        * Report user conversion to the server (when user signup or made a purchase, or whatever your conversion is), if there is no campaign data, user will be reported as organic
        * @param {string=} campaign_id - id of campaign, or will use the one that is stored after campaign link click
        * @param {string=} campaign_user_id - id of user's click on campaign, or will use the one that is stored after campaign link click
        * 
        * @deprecated use 'recordDirectAttribution' in place of this call
        * */
        this.report_conversion = function(campaign_id, campaign_user_id) {
            log(logLevelEnums.WARNING, "report_conversion, Deprecated function call! Use 'recordDirectAttribution' in place of this call. Call will be redirected now!");
            this.recordDirectAttribution(campaign_id, campaign_user_id);
        };
        /**
        * Report user conversion to the server (when user signup or made a purchase, or whatever your conversion is), if there is no campaign data, user will be reported as organic
        * @param {string=} campaign_id - id of campaign, or will use the one that is stored after campaign link click
        * @param {string=} campaign_user_id - id of user's click on campaign, or will use the one that is stored after campaign link click
        * */
        this.recordDirectAttribution = function(campaign_id, campaign_user_id) {
            log(logLevelEnums.INFO, "recordDirectAttribution, Recording the attribution for campaign ID: [" + campaign_id + "] and the user ID: [" + campaign_user_id + "]");
            if (this.check_consent(featureEnums.ATTRIBUTION)) {
                campaign_id = campaign_id || setGetValueInStorage("cly_cmp_id") || "cly_organic";
                campaign_user_id = campaign_user_id || setGetValueInStorage("cly_cmp_uid");

                if (campaign_id && campaign_user_id) {
                    toRequestQueue({ campaign_id: campaign_id, campaign_user: campaign_user_id });
                }
                else if (campaign_id) {
                    toRequestQueue({ campaign_id: campaign_id });
                }
            }
        };

        /**
        * Provide information about user
        * @param {Object} user - Countly {@link UserDetails} object
        * @param {string=} user.name - user's full name
        * @param {string=} user.username - user's username or nickname
        * @param {string=} user.email - user's email address
        * @param {string=} user.organization - user's organization or company
        * @param {string=} user.phone - user's phone number
        * @param {string=} user.picture - url to user's picture
        * @param {string=} user.gender - M value for male and F value for female
        * @param {number=} user.byear - user's birth year used to calculate current age
        * @param {Object=} user.custom - object with custom key value properties you want to save with user
        * */
        this.user_details = function(user) {
            log(logLevelEnums.INFO, "user_details, Trying to add user details: ", user);
            if (this.check_consent(featureEnums.USERS)) {
                // truncating user values and custom object key value pairs
                user.name = truncateSingleValue(user.name, self.maxValueSize, "user_details", log);
                user.username = truncateSingleValue(user.username, self.maxValueSize, "user_details", log);
                user.email = truncateSingleValue(user.email, self.maxValueSize, "user_details", log);
                user.organization = truncateSingleValue(user.organization, self.maxValueSize, "user_details", log);
                user.phone = truncateSingleValue(user.phone, self.maxValueSize, "user_details", log);
                user.picture = truncateSingleValue(user.picture, 4096, "user_details", log);
                user.gender = truncateSingleValue(user.gender, self.maxValueSize, "user_details", log);
                user.byear = truncateSingleValue(user.byear, self.maxValueSize, "user_details", log);
                user.custom = truncateObject(user.custom, self.maxKeyLength, self.maxValueSize, self.maxSegmentationValues, "user_details", log);
                var props = ["name", "username", "email", "organization", "phone", "picture", "gender", "byear", "custom"];
                toRequestQueue({ user_details: JSON.stringify(getProperties(user, props)) });
            }
        };

        /** ************************
        * Modifying custom property values of user details
        * Possible modification commands
        *  - inc, to increment existing value by provided value
        *  - mul, to multiply existing value by provided value
        *  - max, to select maximum value between existing and provided value
        *  - min, to select minimum value between existing and provided value
        *  - setOnce, to set value only if it was not set before
        *  - push, creates an array property, if property does not exist, and adds value to array
        *  - pull, to remove value from array property
        *  - addToSet, creates an array property, if property does not exist, and adds unique value to array, only if it does not yet exist in array
        ************************* */
        var customData = {};
        var change_custom_property = function(key, value, mod) {
            if (self.check_consent(featureEnums.USERS)) {
                if (!customData[key]) {
                    customData[key] = {};
                }
                if (mod === "$push" || mod === "$pull" || mod === "$addToSet") {
                    if (!customData[key][mod]) {
                        customData[key][mod] = [];
                    }
                    customData[key][mod].push(value);
                }
                else {
                    customData[key][mod] = value;
                }
            }
        };

        /**
        * Control user related custom properties. Don't forget to call save after finishing manipulation of custom data
        * @namespace Countly.userData
        * @name Countly.userData
        * @example
        * //set custom key value property
        * Countly.userData.set("twitter", "hulk@rowboat");
        * //create or increase specific number property
        * Countly.userData.increment("login_count");
        * //add new value to array property if it is not already there
        * Countly.userData.push_unique("selected_category", "IT");
        * //send all custom property modified data to server
        * Countly.userData.save();
        */
        this.userData = {
            /**
            * Sets user's custom property value
            * @memberof Countly.userData
            * @param {string} key - name of the property to attach to user
            * @param {string|number} value - value to store under provided property
            * */
            set: function(key, value) {
                log(logLevelEnums.INFO, "set, Setting user's custom property value: [" + value + "] under the key: [" + key + "]");
                // truncate user's custom property value to internal limits
                key = truncateSingleValue(key, self.maxKeyLength, "userData set", log);
                value = truncateSingleValue(value, self.maxValueSize, "userData set", log);
                customData[key] = value;
            },
            /**
            * Unset/deletes user's custom property
            * @memberof Countly.userData
            * @param {string} key - name of the property to delete
            * */
            unset: function(key) {
                log(logLevelEnums.INFO, "unset, Resetting user's custom property with key: [" + key + "] ");
                customData[key] = "";
            },
            /**
            * Sets user's custom property value only if it was not set before
            * @memberof Countly.userData
            * @param {string} key - name of the property to attach to user
            * @param {string|number} value - value to store under provided property
            * */
            set_once: function(key, value) {
                log(logLevelEnums.INFO, "set_once, Setting user's unique custom property value: [" + value + "] under the key: [" + key + "] ");
                // truncate user's custom property value to internal limits
                key = truncateSingleValue(key, self.maxKeyLength, "userData set_once", log);
                value = truncateSingleValue(value, self.maxValueSize, "userData set_once", log);
                change_custom_property(key, value, "$setOnce");
            },
            /**
            * Increment value under the key of this user's custom properties by one
            * @memberof Countly.userData
            * @param {string} key - name of the property to attach to user
            * */
            increment: function(key) {
                log(logLevelEnums.INFO, "increment, Increasing user's custom property value under the key: [" + key + "] by one");
                // truncate property name wrt internal limits
                key = truncateSingleValue(key, self.maxKeyLength, "userData increment", log);
                change_custom_property(key, 1, "$inc");
            },
            /**
            * Increment value under the key of this user's custom properties by provided value
            * @memberof Countly.userData
            * @param {string} key - name of the property to attach to user
            * @param {number} value - value by which to increment server value
            * */
            increment_by: function(key, value) {
                log(logLevelEnums.INFO, "increment_by, Increasing user's custom property value under the key: [" + key + "] by: [" + value + "]");
                // truncate property name and value wrt internal limits 
                key = truncateSingleValue(key, self.maxKeyLength, "userData increment_by", log);
                value = truncateSingleValue(value, self.maxValueSize, "userData increment_by", log);
                change_custom_property(key, value, "$inc");
            },
            /**
            * Multiply value under the key of this user's custom properties by provided value
            * @memberof Countly.userData
            * @param {string} key - name of the property to attach to user
            * @param {number} value - value by which to multiply server value
            * */
            multiply: function(key, value) {
                log(logLevelEnums.INFO, "multiply, Multiplying user's custom property value under the key: [" + key + "] by: [" + value + "]");
                // truncate key value pair wrt internal limits
                key = truncateSingleValue(key, self.maxKeyLength, "userData multiply", log);
                value = truncateSingleValue(value, self.maxValueSize, "userData multiply", log);
                change_custom_property(key, value, "$mul");
            },
            /**
            * Save maximal value under the key of this user's custom properties
            * @memberof Countly.userData
            * @param {string} key - name of the property to attach to user
            * @param {number} value - value which to compare to server's value and store maximal value of both provided
            * */
            max: function(key, value) {
                log(logLevelEnums.INFO, "max, Saving user's maximum custom property value compared to the value: [" + value + "] under the key: [" + key + "]");
                // truncate key value pair wrt internal limits
                key = truncateSingleValue(key, self.maxKeyLength, "userData max", log);
                value = truncateSingleValue(value, self.maxValueSize, "userData max", log);
                change_custom_property(key, value, "$max");
            },
            /**
            * Save minimal value under the key of this user's custom properties
            * @memberof Countly.userData
            * @param {string} key - name of the property to attach to user
            * @param {number} value - value which to compare to server's value and store minimal value of both provided
            * */
            min: function(key, value) {
                log(logLevelEnums.INFO, "min, Saving user's minimum custom property value compared to the value: [" + value + "] under the key: [" + key + "]");
                // truncate key value pair wrt internal limits
                key = truncateSingleValue(key, self.maxKeyLength, "userData min", log);
                value = truncateSingleValue(value, self.maxValueSize, "userData min", log);
                change_custom_property(key, value, "$min");
            },
            /**
            * Add value to array under the key of this user's custom properties. If property is not an array, it will be converted to array
            * @memberof Countly.userData
            * @param {string} key - name of the property to attach to user
            * @param {string|number} value - value which to add to array
            * */
            push: function(key, value) {
                log(logLevelEnums.INFO, "push, Pushing a value: [" + value + "] under the key: [" + key + "] to user's custom property array");
                // truncate key value pair wrt internal limits
                key = truncateSingleValue(key, self.maxKeyLength, "userData push", log);
                value = truncateSingleValue(value, self.maxValueSize, "userData push", log);
                change_custom_property(key, value, "$push");
            },
            /**
            * Add value to array under the key of this user's custom properties, storing only unique values. If property is not an array, it will be converted to array
            * @memberof Countly.userData
            * @param {string} key - name of the property to attach to user
            * @param {string|number} value - value which to add to array
            * */
            push_unique: function(key, value) {
                log(logLevelEnums.INFO, "push_unique, Pushing a unique value: [" + value + "] under the key: [" + key + "] to user's custom property array");
                // truncate key value pair wrt internal limits
                key = truncateSingleValue(key, self.maxKeyLength, "userData push_unique", log);
                value = truncateSingleValue(value, self.maxValueSize, "userData push_unique", log);
                change_custom_property(key, value, "$addToSet");
            },
            /**
            * Remove value from array under the key of this user's custom properties
            * @memberof Countly.userData
            * @param {string} key - name of the property
            * @param {string|number} value - value which to remove from array
            * */
            pull: function(key, value) {
                log(logLevelEnums.INFO, "pull, Removing the value: [" + value + "] under the key: [" + key + "] from user's custom property array");
                change_custom_property(key, value, "$pull");
            },
            /**
            * Save changes made to user's custom properties object and send them to server
            * @memberof Countly.userData
            * */
            save: function() {
                log(logLevelEnums.INFO, "save, Saving changes to user's custom property");
                if (self.check_consent(featureEnums.USERS)) {
                    toRequestQueue({ user_details: JSON.stringify({ custom: customData }) });
                }
                customData = {};
            }
        };

        /**
        * Report performance trace
        * @param {Object} trace - apm trace object
        * @param {string} trace.type - device or network
        * @param {string} trace.name - url or view of the trace
        * @param {number} trace.stz - start timestamp
        * @param {number} trace.etz - end timestamp
        * @param {Object} trace.app_metrics - key/value metrics like duration, to report with trace where value is number
        * @param {Object=} trace.apm_attr - object profiling attributes (not yet supported)
        */
        this.report_trace = function(trace) {
            log(logLevelEnums.INFO, "report_trace, Reporting performance trace");
            if (this.check_consent(featureEnums.APM)) {
                var props = ["type", "name", "stz", "etz", "apm_metrics", "apm_attr"];
                for (var i = 0; i < props.length; i++) {
                    if (props[i] !== "apm_attr" && typeof trace[props[i]] === "undefined") {
                        log(logLevelEnums.WARNING, "report_trace, APM trace don't have the property: " + props[i]);
                        return;
                    }
                }
                // truncate trace name and metrics wrt internal limits
                trace.name = truncateSingleValue(trace.name, self.maxKeyLength, "report_trace", log);
                trace.app_metrics = truncateObject(trace.app_metrics, self.maxKeyLength, self.maxValueSize, self.maxSegmentationValues, "report_trace", log);
                var e = getProperties(trace, props);
                e.timestamp = trace.stz;
                var date = new Date();
                e.hour = date.getHours();
                e.dow = date.getDay();
                toRequestQueue({ apm: JSON.stringify(e) });
                log(logLevelEnums.INFO, "report_trace, Successfully adding APM trace: ", e);
            }
        };

        /**
        * Automatically track javascript errors that happen on the website and report them to the server
        * @param {string=} segments - additional key value pairs you want to provide with error report, like versions of libraries used, etc.
        * */
        this.track_errors = function(segments) {
            log(logLevelEnums.INFO, "track_errors, Started tracking errors");
            Countly.i[this.app_key].tracking_crashes = true;
            if (!window.cly_crashes) {
                window.cly_crashes = true;
                crashSegments = segments;
                // override global uncaught error handler
                window.onerror = function errorBundler(msg, url, line, col, err) {
                    if (err !== undefined && err !== null) {
                        dispatchErrors(err, false);
                    }
                    // fallback if no error object is present
                    else {
                        col = col || (window.event && window.event.errorCharacter);
                        var error = "";
                        if (typeof msg !== "undefined") {
                            error += msg + "\n";
                        }
                        if (typeof url !== "undefined") {
                            error += "at " + url;
                        }
                        if (typeof line !== "undefined") {
                            error += ":" + line;
                        }
                        if (typeof col !== "undefined") {
                            error += ":" + col;
                        }
                        error += "\n";

                        try {
                            var stack = [];
                            // deprecated, must be changed 
                            // eslint-disable-next-line no-caller
                            var f = errorBundler.caller;
                            while (f) {
                                stack.push(f.name);
                                f = f.caller;
                            }
                            error += stack.join("\n");
                        }
                        catch (ex) {
                            log(logLevelEnums.ERROR, "track_errors, Call stack generation experienced a problem: " + ex);
                        }
                        dispatchErrors(error, false);
                    }
                };

                window.addEventListener("unhandledrejection", function(event) {
                    dispatchErrors(new Error("Unhandled rejection (reason: " + (event.reason && event.reason.stack ? event.reason.stack : event.reason) + ")."), true);
                });
            }
        };

        /**
        * Log an exception that you caught through try and catch block and handled yourself and just want to report it to server
        * @param {Object} err - error exception object provided in catch block
        * @param {string=} segments - additional key value pairs you want to provide with error report, like versions of libraries used, etc.
        * */
        this.log_error = function(err, segments) {
            log(logLevelEnums.INFO, "log_error, Logging errors");
            this.recordError(err, true, segments);
        };

        /**
        * Add new line in the log of breadcrumbs of what user did, will be included together with error report
        * @param {string} record - any text describing what user did
        * */
        this.add_log = function(record) {
            log(logLevelEnums.INFO, "add_log, Adding a new log of breadcrumbs: [ " + record + " ]");
            if (this.check_consent(featureEnums.CRASHES)) {
                // truncate description wrt internal limits
                record = truncateSingleValue(record, self.maxValueSize, "add_log", log);
                while (crashLogs.length >= self.maxBreadcrumbCount) {
                    crashLogs.shift();
                    log(logLevelEnums.WARNING, "add_log, Reached maximum crashLogs size. Will erase the oldest one.");
                }
                crashLogs.push(record);
            }
        };

        /**
        * Fetch remote config
        * @param {array=} keys - Array of keys to fetch, if not provided will fetch all keys
        * @param {array=} omit_keys - Array of keys to omit, if provided will fetch all keys except provided ones
        * @param {function=} callback - Callback to notify with first param error and second param remote config object
        * */
        this.fetch_remote_config = function(keys, omit_keys, callback) {
            log(logLevelEnums.INFO, "fetch_remote_config, Fetching remote config");
            if (this.check_consent(featureEnums.REMOTE_CONFIG)) {
                var request = {
                    method: "fetch_remote_config"
                };
                if (this.check_consent(featureEnums.SESSIONS)) {
                    request.metrics = JSON.stringify(getMetrics());
                }
                if (keys) {
                    if (!callback && typeof keys === "function") {
                        callback = keys;
                        keys = null;
                    }
                    else if (Array.isArray(keys) && keys.length) {
                        log(logLevelEnums.INFO, "fetch_remote_config, Keys to fetch: [ " + keys + " ]");
                        request.keys = JSON.stringify(keys);
                    }
                }
                if (omit_keys) {
                    log(logLevelEnums.INFO, "fetch_remote_config, Keys to omit: [ " + omit_keys + " ]");
                    if (!callback && typeof omit_keys === "function") {
                        callback = omit_keys;
                        omit_keys = null;
                    }
                    else if (Array.isArray(omit_keys) && omit_keys.length) {
                        request.omit_keys = JSON.stringify(omit_keys);
                    }
                }
                prepareRequest(request);
                sendXmlHttpRequest("fetch_remote_config", this.url + readPath, request, function(err, params, responseText) {
                    if (err) {
                        log(logLevelEnums.ERROR, "fetch_remote_config, An error occurred: " + err);
                        return;
                    }
                    try {
                        var configs = JSON.parse(responseText);
                        if (request.keys || request.omit_keys) {
                        // we merge config
                            for (var i in configs) {
                                remoteConfigs[i] = configs[i];
                            }
                        }
                        else {
                        // we replace config
                            remoteConfigs = configs;
                        }
                        setGetValueInStorage("cly_remote_configs", remoteConfigs);
                    }
                    catch (ex) {
                        log(logLevelEnums.ERROR, "fetch_remote_config, Had an issue while parsing the response: " + ex);
                    }
                    if (typeof callback === "function") {
                        log(logLevelEnums.INFO, "fetch_remote_config, Callback function is provided");
                        callback(err, remoteConfigs);
                    }
                // JSON array can pass    
                }, true);
            }
            else {
                log(logLevelEnums.ERROR, "fetch_remote_config, Remote config requires explicit consent");
                if (typeof callback === "function") {
                    callback(new Error("Remote config requires explicit consent"), remoteConfigs);
                }
            }
        };

        /**
        * Get Remote config object or specific value for provided key
        * @param {string=} key - if provided, will return value for key, or return whole object
        * @returns {object} remote configs
        * */
        this.get_remote_config = function(key) {
            log(logLevelEnums.INFO, "get_remote_config, Getting remote config");
            if (typeof key !== "undefined") {
                return remoteConfigs[key];
            }
            return remoteConfigs;
        };

        /**
        * Stop tracking duration time for this user
        * */
        this.stop_time = function() {
            log(logLevelEnums.INFO, "stop_time, Stopping tracking duration");
            if (trackTime) {
                trackTime = false;
                storedDuration = getTimestamp() - lastBeat;
                lastViewStoredDuration = getTimestamp() - lastViewTime;
            }
        };

        /** 
        * Start tracking duration time for this user, by default it is automatically tracked if you are using internal session handling
        * */
        this.start_time = function() {
            log(logLevelEnums.INFO, "start_time, Starting tracking duration");
            if (!trackTime) {
                trackTime = true;
                lastBeat = getTimestamp() - storedDuration;
                lastViewTime = getTimestamp() - lastViewStoredDuration;
                lastViewStoredDuration = 0;
                extendSession();
            }
        };

        /**
        * Track user sessions automatically, including  time user spent on your website
        * */
        this.track_sessions = function() {
            log(logLevelEnums.INFO, "track_session, Starting tracking user session");
            // start session
            this.begin_session();
            this.start_time();
            // end session on unload
            add_event(window, "beforeunload", function() {
                // empty the event queue
                sendEventsForced();
                self.end_session();
            });

            // manage sessions on window visibility events
            var hidden = "hidden";

            /**
             *  Handle visibility change events
             */
            function onchange() {
                if (document[hidden] || !document.hasFocus()) {
                    self.stop_time();
                }
                else {
                    self.start_time();
                }
            }

            // add focus handling eventListeners
            add_event(window, "focus", onchange);
            add_event(window, "blur", onchange);

            // newer mobile compatible way
            add_event(window, "pageshow", onchange);
            add_event(window, "pagehide", onchange);

            // IE 9 and lower:
            if ("onfocusin" in document) {
                add_event(window, "focusin", onchange);
                add_event(window, "focusout", onchange);
            }

            // Page Visibility API for changing tabs and minimizing browser
            if (hidden in document) {
                document.addEventListener("visibilitychange", onchange);
            }
            else if ("mozHidden" in document) {
                hidden = "mozHidden";
                document.addEventListener("mozvisibilitychange", onchange);
            }
            else if ("webkitHidden" in document) {
                hidden = "webkitHidden";
                document.addEventListener("webkitvisibilitychange", onchange);
            }
            else if ("msHidden" in document) {
                hidden = "msHidden";
                document.addEventListener("msvisibilitychange", onchange);
            }

            /**
             *  Reset inactivity counter and time
             */
            function resetInactivity() {
                if (inactivityCounter >= inactivityTime) {
                    self.start_time();
                }
                inactivityCounter = 0;
            }

            add_event(window, "mousemove", resetInactivity);
            add_event(window, "click", resetInactivity);
            add_event(window, "keydown", resetInactivity);
            add_event(window, "scroll", resetInactivity);

            // track user inactivity
            setInterval(function() {
                inactivityCounter++;
                if (inactivityCounter >= inactivityTime) {
                    self.stop_time();
                }
            }, 60000);
        };

        /**
         * Track page views user visits
         * @param {string=} page - optional name of the page, by default uses current url path
        * @param {array=} ignoreList - optional array of strings or regexps to test for the url/view name to ignore and not report
        * @param {object=} viewSegments - optional key value object with segments to report with the view
        * */
        this.track_pageview = function(page, ignoreList, viewSegments) {
            log(logLevelEnums.INFO, "track_pageview, Tracking page views");
            log(logLevelEnums.VERBOSE, "track_pageview, last view is:[" + lastView + "]");
            if (lastView && !firstView) {
                log(logLevelEnums.DEBUG, "track_pageview, Scroll registry triggered");
                processScrollView(); // for single page site's view change
                isScrollRegistryOpen = true;
                scrollRegistryTopPosition = 0;
            }
            reportViewDuration();
            // truncate page name and segmentation wrt internal limits
            page = truncateSingleValue(page, self.maxKeyLength, "track_pageview", log);
            viewSegments = truncateObject(viewSegments, self.maxKeyLength, self.maxValueSize, self.maxSegmentationValues, "track_pageview", log);
            // if the first parameter we got is an array we got the ignoreList first, assign it here
            if (page && Array.isArray(page)) {
                ignoreList = page;
                page = null;
            }
            // no page or ignore list provided, get the current view name/url
            if (!page) {
                page = this.getViewName();
            }
            if (page === undefined || page === "") {
                log(logLevelEnums.ERROR, "track_pageview, No page name to track (it is either undefined or empty string). No page view can be tracked.");
                return;
            }
            if (page === null) {
                log(logLevelEnums.ERROR, "track_pageview, View name returned as null. Page view will be ignored.");
                return;
            }

            if (ignoreList && ignoreList.length) {
                for (var i = 0; i < ignoreList.length; i++) {
                    try {
                        var reg = new RegExp(ignoreList[i]);
                        if (reg.test(page)) {
                            log(logLevelEnums.INFO, "track_pageview, Ignoring the page: " + page);
                            return;
                        }
                    }
                    catch (ex) {
                        log(logLevelEnums.ERROR, "track_pageview, Problem with finding ignore list item: " + ignoreList[i] + ", error: " + ex);
                    }
                }
            }
            lastView = page;
            lastViewTime = getTimestamp();
            log(logLevelEnums.VERBOSE, "track_pageview, last view is assigned:[" + lastView + "]");
            var segments = {
                name: page,
                visit: 1,
                view: self.getViewUrl()
            };
            // truncate new segment
            segments = truncateObject(segments, self.maxKeyLength, self.maxValueSize, self.maxSegmentationValues, "track_pageview", log);
            if (this.track_domains) {
                segments.domain = window.location.hostname;
            }

            if (useSessionCookie) {
                if (!sessionStarted) {
                    // tracking view was called before tracking session, so we check expiration ourselves
                    var expire = setGetValueInStorage("cly_session");
                    if (!expire || parseInt(expire) <= getTimestamp()) {
                        firstView = false;
                        segments.start = 1;
                    }
                }
                // tracking views called after tracking session, so we can rely on tracking session decision
                else if (firstView) {
                    firstView = false;
                    segments.start = 1;
                }
            }
            // if we are not using session cookie, there is no session state between refreshes
            // so we fallback to old logic of landing
            else if (typeof document.referrer !== "undefined" && document.referrer.length) {
                var matches = urlParseRE.exec(document.referrer);
                // do not report referrers of current website
                if (matches && matches[11] && matches[11] !== window.location.hostname) {
                    segments.start = 1;
                }
            }

            if (viewSegments) {
                for (var key in viewSegments) {
                    if (typeof segments[key] === "undefined") {
                        segments[key] = viewSegments[key];
                    }
                }
            }

            // track pageview
            if (this.check_consent(featureEnums.VIEWS)) {
                add_cly_events({
                    key: internalEventKeyEnums.VIEW,
                    segmentation: segments
                });
            }
            else {
                lastParams.track_pageview = arguments;
            }
        };

        /**
        * Track page views user visits. Alias of {@link track_pageview} method for compatibility with NodeJS SDK
        * @param {string=} page - optional name of the page, by default uses current url path
        * @param {array=} ignoreList - optional array of strings or regexps to test for the url/view name to ignore and not report
        * @param {object=} segments - optional view segments to track with the view
        * */
        this.track_view = function(page, ignoreList, segments) {
            log(logLevelEnums.INFO, "track_view, Initiating tracking page views");
            this.track_pageview(page, ignoreList, segments);
        };

        /**
        * Track all clicks on this page
        * @param {Object=} parent - DOM object which children to track, by default it is document body
        * */
        this.track_clicks = function(parent) {
            log(logLevelEnums.INFO, "track_clicks, Starting to track clicks");
            if (parent) {
                log(logLevelEnums.INFO, "track_clicks, Tracking the specified children");
            }
            parent = parent || document;
            var shouldProcess = true;
            /**
             *  Process click information
             *  @param {Event} event - click event
             */
            function processClick(event) {
                if (shouldProcess) {
                    shouldProcess = false;

                    // cross browser click coordinates
                    get_page_coord(event);
                    if (typeof event.pageX !== "undefined" && typeof event.pageY !== "undefined") {
                        var height = getDocHeight();
                        var width = getDocWidth();

                        // record click event
                        if (self.check_consent(featureEnums.CLICKS)) {
                            var segments = {
                                type: "click",
                                x: event.pageX,
                                y: event.pageY,
                                width: width,
                                height: height,
                                view: self.getViewUrl()
                            };
                            // truncate new segment
                            segments = truncateObject(segments, self.maxKeyLength, self.maxValueSize, self.maxSegmentationValues, "processClick", log);
                            if (self.track_domains) {
                                segments.domain = window.location.hostname;
                            }
                            add_cly_events({
                                key: internalEventKeyEnums.ACTION,
                                segmentation: segments
                            });
                        }
                    }
                    setTimeout(function() {
                        shouldProcess = true;
                    }, 1000);
                }
            }
            // add any events you want
            add_event(parent, "click", processClick);
        };

        /**
        * Track all scrolls on this page
        * @param {Object=} parent - DOM object which children to track, by default it is document body
        * */
        this.track_scrolls = function(parent) {
            log(logLevelEnums.INFO, "track_scrolls, Starting to track scrolls");
            if (parent) {
                log(logLevelEnums.INFO, "track_scrolls, Tracking the specified children");
            }
            parent = parent || window;


            add_event(parent, "scroll", processScroll);
            add_event(parent, "beforeunload", processScrollView);
        };

        /**
        * Generate custom event for all links that were clicked on this page
        * @param {Object=} parent - DOM object which children to track, by default it is document body
        * */
        this.track_links = function(parent) {
            log(logLevelEnums.INFO, "track_links, Starting to track clicks to links");
            if (parent) {
                log(logLevelEnums.INFO, "track_links, Tracking the specified children");
            }
            parent = parent || document;
            /**
             *  Process click information
             *  @param {Event} event - click event
             */
            function processClick(event) {
                // get element which was clicked
                var elem = get_closest_element(get_event_target(event), "a");

                if (elem) {
                    // cross browser click coordinates
                    get_page_coord(event);

                    // record click event
                    if (self.check_consent(featureEnums.CLICKS)) {
                        add_cly_events({
                            key: "linkClick",
                            segmentation: {
                                href: elem.href,
                                text: elem.innerText,
                                id: elem.id,
                                view: self.getViewUrl()
                            }
                        });
                    }
                }
            }

            // add any events you want
            add_event(parent, "click", processClick);
        };

        /**
        * Generate custom event for all forms that were submitted on this page
        * @param {Object=} parent - DOM object which children to track, by default it is document body
        * @param {boolean=} trackHidden - provide true to also track hidden inputs, default false
        * */
        this.track_forms = function(parent, trackHidden) {
            log(logLevelEnums.INFO, "track_forms, Starting to track form submissions. DOM object provided:[" + (!!parent) + "] Tracking hidden inputs :[" + (!!trackHidden) + "]");
            parent = parent || document;
            /**
             *  Get name of the input
             *  @param {HTMLElement} input - HTML input from which to get name
             *  @returns {String} name of the input
             */
            function getInputName(input) {
                return input.name || input.id || input.type || input.nodeName;
            }
            /**
             *  Process form data
             *  @param {Event} event - form submission event
             */
            function processForm(event) {
                var form = get_event_target(event);
                var segmentation = {
                    id: form.attributes.id && form.attributes.id.nodeValue,
                    name: form.attributes.name && form.attributes.name.nodeValue,
                    action: form.attributes.action && form.attributes.action.nodeValue,
                    method: form.attributes.method && form.attributes.method.nodeValue,
                    view: self.getViewUrl()
                };

                // get input values
                var input;
                if (typeof form.elements !== "undefined") {
                    for (var i = 0; i < form.elements.length; i++) {
                        input = form.elements[i];
                        if (input && input.type !== "password" && input.className.indexOf("cly_user_ignore") === -1) {
                            if (typeof segmentation["input:" + getInputName(input)] === "undefined") {
                                segmentation["input:" + getInputName(input)] = [];
                            }
                            if (input.nodeName.toLowerCase() === "select") {
                                if (typeof input.multiple !== "undefined") {
                                    segmentation["input:" + getInputName(input)].push(getMultiSelectValues(input));
                                }
                                else {
                                    segmentation["input:" + getInputName(input)].push(input.options[input.selectedIndex].value);
                                }
                            }
                            else if (input.nodeName.toLowerCase() === "input") {
                                if (typeof input.type !== "undefined") {
                                    if (input.type.toLowerCase() === "checkbox" || input.type.toLowerCase() === "radio") {
                                        if (input.checked) {
                                            segmentation["input:" + getInputName(input)].push(input.value);
                                        }
                                    }
                                    else if (input.type.toLowerCase() !== "hidden" || trackHidden) {
                                        segmentation["input:" + getInputName(input)].push(input.value);
                                    }
                                }
                                else {
                                    segmentation["input:" + getInputName(input)].push(input.value);
                                }
                            }
                            else if (input.nodeName.toLowerCase() === "textarea") {
                                segmentation["input:" + getInputName(input)].push(input.value);
                            }
                            else if (typeof input.value !== "undefined") {
                                segmentation["input:" + getInputName(input)].push(input.value);
                            }
                        }
                    }
                    for (var key in segmentation) {
                        if (segmentation[key] && typeof segmentation[key].join === "function") {
                            segmentation[key] = segmentation[key].join(", ");
                        }
                    }
                }

                // record submit event
                if (self.check_consent(featureEnums.FORMS)) {
                    add_cly_events({
                        key: "formSubmit",
                        segmentation: segmentation
                    });
                }
            }

            // add any events you want
            add_event(parent, "submit", processForm);
        };

        /**
        * Collect possible user data from submitted forms. Add cly_user_ignore class to ignore inputs in forms or cly_user_{key} to collect data from this input as specified key, as cly_user_username to save collected value from this input as username property. If not class is provided, Countly SDK will try to determine type of information automatically.
        * @param {Object=} parent - DOM object which children to track, by default it is document body
        * @param {boolean} [useCustom=false] - submit collected data as custom user properties, by default collects as main user properties
        * */
        this.collect_from_forms = function(parent, useCustom) {
            log(logLevelEnums.INFO, "collect_from_forms, Starting to collect possible user data. DOM object provided:[" + (!!parent) + "] Submitting custom user property:[" + (!!useCustom) + "]");
            parent = parent || document;
            /**
             *  Process form data
             *  @param {Event} event - form submission event
             */
            function processForm(event) {
                var form = get_event_target(event);
                var userdata = {};
                var hasUserInfo = false;

                // get input values
                var input;
                if (typeof form.elements !== "undefined") {
                    // load labels for inputs
                    var labelData = {};
                    var labels = parent.getElementsByTagName("LABEL");
                    var i;
                    var j;
                    for (i = 0; i < labels.length; i++) {
                        if (labels[i].htmlFor && labels[i].htmlFor !== "") {
                            labelData[labels[i].htmlFor] = labels[i].innerText || labels[i].textContent || labels[i].innerHTML;
                        }
                    }
                    for (i = 0; i < form.elements.length; i++) {
                        input = form.elements[i];
                        if (input && input.type !== "password") {
                            // check if element should be ignored
                            if (input.className.indexOf("cly_user_ignore") === -1) {
                                var value = "";
                                // get value from input
                                if (input.nodeName.toLowerCase() === "select") {
                                    if (typeof input.multiple !== "undefined") {
                                        value = getMultiSelectValues(input);
                                    }
                                    else {
                                        value = input.options[input.selectedIndex].value;
                                    }
                                }
                                else if (input.nodeName.toLowerCase() === "input") {
                                    if (typeof input.type !== "undefined") {
                                        if (input.type.toLowerCase() === "checkbox" || input.type.toLowerCase() === "radio") {
                                            if (input.checked) {
                                                value = input.value;
                                            }
                                        }
                                        else {
                                            value = input.value;
                                        }
                                    }
                                    else {
                                        value = input.value;
                                    }
                                }
                                else if (input.nodeName.toLowerCase() === "textarea") {
                                    value = input.value;
                                }
                                else if (typeof input.value !== "undefined") {
                                    value = input.value;
                                }
                                // check if input was marked to be collected
                                if (input.className && input.className.indexOf("cly_user_") !== -1) {
                                    var classes = input.className.split(" ");
                                    for (j = 0; j < classes.length; j++) {
                                        if (classes[j].indexOf("cly_user_") === 0) {
                                            userdata[classes[j].replace("cly_user_", "")] = value;
                                            hasUserInfo = true;
                                            break;
                                        }
                                    }
                                }
                                // check for email
                                else if ((input.type && input.type.toLowerCase() === "email")
                                    || (input.name && input.name.toLowerCase().indexOf("email") !== -1)
                                    || (input.id && input.id.toLowerCase().indexOf("email") !== -1)
                                    || (input.id && labelData[input.id] && labelData[input.id].toLowerCase().indexOf("email") !== -1)
                                    || (/[^@\s]+@[^@\s]+\.[^@\s]+/).test(value)) {
                                    if (!userdata.email) {
                                        userdata.email = value;
                                    }
                                    hasUserInfo = true;
                                }
                                else if ((input.name && input.name.toLowerCase().indexOf("username") !== -1)
                                    || (input.id && input.id.toLowerCase().indexOf("username") !== -1)
                                    || (input.id && labelData[input.id] && labelData[input.id].toLowerCase().indexOf("username") !== -1)) {
                                    if (!userdata.username) {
                                        userdata.username = value;
                                    }
                                    hasUserInfo = true;
                                }
                                else if ((input.name && (input.name.toLowerCase().indexOf("tel") !== -1 || input.name.toLowerCase().indexOf("phone") !== -1 || input.name.toLowerCase().indexOf("number") !== -1))
                                    || (input.id && (input.id.toLowerCase().indexOf("tel") !== -1 || input.id.toLowerCase().indexOf("phone") !== -1 || input.id.toLowerCase().indexOf("number") !== -1))
                                    || (input.id && labelData[input.id] && (labelData[input.id].toLowerCase().indexOf("tel") !== -1 || labelData[input.id].toLowerCase().indexOf("phone") !== -1 || labelData[input.id].toLowerCase().indexOf("number") !== -1))) {
                                    if (!userdata.phone) {
                                        userdata.phone = value;
                                    }
                                    hasUserInfo = true;
                                }
                                else if ((input.name && (input.name.toLowerCase().indexOf("org") !== -1 || input.name.toLowerCase().indexOf("company") !== -1))
                                    || (input.id && (input.id.toLowerCase().indexOf("org") !== -1 || input.id.toLowerCase().indexOf("company") !== -1))
                                    || (input.id && labelData[input.id] && (labelData[input.id].toLowerCase().indexOf("org") !== -1 || labelData[input.id].toLowerCase().indexOf("company") !== -1))) {
                                    if (!userdata.organization) {
                                        userdata.organization = value;
                                    }
                                    hasUserInfo = true;
                                }
                                else if ((input.name && input.name.toLowerCase().indexOf("name") !== -1)
                                    || (input.id && input.id.toLowerCase().indexOf("name") !== -1)
                                    || (input.id && labelData[input.id] && labelData[input.id].toLowerCase().indexOf("name") !== -1)) {
                                    if (!userdata.name) {
                                        userdata.name = "";
                                    }
                                    userdata.name += value + " ";
                                    hasUserInfo = true;
                                }
                            }
                        }
                    }
                }

                // record user info, if any
                if (hasUserInfo) {
                    log(logLevelEnums.INFO, "collect_from_forms, Gathered user data", userdata);
                    if (useCustom) {
                        self.user_details({ custom: userdata });
                    }
                    else {
                        self.user_details(userdata);
                    }
                }
            }

            // add any events you want
            add_event(parent, "submit", processForm);
        };

        /**
        * Collect information about user from Facebook, if your website integrates Facebook SDK. Call this method after Facebook SDK is loaded and user is authenticated.
        * @param {Object=} custom - Custom keys to collected from Facebook, key will be used to store as key in custom user properties and value as key in Facebook graph object. For example, {"tz":"timezone"} will collect Facebook's timezone property, if it is available and store it in custom user's property under "tz" key. If you want to get value from some sub object properties, then use dot as delimiter, for example, {"location":"location.name"} will collect data from Facebook's {"location":{"name":"MyLocation"}} object and store it in user's custom property "location" key
        * */
        this.collect_from_facebook = function(custom) {
            log(logLevelEnums.INFO, "collect_from_facebook, Starting to collect possible user data");
            /* globals FB */
            if (FB && FB.api) {
                FB.api("/me", function(resp) {
                    var data = {};
                    if (resp.name) {
                        data.name = resp.name;
                    }
                    if (resp.email) {
                        data.email = resp.email;
                    }
                    if (resp.gender === "male") {
                        data.gender = "M";
                    }
                    else if (resp.gender === "female") {
                        data.gender = "F";
                    }
                    if (resp.birthday) {
                        var byear = resp.birthday.split("/").pop();
                        if (byear && byear.length === 4) {
                            data.byear = byear;
                        }
                    }
                    if (resp.work && resp.work[0] && resp.work[0].employer && resp.work[0].employer.name) {
                        data.organization = resp.work[0].employer.name;
                    }
                    // check if any custom keys to collect
                    if (custom) {
                        data.custom = {};
                        for (var i in custom) {
                            var parts = custom[i].split(".");
                            var get = resp;
                            for (var j = 0; j < parts.length; j++) {
                                get = get[parts[j]];
                                if (typeof get === "undefined") {
                                    break;
                                }
                            }
                            if (typeof get !== "undefined") {
                                data.custom[i] = get;
                            }
                        }
                    }
                    self.user_details(data);
                });
            }
        };
        /**
        * Opts out user of any metric tracking
        * */
        this.opt_out = function() {
            log(logLevelEnums.INFO, "opt_out, Opting out the user");
            this.ignore_visitor = true;
            setGetValueInStorage("cly_ignore", true);
        };

        /**
        * Opts in user for tracking, if complies with other user ignore rules like bot useragent and prefetch settings
        * */
        this.opt_in = function() {
            log(logLevelEnums.INFO, "opt_in, Opting in the user");
            setGetValueInStorage("cly_ignore", false);
            this.ignore_visitor = false;
            checkIgnore();
            if (!this.ignore_visitor && !hasPulse) {
                heartBeat();
            }
        };
        /**
        * Provide information about user
        * @param {Object} ratingWidget - object with rating widget properties
        * @param {string} ratingWidget.widget_id - id of the widget in the dashboard
        * @param {boolean=} ratingWidget.contactMe - did user give consent to contact him
        * @param {string=} ratingWidget.platform - user's platform (will be filled if not provided)
        * @param {string=} ratingWidget.app_version - app's app version (will be filled if not provided)
        * @param {number} ratingWidget.rating - user's rating from 1 to 5
        * @param {string=} ratingWidget.email - user's email
        * @param {string=} ratingWidget.comment - user's comment
        * 
        * @deprecated use 'recordRatingWidgetWithID' in place of this call
        * */
        this.report_feedback = function(ratingWidget) {
            log(logLevelEnums.WARNING, "report_feedback, Deprecated function call! Use 'recordRatingWidgetWithID' in place of this call. Call will be redirected now!");
            this.recordRatingWidgetWithID(ratingWidget);
        };
        /**
        * Provide information about user
        * @param {Object} ratingWidget - object with rating widget properties
        * @param {string} ratingWidget.widget_id - id of the widget in the dashboard
        * @param {boolean=} ratingWidget.contactMe - did user give consent to contact him
        * @param {string=} ratingWidget.platform - user's platform (will be filled if not provided)
        * @param {string=} ratingWidget.app_version - app's app version (will be filled if not provided)
        * @param {number} ratingWidget.rating - user's rating from 1 to 5
        * @param {string=} ratingWidget.email - user's email
        * @param {string=} ratingWidget.comment - user's comment
        * */
        this.recordRatingWidgetWithID = function(ratingWidget) {
            log(logLevelEnums.INFO, "recordRatingWidgetWithID, Providing information about user with ID: [ " + ratingWidget.widget_id + " ]");
            if (!this.check_consent(featureEnums.STAR_RATING)) {
                return;
            }
            if (!ratingWidget.widget_id) {
                log(logLevelEnums.ERROR, "recordRatingWidgetWithID, Rating Widget must contain widget_id property");
                return;
            }
            if (!ratingWidget.rating) {
                log(logLevelEnums.ERROR, "recordRatingWidgetWithID, Rating Widget must contain rating property");
                return;
            }
            var props = ["widget_id", "contactMe", "platform", "app_version", "rating", "email", "comment"];
            var event = {
                key: internalEventKeyEnums.STAR_RATING,
                count: 1,
                segmentation: {}
            };
            event.segmentation = getProperties(ratingWidget, props);
            if (!event.segmentation.app_version) {
                event.segmentation.app_version = this.metrics._app_version || this.app_version;
            }
            log(logLevelEnums.INFO, "recordRatingWidgetWithID, Reporting Rating Widget: ", event);
            add_cly_events(event);
        };
        /**
        * Show specific widget popup by the widget id
        * @param {string} id - id value of related rating widget, you can get this value by click "Copy ID" button in row menu at "Feedback widgets" screen
        * 
        * @deprecated use 'presentRatingWidgetWithID' in place of this call
        */
        this.show_feedback_popup = function(id) {
            log(logLevelEnums.WARNING, "show_feedback_popup, Deprecated function call! Use 'presentRatingWidgetWithID' in place of this call. Call will be redirected now!");
            this.presentRatingWidgetWithID(id);
        };
        /**
        * Show specific widget popup by the widget id
        * @param {string} id - id value of related rating widget, you can get this value by click "Copy ID" button in row menu at "Feedback widgets" screen
        */
        this.presentRatingWidgetWithID = function(id) {
            log(logLevelEnums.INFO, "presentRatingWidgetWithID, Showing rating widget popup for the widget with ID: [ " + id + " ]");
            if (!this.check_consent(featureEnums.STAR_RATING)) {
                return;
            }
            if (offlineMode) {
                log(logLevelEnums.ERROR, "presentRatingWidgetWithID, Cannot show ratingWidget popup in offline mode");
            }
            else {
                sendXmlHttpRequest("presentRatingWidgetWithID", this.url + "/o/feedback/widget", { widget_id: id }, function(err, params, responseText) {
                    if (err) {
                        log(logLevelEnums.ERROR, "presentRatingWidgetWithID, An error occurred: " + err);
                        return;
                    }
                    try {
                        // widget object
                        var currentWidget = JSON.parse(responseText);
                        processWidget(currentWidget, false);
                    }
                    catch (JSONParseError) {
                        log(logLevelEnums.ERROR, "presentRatingWidgetWithID, JSON parse failed: " + JSONParseError);
                    }
                // JSON array can pass 
                }, true);
            }
        };

        /**
        * Prepare rating widgets according to the current options
        * @param {array=} enableWidgets - widget ids array
        * 
        * @deprecated use 'initializeRatingWidgets' in place of this call
        */
        this.initialize_feedback_popups = function(enableWidgets) {
            log(logLevelEnums.WARNING, "initialize_feedback_popups, Deprecated function call! Use 'initializeRatingWidgets' in place of this call. Call will be redirected now!");
            this.initializeRatingWidgets(enableWidgets);
        };
        /**
        * Prepare rating widgets according to the current options
        * @param {array=} enableWidgets - widget ids array
        */
        this.initializeRatingWidgets = function(enableWidgets) {
            log(logLevelEnums.INFO, "initializeRatingWidgets, Initializing rating widget with provided widget IDs:[ " + enableWidgets + "]");
            if (!this.check_consent(featureEnums.STAR_RATING)) {
                return;
            }
            if (!enableWidgets) {
                enableWidgets = setGetValueInStorage("cly_fb_widgets");
            }

            // remove all old stickers before add new one
            var stickers = document.getElementsByClassName("countly-feedback-sticker");
            while (stickers.length > 0) {
                stickers[0].remove();
            }

            sendXmlHttpRequest("initializeRatingWidgets", this.url + "/o/feedback/multiple-widgets-by-id", { widgets: JSON.stringify(enableWidgets) }, function(err, params, responseText) {
                if (err) {
                    log(logLevelEnums.ERROR, "initializeRatingWidgets, An error occurred: " + err);
                    return;
                }
                try {
                    // widgets array
                    var widgets = JSON.parse(responseText);
                    for (var i = 0; i < widgets.length; i++) {
                        if (widgets[i].is_active === "true") {
                            var target_devices = widgets[i].target_devices;
                            var currentDevice = userAgentDeviceDetection();
                            // device match check
                            if (target_devices[currentDevice]) {
                                // is hide sticker option selected?
                                if (typeof widgets[i].hide_sticker === "string") {
                                    widgets[i].hide_sticker = widgets[i].hide_sticker === "true";
                                }
                                // is target_page option provided as "All"?
                                if (widgets[i].target_page === "all" && !widgets[i].hide_sticker) {
                                    processWidget(widgets[i], true);
                                }
                                // is target_page option provided as "selected"?
                                else {
                                    var pages = widgets[i].target_pages;
                                    for (var k = 0; k < pages.length; k++) {
                                        var isWildcardMatched = pages[k].substr(0, pages[k].length - 1) === window.location.pathname.substr(0, pages[k].length - 1);
                                        var isFullPathMatched = pages[k] === window.location.pathname;
                                        var isContainAsterisk = pages[k].includes("*");
                                        if (((isContainAsterisk && isWildcardMatched) || isFullPathMatched) && !widgets[i].hide_sticker) {
                                            processWidget(widgets[i], true);
                                        }
                                    }
                                }
                            }
                        }
                    }
                }
                catch (JSONParseError) {
                    log(logLevelEnums.ERROR, "initializeRatingWidgets, JSON parse error: " + JSONParseError);
                }
            // JSON array can pass
            }, true);
        };

        /**
        * Show rating widget popup by passed widget ids array
        * @param {object=} params - required - includes "popups" property as string array of widgets ("widgets" for old versions)
        * example params: {"popups":["5b21581b967c4850a7818617"]}
        * 
        * @deprecated use 'enableRatingWidgets' in place of this call
        * */
        this.enable_feedback = function(params) {
            log(logLevelEnums.WARNING, "enable_feedback, Deprecated function call! Use 'enableRatingWidgets' in place of this call. Call will be redirected now!");
            this.enableRatingWidgets(params);
        };
        /**
        * Show rating widget popup by passed widget ids array
        * @param {object=} params - required - includes "popups" property as string array of widgets ("widgets" for old versions)
        * example params: {"popups":["5b21581b967c4850a7818617"]}
        * */
        this.enableRatingWidgets = function(params) {
            log(logLevelEnums.INFO, "enableRatingWidgets, Enabling rating widget with params:", params);
            if (!this.check_consent(featureEnums.STAR_RATING)) {
                return;
            }
            if (offlineMode) {
                log(logLevelEnums.ERROR, "enableRatingWidgets, Cannot enable rating widgets in offline mode");
            }
            else {
                setGetValueInStorage("cly_fb_widgets", params.popups || params.widgets);
                // inject feedback styles
                loadCSS(this.url + "/star-rating/stylesheets/countly-feedback-web.css");
                // get enable widgets by app_key
                // define xhr object
                var enableWidgets = params.popups || params.widgets;

                if (enableWidgets.length > 0) {
                    document.body.insertAdjacentHTML("beforeend", "<div id=\"cfbg\"></div>");
                    this.initializeRatingWidgets(enableWidgets);
                }
                else {
                    log(logLevelEnums.ERROR, "enableRatingWidgets, You should provide at least one widget id as param. Read documentation for more detail. https://resources.count.ly/plugins/feedback");
                }
            }
        };

        /**
        * Initialize feedbacks
        * @param {Function} callback - Callback function
        * */
        this.get_available_feedback_widgets = function(callback) {
            log(logLevelEnums.INFO, "get_available_feedback_widgets, Initializing feedbacks, callback function is provided:[" + (!!callback) + "]");
            if (!this.check_consent(featureEnums.FEEDBACK)) {
                if (callback) {
                    callback(null, new Error("Consent for feedback not provided."));
                }
                return;
            }

            if (offlineMode) {
                log(logLevelEnums.ERROR, "get_available_feedback_widgets, Cannot enable feedback widgets in offline mode.");
                return;
            }

            var url = this.url + readPath;
            var data = {
                method: featureEnums.FEEDBACK,
                device_id: this.device_id,
                app_key: this.app_key
            };

            sendXmlHttpRequest("get_available_feedback_widgets", url, data, function(err, params, responseText) {
                if (err) {
                    log(logLevelEnums.ERROR, "get_available_feedback_widgets, Error occurred while fetching feedbacks: " + err);
                    if (callback) {
                        callback(null, err);
                    }
                    return;
                }

                try {
                    var response = JSON.parse(responseText);
                    var feedbacks = response.result || [];
                    if (callback) {
                        callback(feedbacks, null);
                    }
                    return;
                }
                catch (error) {
                    log(logLevelEnums.ERROR, "get_available_feedback_widgets, Error while parsing feedback widgets list: " + error);
                    if (callback) {
                        callback(null, error);
                    }
                }
            // expected response is JSON object
            }, false);
        };

        /**
        * Present the feedback widget in webview
        * @param {Object} presentableFeedback - Current presentable feedback
        * @param {String} id - DOM id to append the feedback widget
        * @param {String} className - Class name to append the feedback widget
        * */
        this.present_feedback_widget = function(presentableFeedback, id, className) {
            log(logLevelEnums.INFO, "present_feedback_widget, Presenting the feedback widget by appending to the element with ID: [ " + id + " ] and className: [ " + className + " ]");
            if (!this.check_consent(featureEnums.FEEDBACK)) {
                return;
            }

            if (!presentableFeedback
                || (typeof presentableFeedback !== "object")
                || Array.isArray(presentableFeedback)
            ) {
                log(logLevelEnums.ERROR, "present_feedback_widget, Please provide at least one feedback widget object.");
                return;
            }

            try {
                var url = this.url;

                if (presentableFeedback.type === "nps") {
                    log(logLevelEnums.DEBUG, "present_feedback_widget, Widget type: nps.");
                    url += "/feedback/nps";
                }
                else if (presentableFeedback.type === "survey") {
                    log(logLevelEnums.DEBUG, "present_feedback_widget, Widget type: survey.");
                    url += "/feedback/survey";
                }
                else if (presentableFeedback.type === "rating") {
                    log(logLevelEnums.DEBUG, "present_feedback_widget, Widget type: rating.");
                    url += "/feedback/rating";
                }
                else {
                    log(logLevelEnums.ERROR, "present_feedback_widget, Feedback widget only accepts nps, rating and survey types.");
                    return;
                }

                var passedOrigin = window.origin || window.location.origin;
                var feedbackWidgetFamily;

                // set feedback widget family as ratings and load related style file when type is ratings
                if (presentableFeedback.type === "rating") {
                    log(logLevelEnums.DEBUG, "present_feedback_widget, Loading css for rating widget.");
                    feedbackWidgetFamily = "ratings";
                    loadCSS(this.url + "/star-rating/stylesheets/countly-feedback-web.css");
                }
                // if it's not ratings, it means we need to name it as surveys and load related style file
                // (at least until we add new type in future)
                else {
                    log(logLevelEnums.DEBUG, "present_feedback_widget, Loading css for survey or nps.");
                    loadCSS(this.url + "/surveys/stylesheets/countly-surveys.css");
                    feedbackWidgetFamily = "surveys";
                }

                url += "?widget_id=" + presentableFeedback._id;
                url += "&app_key=" + this.app_key;
                url += "&device_id=" + this.device_id;
                url += "&sdk_name=" + SDK_NAME;
                url += "&platform=" + this.platform;
                url += "&app_version=" + this.app_version;
                url += "&sdk_version=" + SDK_VERSION;
                // Origin is passed to the popup so that it passes it back in the postMessage event
                // Only web SDK passes origin and web
                url += "&origin=" + passedOrigin;
                url += "&widget_v=web";

                var iframe = document.createElement("iframe");
                iframe.src = url;
                iframe.name = "countly-" + feedbackWidgetFamily + "-iframe";
                iframe.id = "countly-" + feedbackWidgetFamily + "-iframe";

                var initiated = false;
                iframe.onload = function() {
                    // This is used as a fallback for browsers where postMessage API doesn't work.

                    if (initiated) {
                        // On iframe reset remove the iframe and the overlay.
                        document.getElementById("countly-" + feedbackWidgetFamily + "-wrapper-" + presentableFeedback._id).style.display = "none";
                        document.getElementById("csbg").style.display = "none";
                    }

                    // Setting initiated marks the first time initiation of the iframe.
                    // When initiated for the first time, do not hide the survey because you want
                    // the survey to be shown for the first time.
                    // Any subsequent onload means that the survey is being refreshed or reset.
                    // This time hide it as being done in the above check.
                    initiated = true;
                    log(logLevelEnums.DEBUG, "present_feedback_widget, Loaded iframe.");
                };

                var overlay = document.getElementById("csbg");
                while (overlay) {
                    // Remove any existing overlays
                    overlay.remove();
                    overlay = document.getElementById("csbg");
                    log(logLevelEnums.DEBUG, "present_feedback_widget, Removing past overlay.");
                }

                var wrapper = document.getElementsByClassName("countly-" + feedbackWidgetFamily + "-wrapper");
                for (var i = 0; i < wrapper.length; i++) {
                    // Remove any existing feedback wrappers
                    wrapper[i].remove();
                    log(logLevelEnums.DEBUG, "present_feedback_widget, Removed a wrapper.");
                }

                wrapper = document.createElement("div");
                wrapper.className = "countly-" + feedbackWidgetFamily + "-wrapper";
                wrapper.id = "countly-" + feedbackWidgetFamily + "-wrapper-" + presentableFeedback._id;

                if (presentableFeedback.type === "survey") {
                    // Set popup position
                    wrapper.className = wrapper.className + " " + presentableFeedback.appearance.position;
                }

                var element = document.body;
                var found = false;

                if (id) {
                    if (document.getElementById(id)) {
                        element = document.getElementById(id);
                        found = true;
                    }
                    else {
                        log(logLevelEnums.ERROR, "present_feedback_widget, Provided ID not found.");
                    }
                }

                if (!found) {
                    // If the id element is not found check if a class was provided
                    if (className) {
                        if (document.getElementsByClassName(className)[0]) {
                            element = document.getElementsByClassName(className)[0];
                        }
                        else {
                            log(logLevelEnums.ERROR, "present_feedback_widget, Provided class not found.");
                        }
                    }
                }

                element.insertAdjacentHTML("beforeend", "<div id=\"csbg\"></div>");
                element.appendChild(wrapper);
                if (presentableFeedback.type === "rating") {
                    // create a overlay div and inject it to wrapper
                    var ratingsOverlay = document.createElement("div");
                    ratingsOverlay.className = "countly-ratings-overlay";
                    ratingsOverlay.id = "countly-ratings-overlay-" + presentableFeedback._id;
                    wrapper.appendChild(ratingsOverlay);
                    log(logLevelEnums.DEBUG, "present_feedback_widget, appended the rating overlay to wrapper");

                    // add an event listener for the overlay
                    // so if someone clicked on the overlay, we can close popup
                    add_event(document.getElementById("countly-ratings-overlay-" + presentableFeedback._id), "click", function() {
                        document.getElementById("countly-ratings-wrapper-" + presentableFeedback._id).style.display = "none";
                    });
                }

                wrapper.appendChild(iframe);
                log(logLevelEnums.DEBUG, "present_feedback_widget, Appended the iframe");

                add_event(window, "message", function(e) {
                    var data = {};
                    try {
                        data = JSON.parse(e.data);
                        log(logLevelEnums.DEBUG, "present_feedback_widget, Parsed response message " + data);
                    }
                    catch (ex) {
                        log(logLevelEnums.ERROR, "present_feedback_widget, Error while parsing message body " + ex);
                    }

                    if (!data.close) {
                        log(logLevelEnums.DEBUG, "present_feedback_widget, Closing signal not sent yet");
                        return;
                    }

                    document.getElementById("countly-" + feedbackWidgetFamily + "-wrapper-" + presentableFeedback._id).style.display = "none";
                    document.getElementById("csbg").style.display = "none";
                });

                if (presentableFeedback.type === "survey") {
                    var surveyShown = false;

                    // Set popup show policy
                    switch (presentableFeedback.showPolicy) {
                    case "afterPageLoad":
                        if (document.readyState === "complete") {
                            if (!surveyShown) {
                                surveyShown = true;
                                showSurvey(presentableFeedback);
                            }
                        }
                        else {
                            add_event(document, "readystatechange", function(e) {
                                if (e.target.readyState === "complete") {
                                    if (!surveyShown) {
                                        surveyShown = true;
                                        showSurvey(presentableFeedback);
                                    }
                                }
                            });
                        }

                        break;

                    case "afterConstantDelay":
                        setTimeout(function() {
                            if (!surveyShown) {
                                surveyShown = true;
                                showSurvey(presentableFeedback);
                            }
                        }, 10000);

                        break;

                    case "onAbandon":
                        if (document.readyState === "complete") {
                            add_event(document, "mouseleave", function() {
                                if (!surveyShown) {
                                    surveyShown = true;
                                    showSurvey(presentableFeedback);
                                }
                            });
                        }
                        else {
                            add_event(document, "readystatechange", function(e) {
                                if (e.target.readyState === "complete") {
                                    add_event(document, "mouseleave", function() {
                                        if (!surveyShown) {
                                            surveyShown = true;
                                            showSurvey(presentableFeedback);
                                        }
                                    });
                                }
                            });
                        }

                        break;

                    case "onScrollHalfwayDown":
                        add_event(window, "scroll", function() {
                            if (!surveyShown) {
                                var scrollY = Math.max(window.scrollY, document.body.scrollTop, document.documentElement.scrollTop);
                                var documentHeight = getDocHeight();
                                if (scrollY >= (documentHeight / 2)) {
                                    surveyShown = true;
                                    showSurvey(presentableFeedback);
                                }
                            }
                        });

                        break;

                    default:
                        if (!surveyShown) {
                            surveyShown = true;
                            showSurvey(presentableFeedback);
                        }
                    }
                }
                else if (presentableFeedback.type === "nps") {
                    document.getElementById("countly-" + feedbackWidgetFamily + "-wrapper-" + presentableFeedback._id).style.display = "block";
                    document.getElementById("csbg").style.display = "block";
                }
                else if (presentableFeedback.type === "rating") {
                    var ratingShown = false;

                    if (document.readyState === "complete") {
                        if (!ratingShown) {
                            ratingShown = true;
                            showRatingForFeedbackWidget(presentableFeedback);
                        }
                    }
                    else {
                        add_event(document, "readystatechange", function(e) {
                            if (e.target.readyState === "complete") {
                                if (!ratingShown) {
                                    ratingShown = true;
                                    showRatingForFeedbackWidget(presentableFeedback);
                                }
                            }
                        });
                    }
                }
            }
            catch (e) {
                log(logLevelEnums.ERROR, "present_feedback_widget, Something went wrong while presenting the widget: " + e);
            }

            /**
             * Function to show survey popup
             * @param  {Object} feedback - feedback object
             */
            function showSurvey(feedback) {
                document.getElementById("countly-surveys-wrapper-" + feedback._id).style.display = "block";
                document.getElementById("csbg").style.display = "block";
            }

            /**
             * Function to prepare rating sticker and feedback widget
             * @param  {Object} feedback - feedback object
             */
            function showRatingForFeedbackWidget(feedback) {
                // render sticker if hide sticker property isn't set
                if (!feedback.appearance.hideS) {
                    log(logLevelEnums.DEBUG, "present_feedback_widget, handling the sticker as it was not set to hidden");
                    // create sticker wrapper element
                    var sticker = document.createElement("div");
                    sticker.innerText = feedback.appearance.text;
                    sticker.style.color = ((feedback.appearance.text_color.length < 7) ? "#" + feedback.appearance.text_color : feedback.appearance.text_color);
                    sticker.style.backgroundColor = ((feedback.appearance.bg_color.length < 7) ? "#" + feedback.appearance.bg_color : feedback.appearance.bg_color);
                    sticker.className = "countly-feedback-sticker  " + feedback.appearance.position + "-" + feedback.appearance.size;
                    sticker.id = "countly-feedback-sticker-" + feedback._id;
                    document.body.appendChild(sticker);

                    // sticker event handler
                    add_event(document.getElementById("countly-feedback-sticker-" + feedback._id), "click", function() {
                        document.getElementById("countly-ratings-wrapper-" + feedback._id).style.display = "flex";
                        document.getElementById("csbg").style.display = "block";
                    });
                }

                // feedback widget close event handler
                add_event(document.getElementById("countly-feedback-close-icon-" + feedback._id), "click", function() {
                    document.getElementById("countly-ratings-wrapper-" + feedback._id).style.display = "none";
                    document.getElementById("csbg").style.display = "none";
                });
            }
        };

        /**
         *  Record and report error
         *  @param {Error} err - Error object
         *  @param {Boolean} nonfatal - nonfatal if true and false if fatal
         *  @param {Object} segments - custom crash segments
         */
        this.recordError = function(err, nonfatal, segments) {
            log(logLevelEnums.INFO, "recordError, Recording error");
            if (this.check_consent(featureEnums.CRASHES) && err) {
                segments = segments || crashSegments;
                var error = "";
                if (typeof err === "object") {
                    if (typeof err.stack !== "undefined") {
                        error = err.stack;
                    }
                    else {
                        if (typeof err.name !== "undefined") {
                            error += err.name + ":";
                        }
                        if (typeof err.message !== "undefined") {
                            error += err.message + "\n";
                        }
                        if (typeof err.fileName !== "undefined") {
                            error += "in " + err.fileName + "\n";
                        }
                        if (typeof err.lineNumber !== "undefined") {
                            error += "on " + err.lineNumber;
                        }
                        if (typeof err.columnNumber !== "undefined") {
                            error += ":" + err.columnNumber;
                        }
                    }
                }
                else {
                    error = err + "";
                }
                // truncate custom crash segment's key value pairs
                segments = truncateObject(segments, self.maxKeyLength, self.maxValueSize, self.maxSegmentationValues, "record_error", log);
                // character limit check
                if (error.length > (self.maxStackTraceLineLength * self.maxStackTraceLinesPerThread)) {
                    log(logLevelEnums.DEBUG, "record_error, Error stack is too long will be truncated");
                    // convert error into an array split from each newline 
                    var splittedError = error.split("\n");
                    // trim the array if it is too long
                    if (splittedError.length > self.maxStackTraceLinesPerThread) {
                        splittedError = splittedError.splice(0, self.maxStackTraceLinesPerThread);
                    }
                    // trim each line to a given limit
                    for (var i = 0, len = splittedError.length; i < len; i++) {
                        if (splittedError[i].length > self.maxStackTraceLineLength) {
                            splittedError[i] = splittedError[i].substring(0, self.maxStackTraceLineLength);
                        }
                    }
                    // turn modified array back into error string
                    error = splittedError.join("\n");
                }

                nonfatal = !!(nonfatal);
                var metrics = getMetrics();
                var obj = { _resolution: metrics._resolution, _error: error, _app_version: metrics._app_version, _run: getTimestamp() - startTime };

                obj._not_os_specific = true;
                obj._javascript = true;

                var battery = navigator.battery || navigator.webkitBattery || navigator.mozBattery || navigator.msBattery;
                if (battery) {
                    obj._bat = Math.floor(battery.level * 100);
                }

                if (typeof navigator.onLine !== "undefined") {
                    obj._online = !!(navigator.onLine);
                }

                obj._background = !(document.hasFocus());

                if (crashLogs.length > 0) {
                    obj._logs = crashLogs.join("\n");
                }
                crashLogs = [];

                obj._nonfatal = nonfatal;

                obj._view = this.getViewName();

                if (typeof segments !== "undefined") {
                    obj._custom = segments;
                }

                try {
                    var canvas = document.createElement("canvas");
                    var gl = canvas.getContext("experimental-webgl");
                    obj._opengl = gl.getParameter(gl.VERSION);
                }
                catch (ex) {
                    log(logLevelEnums.ERROR, "Could not get the experimental-webgl context: " + ex);
                }

                toRequestQueue({ crash: JSON.stringify(obj) });
            }
        };

        /**
         *  Check if user or visit should be ignored
         */
        function checkIgnore() {
            if (self.ignore_prefetch && typeof document.visibilityState !== "undefined" && document.visibilityState === "prerender") {
                self.ignore_visitor = true;
            }
            if (self.ignore_bots && userAgentSearchBotDetection()) {
                self.ignore_visitor = true;
            }
        }

        /**
         * Check and send the events to request queue if there are any, empty the event queue
         */
        function sendEventsForced() {
            if (eventQueue.length > 0) {
                toRequestQueue({ events: JSON.stringify(eventQueue) });
                eventQueue = [];
                setGetValueInStorage("cly_event", eventQueue);
            }
        }

        /**
         *  Prepare widget data for displaying
         *  @param {Object} currentWidget - widget object
         *  @param {Boolean} hasSticker - if widget has sticker
         */
        function processWidget(currentWidget, hasSticker) {
            // prevent widget create process if widget exist with same id
            var isDuplicate = !!document.getElementById("countly-feedback-sticker-" + currentWidget._id);
            if (isDuplicate) {
                log(logLevelEnums.ERROR, "Widget with same ID exists");
                return;
            }
            try {
                // create wrapper div
                var wrapper = document.createElement("div");
                wrapper.className = "countly-iframe-wrapper";
                wrapper.id = "countly-iframe-wrapper-" + currentWidget._id;
                // create close icon for iframe popup
                var closeIcon = document.createElement("span");
                closeIcon.className = "countly-feedback-close-icon";
                closeIcon.id = "countly-feedback-close-icon-" + currentWidget._id;
                closeIcon.innerText = "x";

                // create iframe
                var iframe = document.createElement("iframe");
                iframe.name = "countly-feedback-iframe";
                iframe.id = "countly-feedback-iframe";
                iframe.src = self.url + "/feedback?widget_id=" + currentWidget._id + "&app_key=" + self.app_key + "&device_id=" + self.device_id + "&sdk_version=" + SDK_VERSION;
                // inject them to dom
                document.body.appendChild(wrapper);
                wrapper.appendChild(closeIcon);
                wrapper.appendChild(iframe);
                add_event(document.getElementById("countly-feedback-close-icon-" + currentWidget._id), "click", function() {
                    document.getElementById("countly-iframe-wrapper-" + currentWidget._id).style.display = "none";
                    document.getElementById("cfbg").style.display = "none";
                });
                if (hasSticker) {
                    // create svg element
                    var svgIcon = document.createElementNS("http://www.w3.org/2000/svg", "svg");
                    svgIcon.id = "feedback-sticker-svg";
                    svgIcon.setAttribute("aria-hidden", "true");
                    svgIcon.setAttribute("data-prefix", "far");
                    svgIcon.setAttribute("data-icon", "grin");
                    svgIcon.setAttribute("class", "svg-inline--fa fa-grin fa-w-16");
                    svgIcon.setAttribute("role", "img");
                    svgIcon.setAttribute("xmlns", "http://www.w3.org/2000/svg");
                    svgIcon.setAttribute("viewBox", "0 0 496 512");
                    // create path for svg
                    var svgPath = document.createElementNS("http://www.w3.org/2000/svg", "path");
                    svgPath.id = "smileyPathInStickerSvg";
                    svgPath.setAttribute("fill", "white");
                    svgPath.setAttribute("d", "M248 8C111 8 0 119 0 256s111 248 248 248 248-111 248-248S385 8 248 8zm0 448c-110.3 0-200-89.7-200-200S137.7 56 248 56s200 89.7 200 200-89.7 200-200 200zm105.6-151.4c-25.9 8.3-64.4 13.1-105.6 13.1s-79.6-4.8-105.6-13.1c-9.9-3.1-19.4 5.4-17.7 15.3 7.9 47.1 71.3 80 123.3 80s115.3-32.9 123.3-80c1.6-9.8-7.7-18.4-17.7-15.3zM168 240c17.7 0 32-14.3 32-32s-14.3-32-32-32-32 14.3-32 32 14.3 32 32 32zm160 0c17.7 0 32-14.3 32-32s-14.3-32-32-32-32 14.3-32 32 14.3 32 32 32z");
                    // create sticker text wrapper
                    var stickerText = document.createElement("span");
                    stickerText.innerText = currentWidget.trigger_button_text;
                    // create sticker wrapper element
                    var sticker = document.createElement("div");
                    sticker.style.color = ((currentWidget.trigger_font_color.length < 7) ? "#" + currentWidget.trigger_font_color : currentWidget.trigger_font_color);
                    sticker.style.backgroundColor = ((currentWidget.trigger_bg_color.length < 7) ? "#" + currentWidget.trigger_bg_color : currentWidget.trigger_bg_color);
                    sticker.className = "countly-feedback-sticker  " + currentWidget.trigger_position + "-" + currentWidget.trigger_size;
                    sticker.id = "countly-feedback-sticker-" + currentWidget._id;
                    svgIcon.appendChild(svgPath);
                    sticker.appendChild(svgIcon);
                    sticker.appendChild(stickerText);
                    document.body.appendChild(sticker);
                    var smileySvg = document.getElementById("smileyPathInStickerSvg");
                    if (smileySvg) {
                        smileySvg.style.fill = ((currentWidget.trigger_font_color.length < 7) ? "#" + currentWidget.trigger_font_color : currentWidget.trigger_font_color);
                    }
                    add_event(document.getElementById("countly-feedback-sticker-" + currentWidget._id), "click", function() {
                        document.getElementById("countly-iframe-wrapper-" + currentWidget._id).style.display = "block";
                        document.getElementById("cfbg").style.display = "block";
                    });
                }
                else {
                    document.getElementById("countly-iframe-wrapper-" + currentWidget._id).style.display = "block";
                    document.getElementById("cfbg").style.display = "block";
                }
            }
            catch (e) {
                log(logLevelEnums.ERROR, "Somethings went wrong while element injecting process: " + e);
            }
        }

        /**
         *  Notify all waiting callbacks that script was loaded and instance created
         */
        function notifyLoaders() {
            // notify load waiters
            var i;
            if (typeof self.onload !== "undefined" && self.onload.length > 0) {
                for (i = 0; i < self.onload.length; i++) {
                    if (typeof self.onload[i] === "function") {
                        self.onload[i](self);
                    }
                }
                self.onload = [];
            }
        }

        /**
         *  Report duration of how long user was on this view
         *  @memberof Countly._internals
         */
        function reportViewDuration() {
            if (lastView) {
                var segments = {
                    name: lastView
                };

                // track pageview
                if (self.check_consent(featureEnums.VIEWS)) {
                    add_cly_events({
                        key: internalEventKeyEnums.VIEW,
                        dur: (trackTime) ? getTimestamp() - lastViewTime : lastViewStoredDuration,
                        segmentation: segments
                    });
                }
                lastView = null;
            }
        }

        /**
         *  Get last view that user visited
         *  @memberof Countly._internals
         *  @returns {String} view name
         */
        function getLastView() {
            return lastView;
        }

        /**
         *  Extend session's cookie's time
         */
        function extendSession() {
            if (useSessionCookie) {
                // if session expired, we should start a new one
                var expire = setGetValueInStorage("cly_session");
                if (!expire || parseInt(expire) <= getTimestamp()) {
                    sessionStarted = false;
                    self.begin_session(!autoExtend);
                }
                setGetValueInStorage("cly_session", getTimestamp() + (sessionCookieTimeout * 60));
            }
        }

        /**
         *  Prepare request params by adding common properties to it
         *  @param {Object} request - request object
         */
        function prepareRequest(request) {
            request.app_key = self.app_key;
            request.device_id = self.device_id;
            request.sdk_name = SDK_NAME;
            request.sdk_version = SDK_VERSION;
            request.t = deviceIdType;

            if (self.check_consent(featureEnums.LOCATION)) {
                if (self.country_code) {
                    request.country_code = self.country_code;
                }

                if (self.city) {
                    request.city = self.city;
                }

                if (self.ip_address !== null) {
                    request.ip_address = self.ip_address;
                }
            }
            else {
                request.location = "";
            }

            request.timestamp = getMsTimestamp();

            var date = new Date();
            request.hour = date.getHours();
            request.dow = date.getDay();
        }

        /**
         *  Add request to request queue
         *  @memberof Countly._internals
         *  @param {Object} request - object with request parameters
         */
        function toRequestQueue(request) {
            if (self.ignore_visitor) {
                log(logLevelEnums.WARNING, "User is opt_out will ignore the request: " + request);
                return;
            }

            if (!self.app_key || !self.device_id) {
                log(logLevelEnums.ERROR, "app_key or device_id is missing ", self.app_key, self.device_id);
                return;
            }

            prepareRequest(request);

            if (requestQueue.length > queueSize) {
                requestQueue.shift();
            }

            requestQueue.push(request);
            setGetValueInStorage("cly_queue", requestQueue, true);
        }

        /**
         *  Making request making and data processing loop
         *  @memberof Countly._internals
         *  @returns {void} void
         */
        function heartBeat() {
            notifyLoaders();

            // ignore bots
            if (self.ignore_visitor) {
                hasPulse = false;
                log(logLevelEnums.WARNING, "User opt_out, no heartbeat");
                return;
            }

            hasPulse = true;
            var i = 0;
            // process queue
            if (global && typeof Countly.q !== "undefined" && Countly.q.length > 0) {
                var req;
                var q = Countly.q;
                Countly.q = [];
                for (i = 0; i < q.length; i++) {
                    req = q[i];
                    log(logLevelEnums.DEBUG, "Processing queued call", req);
                    if (typeof req === "function") {
                        req();
                    }
                    else if (Array.isArray(req) && req.length > 0) {
                        var inst = self;
                        var arg = 0;
                        // check if it is meant for other tracker
                        if (Countly.i[req[arg]]) {
                            inst = Countly.i[req[arg]];
                            arg++;
                        }
                        if (typeof inst[req[arg]] === "function") {
                            inst[req[arg]].apply(inst, req.slice(arg + 1));
                        }
                        else if (req[arg].indexOf("userData.") === 0) {
                            var userdata = req[arg].replace("userData.", "");
                            if (typeof inst.userData[userdata] === "function") {
                                inst.userData[userdata].apply(inst, req.slice(arg + 1));
                            }
                        }
                        else if (typeof Countly[req[arg]] === "function") {
                            Countly[req[arg]].apply(Countly, req.slice(arg + 1));
                        }
                    }
                }
            }

            // extend session if needed
            if (sessionStarted && autoExtend && trackTime) {
                var last = getTimestamp();
                if (last - lastBeat > sessionUpdate) {
                    self.session_duration(last - lastBeat);
                    lastBeat = last;
                }
            }

            // process event queue
            if (eventQueue.length > 0) {
                if (eventQueue.length <= maxEventBatch) {
                    toRequestQueue({ events: JSON.stringify(eventQueue) });
                    eventQueue = [];
                }
                else {
                    var events = eventQueue.splice(0, maxEventBatch);
                    toRequestQueue({ events: JSON.stringify(events) });
                }
                setGetValueInStorage("cly_event", eventQueue);
            }

            // process request queue with event queue
            if (!offlineMode && requestQueue.length > 0 && readyToProcess && getTimestamp() > failTimeout) {
                readyToProcess = false;
                var params = requestQueue[0];
                log(logLevelEnums.DEBUG, "Processing request", params);
                setGetValueInStorage("cly_queue", requestQueue, true);
                if (!self.test_mode) {
                    sendXmlHttpRequest("send_request_queue", self.url + apiPath, params, function(err, parameters) {
                        log(logLevelEnums.DEBUG, "Request Finished", parameters, err);
                        if (err) {
                            failTimeout = getTimestamp() + failTimeoutAmount;
                            log(logLevelEnums.ERROR, "Request error: ", err);
                        }
                        else {
                        // remove first item from queue
                            requestQueue.shift();
                        }
                        setGetValueInStorage("cly_queue", requestQueue, true);
                        readyToProcess = true;
                    // expected response is only JSON object
                    }, false);
                }
            }

            setTimeout(heartBeat, beatInterval);
        }

        /**
         *  Get device ID, stored one, or generate new one
         *  @memberof Countly._internals
         *  @returns {String} device id
         */
        function getStoredIdOrGenerateId() {
            var storedDeviceId = setGetValueInStorage("cly_id");
            if (storedDeviceId) {
                deviceIdType = setGetValueInStorage("cly_id_type");
                return storedDeviceId;
            }
            return generateUUID();
        }

        /**
         *  Check if value is in UUID format
         *  @memberof Countly._internals
         * @param {string} providedId -  Id to check
         *  @returns {Boolean} true if it is in UUID format
         */
        function isUUID(providedId) {
            return /[0-9a-fA-F]{8}\-[0-9a-fA-F]{4}\-4[0-9a-fA-F]{3}\-[0-9a-fA-F]{4}\-[0-9a-fA-F]{12}/.test(providedId);
        }

        /**
         *  Get metrics of the browser or config object
         *  @memberof Countly._internals
         *  @returns {Object} Metrics object
         */
        function getMetrics() {
            var metrics = JSON.parse(JSON.stringify(self.metrics || {}));

            // getting app version
            metrics._app_version = metrics._app_version || self.app_version;
            metrics._ua = metrics._ua || currentUserAgentString();

            // getting resolution
            if (screen.width) {
                var width = (screen.width) ? parseInt(screen.width) : 0;
                var height = (screen.height) ? parseInt(screen.height) : 0;
                if (width !== 0 && height !== 0) {
                    var iOS = !!navigator.platform && /iPad|iPhone|iPod/.test(navigator.platform);
                    if (iOS && window.devicePixelRatio) {
                        // ios provides dips, need to multiply
                        width = Math.round(width * window.devicePixelRatio);
                        height = Math.round(height * window.devicePixelRatio);
                    }
                    else {
                        if (Math.abs(window.orientation) === 90) {
                            // we have landscape orientation
                            // switch values for all except ios
                            var temp = width;
                            width = height;
                            height = temp;
                        }
                    }
                    metrics._resolution = metrics._resolution || "" + width + "x" + height;
                }
            }

            // getting density ratio
            if (window.devicePixelRatio) {
                metrics._density = metrics._density || window.devicePixelRatio;
            }

            // getting locale
            var locale = navigator.language || navigator.browserLanguage || navigator.systemLanguage || navigator.userLanguage;
            if (typeof locale !== "undefined") {
                metrics._locale = metrics._locale || locale;
            }

            if (typeof document.referrer !== "undefined" && document.referrer.length) {
                var matches = urlParseRE.exec(document.referrer);
                // do not report referrers of current website
                if (matches && matches[11] && matches[11] !== window.location.hostname) {
                    var ignoring = false;
                    if (ignoreReferrers && ignoreReferrers.length) {
                        for (var k = 0; k < ignoreReferrers.length; k++) {
                            try {
                                var reg = new RegExp(ignoreReferrers[k]);
                                if (reg.test(document.referrer)) {
                                    log(logLevelEnums.DEBUG, "Ignored: " + document.referrer);
                                    ignoring = true;
                                    break;
                                }
                            }
                            catch (ex) {
                                log(logLevelEnums.ERROR, "Problem with ignoring: " + ignoreReferrers[k], ", error: " + ex);
                            }
                        }
                    }
                    if (!ignoring) {
                        metrics._store = metrics._store || document.referrer;
                    }
                }
            }

            log(logLevelEnums.DEBUG, "Got metrics", metrics);
            return metrics;
        }

        /**
         *  Logging stuff, works only when debug mode is true
         * @param {string} level - log level (error, warning, info, debug, verbose)
         * @param {string} message - any string message
         * @memberof Countly._internals
         */
        function log(level, message) {
            if (self.debug && typeof console !== "undefined") {
                // parse the arguments into a string if it is an object
                if (arguments[2] && typeof arguments[2] === "object") {
                    arguments[2] = JSON.stringify(arguments[2]);
                }
                // append app_key to the start of the message if it is not the first instance (for multi instancing)
                if (!global) {
                    message = "[" + self.app_key + "] " + message;
                }
                // if the provided level is not a proper log level re-assign it as [DEBUG]
                if (!level) {
                    level = logLevelEnums.DEBUG;
                }
                // append level, message and args
                var extraArguments = "";
                for (var i = 2; i < arguments.length; i++) {
                    extraArguments += arguments[i];
                }
                // eslint-disable-next-line no-shadow
                var log = level + message + extraArguments;
                // decide on the console
                if (level === logLevelEnums.ERROR) {
                    // eslint-disable-next-line no-console
                    console.error(log);
                }
                else if (level === logLevelEnums.WARNING) {
                    // eslint-disable-next-line no-console
                    console.warn(log);
                }
                else if (level === logLevelEnums.INFO) {
                    // eslint-disable-next-line no-console
                    console.info(log);
                }
                else if (level === logLevelEnums.VERBOSE) {
                    // eslint-disable-next-line no-console
                    console.log(log);
                }
                // if none of the above must be [DEBUG]
                else {
                    // eslint-disable-next-line no-console
                    console.debug(log);
                }
            }
        }

        /**
         *  Making xml HTTP request
         *  @memberof Countly._internals
         *  @param {String} functionName - Name of the function making the request for more detailed logging
         *  @param {String} url - URL where to make request
         *  @param {Object} params - key value object with URL params
         *  @param {Function} callback - callback when request finished or failed
         *  @param {Boolean} useBroadResponseValidator - if true that means the expected response is either a JSON object or a JSON array, if false only JSON 
         */
        function sendXmlHttpRequest(functionName, url, params, callback, useBroadResponseValidator) {
            useBroadResponseValidator = useBroadResponseValidator || false;
            try {
                log(logLevelEnums.DEBUG, "Sending XML HTTP request");
                var xhr = null;
                if (window.XMLHttpRequest) {
                    xhr = new window.XMLHttpRequest();
                }
                else if (window.ActiveXObject) {
                    xhr = new window.ActiveXObject("Microsoft.XMLHTTP");
                }
                params = params || {};
                var data = prepareParams(params);
                var method = "GET";
                if (self.force_post || data.length >= 2000) {
                    method = "POST";
                }
                if (method === "GET") {
                    xhr.open("GET", url + "?" + data, true);
                }
                else {
                    xhr.open("POST", url, true);
                    xhr.setRequestHeader("Content-type", "application/x-www-form-urlencoded");
                }
                for (var header in self.headers) {
                    xhr.setRequestHeader(header, self.headers[header]);
                }
                // fallback on error
                xhr.onreadystatechange = function() {
                    if (this.readyState === 4) {
                        log(logLevelEnums.DEBUG, functionName + " HTTP request completed [" + this.status + "][" + this.responseText + "]");
                        // response validation function will be selected to also accept JSON arrays if useBroadResponseValidator is true
                        var isResponseValidated;
                        if (useBroadResponseValidator) {
                            // JSON array/object both can pass
                            isResponseValidated = isResponseValidBroad(this.status, this.responseText);
                        }
                        else {
                            // only JSON object can pass
                            isResponseValidated = isResponseValid(this.status, this.responseText);
                        }
                        if (isResponseValidated) {
                            if (typeof callback === "function") {
                                callback(false, params, this.responseText);
                            }
                        }
                        else {
                            log(logLevelEnums.ERROR, functionName + " Failed Server XML HTTP request, ", this.status);
                            if (typeof callback === "function") {
                                callback(true, params);
                            }
                        }
                    }
                };
                if (method === "GET") {
                    xhr.send();
                }
                else {
                    xhr.send(data);
                }
            }
            catch (e) {
                // fallback
                log(logLevelEnums.ERROR, functionName + " Failed XML HTTP request: " + e);
                if (typeof callback === "function") {
                    callback(true, params);
                }
            }
        }

        /**
         * Check if the http response fits the bill of:
         * 1. The HTTP response code was successful (which is any 2xx code or code between 200 <= x < 300)
         * 2. The returned request is a JSON object
         * @memberof Countly._internals
         * @param {Number} statusCode - http incoming statusCode.
         * @param {String} str - response from server, ideally must be: {"result":"Success"} or should contain at least result field
         * @returns {Boolean} - returns true if response passes the tests 
         */
        function isResponseValid(statusCode, str) {
            // status code and response format check
            if (!(statusCode >= 200 && statusCode < 300)) {
                log(logLevelEnums.ERROR, "Http response status code is not within the expected range:[" + statusCode + "]");
                return false;
            }

            // Try to parse JSON
            try {
                var parsedResponse = JSON.parse(str);

                // check if parsed response is a JSON object, if not the response is not valid
                if (Object.prototype.toString.call(parsedResponse) !== "[object Object]") {
                    log(logLevelEnums.ERROR, "Http response is not JSON Object");
                    return false;
                }

                return !!(parsedResponse.result);
            }
            catch (e) {
                log(logLevelEnums.ERROR, "Http response is not JSON: " + e);
                return false;
            }
        }

        /**
         * Check if the http response fits the bill of:
         * 1. The HTTP response code was successful (which is any 2xx code or code between 200 <= x < 300)
         * 2. The returned request is a JSON object or JSON Array
         * @memberof Countly._internals
         * @param {Number} statusCode - http incoming statusCode.
         * @param {String} str - response from server, ideally must be: {"result":"Success"} or should contain at least result field
         * @returns {Boolean} - returns true if response passes the tests 
         */
        function isResponseValidBroad(statusCode, str) {
            // status code and response format check
            if (!(statusCode >= 200 && statusCode < 300)) {
                log(logLevelEnums.ERROR, "Http response status code is not within the expected range: " + statusCode);
                return false;
            }

            // Try to parse JSON
            try {
                var parsedResponse = JSON.parse(str);
                // check if parsed response is a JSON object or JSON array, if not it is not valid 
                if ((Object.prototype.toString.call(parsedResponse) !== "[object Object]") && (!Array.isArray(parsedResponse))) {
                    log(logLevelEnums.ERROR, "Http response is not JSON Object nor JSON Array");
                    return false;
                }

                // request should be accepted even if does not have result field
                return true;
            }
            catch (e) {
                log(logLevelEnums.ERROR, "Http response is not JSON: " + e);
                return false;
            }
        }

        /**
         *  Get max scroll position
         *  @memberof Countly._internals
         * 
         */
        function processScroll() {
            scrollRegistryTopPosition = Math.max(scrollRegistryTopPosition, window.scrollY, document.body.scrollTop, document.documentElement.scrollTop);
        }

        /**
         *  Process scroll data
         *  @memberof Countly._internals
         */
        function processScrollView() {
            if (isScrollRegistryOpen) {
                isScrollRegistryOpen = false;
                var height = getDocHeight();
                var width = getDocWidth();

                var viewportHeight = getViewportHeight();

                if (self.check_consent(featureEnums.SCROLLS)) {
                    var segments = {
                        type: "scroll",
                        y: scrollRegistryTopPosition + viewportHeight,
                        width: width,
                        height: height,
                        view: self.getViewUrl()
                    };
                        // truncate new segment
                    segments = truncateObject(segments, self.maxKeyLength, self.maxValueSize, self.maxSegmentationValues, "processScrollView", log);
                    if (self.track_domains) {
                        segments.domain = window.location.hostname;
                    }
                    add_cly_events({
                        key: internalEventKeyEnums.ACTION,
                        segmentation: segments
                    });
                }
            }
        }

        /**
         *  Fetches the current device Id type
         *  @memberof Countly._internals
         *  @returns {String} token - auth token
         */
        function getInternalDeviceIdType() {
            return deviceIdType;
        }

        /**
         *  Set auth token
         *  @memberof Countly._internals
         *  @param {String} token - auth token
         */
        function setToken(token) {
            setGetValueInStorage("cly_token", token);
        }

        /**
         *  Get auth token
         *  @memberof Countly._internals
         *  @returns {String} auth token
         */
        function getToken() {
            var token = setGetValueInStorage("cly_token");
            setGetValueInStorage("cly_token", null);
            return token;
        }

        /**
         *  Get event queue
         *  @memberof Countly._internals
         *  @returns {Array} event queue
         */
        function getEventQueue() {
            return eventQueue;
        }

        /**
         *  Get request queue
         *  @memberof Countly._internals
         *  @returns {Array} request queue
         */
        function getRequestQueue() {
            return requestQueue;
        }

        /**
         *  Storage function that acts as setter and getter
         *  @memberof Countly._internals
         *  @param {String} key - storage key
         *  @param {Varies} value - value to set for key, if omitted acts as getter
         *  @param {Boolean} storageOnly - if false, will fallback to cookie storage
         *  @param {Boolean} rawKey - if true, raw key will be used without app_key prefix
         *  @returns {Varies} values stored for key
         */
        function setGetValueInStorage(key, value, storageOnly, rawKey) {
            // check if we should use storage at all
            if (self.storage === "none") {
                log(logLevelEnums.WARNING, "Storage is disabled. Value with key: " + key + " won't be stored or retrieved");
                return;
            }

            // apply namespace
            if (!rawKey) {
                key = self.app_key + "/" + key;
                if (self.namespace) {
                    key = stripTrailingSlash(self.namespace) + "/" + key;
                }
            }

            storageOnly = storageOnly || self.storage === "localstorage";
            var data;

            // If value is detected, set new or modify store
            if (typeof value !== "undefined" && value !== null) {
                value = self.serialize(value);
                // Set the store
                if (lsSupport) { // Native support
                    localStorage.setItem(key, value);
                }
                else if (!storageOnly) { // Use Cookie
                    createCookie(key, value, 30);
                }
            }

            // No value supplied, return value
            if (typeof value === "undefined") {
                // Get value
                if (lsSupport) { // Native support
                    // eslint-disable-next-line no-console
                    // console.info("Checking local storage for the key: " + key);
                    data = localStorage.getItem(key);
                }
                else if (!storageOnly) { // Use cookie
                    // eslint-disable-next-line no-console
                    // console.info("Checking cookies for the key: " + key);
                    data = readCookie(key);
                }

                return self.deserialize(data);
            }

            // Null specified, remove store
            if (value === null) {
                if (lsSupport) { // Native support
                    localStorage.removeItem(key);
                }
                else if (!storageOnly) { // Use cookie
                    createCookie(key, "", -1);
                }
            }

            /**
             *  Creates new cookie or removes cookie with negative expiration
             *  @param {String} cookieKey - The key or identifier for the store
             *  @param {String} cookieVal - Contents of the store
             *  @param {Number} exp - Expiration in days
             */
            function createCookie(cookieKey, cookieVal, exp) {
                var date = new Date();
                date.setTime(date.getTime() + (exp * 24 * 60 * 60 * 1000));
                var expires = "; expires=" + date.toGMTString();
                document.cookie = cookieKey + "=" + cookieVal + expires + "; path=/";
            }

            /**
            * Returns contents of cookie
            * @param {String} cookieKey - The key or identifier for the store
            * @returns {Varies} stored value
            */
            function readCookie(cookieKey) {
                var nameEQ = cookieKey + "=";
                var ca = document.cookie.split(";");
                for (var i = 0, max = ca.length; i < max; i++) {
                    var c = ca[i];
                    while (c.charAt(0) === " ") {
                        c = c.substring(1, c.length);
                    }
                    if (c.indexOf(nameEQ) === 0) {
                        return c.substring(nameEQ.length, c.length);
                    }
                }
                return null;
            }
        }

        /**
         *  Migrate from old storage to new app_key prefixed storage
         */
        function migrate() {
            if (setGetValueInStorage(self.namespace + "cly_id", undefined, false, true)) {
                // old data exists, we should migrate it
                setGetValueInStorage("cly_id", setGetValueInStorage(self.namespace + "cly_id", undefined, false, true));
                setGetValueInStorage("cly_id_type", setGetValueInStorage(self.namespace + "cly_id_type", undefined, false, true));
                setGetValueInStorage("cly_event", setGetValueInStorage(self.namespace + "cly_event", undefined, false, true));
                setGetValueInStorage("cly_session", setGetValueInStorage(self.namespace + "cly_session", undefined, false, true));

                // filter out requests with correct app_key
                var requests = setGetValueInStorage(self.namespace + "cly_queue", undefined, false, true);
                if (Array.isArray(requests)) {
                    requests = requests.filter(function(req) {
                        return req.app_key === self.app_key;
                    });
                    setGetValueInStorage("cly_queue", requests);
                }
                if (setGetValueInStorage(self.namespace + "cly_cmp_id", undefined, false, true)) {
                    setGetValueInStorage("cly_cmp_id", setGetValueInStorage(self.namespace + "cly_cmp_id", undefined, false, true));
                    setGetValueInStorage("cly_cmp_uid", setGetValueInStorage(self.namespace + "cly_cmp_uid", undefined, false, true));
                }
                if (setGetValueInStorage(self.namespace + "cly_ignore", undefined, false, true)) {
                    setGetValueInStorage("cly_ignore", setGetValueInStorage(self.namespace + "cly_ignore", undefined, false, true));
                }

                // now deleting old data, so we won't migrate again
                setGetValueInStorage("cly_id", null, false, true);
                setGetValueInStorage("cly_id_type", null, false, true);
                setGetValueInStorage("cly_event", null, false, true);
                setGetValueInStorage("cly_session", null, false, true);
                setGetValueInStorage("cly_queue", null, false, true);
                setGetValueInStorage("cly_cmp_id", null, false, true);
                setGetValueInStorage("cly_cmp_uid", null, false, true);
                setGetValueInStorage("cly_ignore", null, false, true);
            }
        }

        /**
         *  Apply modified storage changes
         *  @param {String} key - key of storage modified
         *  @param {Varies} newValue - new value for storage
         */
        this.onStorageChange = function(key, newValue) {
            log(logLevelEnums.INFO, "onStorageChange, Applying storage changes");
            switch (key) {
            // queue of requests
            case "cly_queue":
                requestQueue = self.deserialize(newValue || "[]");
                break;
                // queue of events
            case "cly_event":
                eventQueue = self.deserialize(newValue || "[]");
                break;
            case "cly_remote_configs":
                remoteConfigs = self.deserialize(newValue || "{}");
                break;
            case "cly_ignore":
                self.ignore_visitor = self.deserialize(newValue);
                break;
            case "cly_id":
                self.device_id = self.deserialize(newValue);
                break;
            case "cly_id_type":
                deviceIdType = self.deserialize(newValue);
                break;
            default:
                    // do nothing
            }
        };

        /**
        * Expose internal methods to end user for usability
        * @namespace Countly._internals
        * @name Countly._internals
        */
        this._internals = {
            store: setGetValueInStorage,
            getDocWidth: getDocWidth,
            getDocHeight: getDocHeight,
            getViewportHeight: getViewportHeight,
            get_page_coord: get_page_coord,
            get_event_target: get_event_target,
            add_event: add_event,
            getProperties: getProperties,
            truncateObject: truncateObject,
            truncateSingleValue: truncateSingleValue,
            stripTrailingSlash: stripTrailingSlash,
            prepareParams: prepareParams,
            sendXmlHttpRequest: sendXmlHttpRequest,
            isResponseValid: isResponseValid,
            getInternalDeviceIdType: getInternalDeviceIdType,
            getMsTimestamp: getMsTimestamp,
            getTimestamp: getTimestamp,
            isResponseValidBroad: isResponseValidBroad,
            log: log,
            getMetrics: getMetrics,
            generateUUID: generateUUID,
            sendEventsForced: sendEventsForced,
            isUUID: isUUID,
            getId: getStoredIdOrGenerateId,
            heartBeat: heartBeat,
            toRequestQueue: toRequestQueue,
            reportViewDuration: reportViewDuration,
            loadJS: loadJS,
            loadCSS: loadCSS,
            getLastView: getLastView,
            setToken: setToken,
            getToken: getToken,
            showLoader: showLoader,
            hideLoader: hideLoader,
            add_cly_events: add_cly_events,
<<<<<<< HEAD
            detect_device: detect_device,
            processScrollView: processScrollView,
            processScroll: processScroll,
=======
            currentUserAgentString: currentUserAgentString,
            userAgentDeviceDetection: userAgentDeviceDetection,
            userAgentSearchBotDetection: userAgentSearchBotDetection,
>>>>>>> 9cc77eb7
            getRequestQueue: getRequestQueue,
            getEventQueue: getEventQueue,
            /**
             *  Clear queued data
             *  @memberof Countly._internals
             */
            clearQueue: function() {
                requestQueue = [];
                setGetValueInStorage("cly_queue", []);
                eventQueue = [];
                setGetValueInStorage("cly_event", []);
            }
        };

        this.initialize();
    };

    /**
     *  Countly class - exposing so plugins can extend its prototype
     *  @param {Object} ob - Configuration object
     */
    Countly.CountlyClass = CountlyClass;

    /**
     * Initialize Countly object
     * @param {Object} conf - Countly initialization {@link Init} object with configuration options
     * @param {string} conf.app_key - app key for your app created in Countly
     * @param {string} conf.device_id - to identify a visitor, will be auto generated if not provided
     * @param {string} conf.url - your Countly server url, you can use your server URL or IP here
     * @param {boolean} [conf.clear_stored_id=false] - set it to true if you want to erase previously stored device ID from the local storage
     * @param {string} [conf.app_version=0.0] - the version of your app or website
     * @param {string=} conf.country_code - country code for your visitor
     * @param {string=} conf.city - name of the city of your visitor
     * @param {string=} conf.ip_address - ip address of your visitor
     * @param {boolean} [conf.debug=false] - output debug info into console
     * @param {boolean} [conf.ignore_bots=true] - option to ignore traffic from bots
     * @param {number} [conf.interval=500] - set an interval how often to check if there is any data to report and report it in milliseconds
     * @param {number} [conf.queue_size=1000] - maximum amount of queued requests to store
     * @param {number} [conf.fail_timeout=60] - set time in seconds to wait after failed connection to server in seconds
     * @param {number} [conf.inactivity_time=20] - after how many minutes user should be counted as inactive, if he did not perform any actions, as mouse move, scroll or keypress
     * @param {number} [conf.session_update=60] - how often in seconds should session be extended
     * @param {number} [conf.max_events=100] - maximum amount of events to send in one batch
     * @deprecated {number} [conf.max_logs=100] - maximum amount of breadcrumbs to store for crash logs
     * @param {number} [conf.max_key_length=128] - maximum size of all string keys
     * @param {number} [conf.max_value_size=256] - maximum size of all values in our key-value pairs (Except "picture" field, that has a limit of 4096 chars)
     * @param {number} [conf.max_segmentation_values=30] - max amount of custom (dev provided) segmentation in one event
     * @param {number} [conf.max_breadcrumb_count=100] - maximum amount of breadcrumbs that can be recorded before the oldest one is deleted
     * @param {number} [conf.max_stack_trace_lines_per_thread=30] - maximum amount of stack trace lines would be recorded per thread
     * @param {number} [conf.max_stack_trace_line_length=200] - maximum amount of characters are allowed per stack trace line. This limits also the crash message length
     * @param {array=} conf.ignore_referrers - array with referrers to ignore
     * @param {boolean} [conf.ignore_prefetch=true] - ignore prefetching and pre rendering from counting as real website visits
     * @param {boolean} [conf.force_post=false] - force using post method for all requests
     * @param {boolean} [conf.ignore_visitor=false] - ignore this current visitor
     * @param {boolean} [conf.require_consent=false] - Pass true if you are implementing GDPR compatible consent management. It would prevent running any functionality without proper consent
     * @param {boolean} [conf.utm={"source":true, "medium":true, "campaign":true, "term":true, "content":true}] - Object instructing which UTM parameters to track
     * @param {boolean} [conf.use_session_cookie=true] - Use cookie to track session
     * @param {boolean} [conf.enable_orientation_tracking=true] - Enables orientation tracking at the start of a session
     * @param {number} [conf.session_cookie_timeout=30] - How long till cookie session should expire in minutes
     * @param {boolean|function} [conf.remote_config=false] - Enable automatic remote config fetching, provide callback function to be notified when fetching done
     * @param {string=} [conf.namespace=""] - Have separate namespace of of persistent data
     * @param {boolean=} [conf.track_domains=true] - Set to false to disable domain tracking, so no domain data would be reported
     * @param {Object=} [conf.metrics={}] - provide metrics for this user, or else will try to collect what's possible
     * @param {string} conf.metrics._os - name of platform/operating system
     * @param {string} conf.metrics._os_version - version of platform/operating system
     * @param {string} conf.metrics._device - device name
     * @param {string} conf.metrics._resolution - screen resolution of the device
     * @param {string} conf.metrics._carrier - carrier or operator used for connection
     * @param {string} conf.metrics._density - screen density of the device
     * @param {string} conf.metrics._locale - locale or language of the device in ISO format
     * @param {string} conf.metrics._store - source from where the user came from
     * @param {string} conf.metrics._browser - browser name
     * @param {string} conf.metrics._browser_version - browser version
     * @param {string} conf.metrics._ua - user agent string
     * @param {Object=} [conf.headers={}] - Object to override or add headers to all SDK requests
     * @param {string=} [conf.storage=default] - What type of storage to use, by default uses local storage and would fallback to cookies, but you can set values "localstorage" or "cookies" to force only specific storage, or use "none" to not use any storage and keep everything in memory
     * @returns {Object} countly tracker instance
     * @example
     * Countly.init({
     *   //provide your app key that you retrieved from Countly dashboard
     *   app_key: "YOUR_APP_KEY",
     *   //provide your server IP or name. Use try.count.ly for EE trial server.
     *   url: "http://yourdomain.com"
     * });
     */
    Countly.init = function(conf) {
        conf = conf || {};
        var appKey = conf.app_key || Countly.app_key;
        if (!Countly.i || !Countly.i[appKey]) {
            var inst = new Countly.CountlyClass(conf);
            if (!Countly.i) {
                Countly.i = {};
                for (var key in inst) {
                    Countly[key] = inst[key];
                }
            }
            Countly.i[appKey] = inst;
        }
        return Countly.i[appKey];
    };

    /**
    *  PRIVATE METHODS
    * */

    /**
     *  Get selected values from multi select input
     *  @param {HTMLElement} input - select with multi true option
     *  @returns {String} coma concatenated values
     */
    function getMultiSelectValues(input) {
        var values = [];
        if (typeof input.options !== "undefined") {
            for (var j = 0; j < input.options.length; j++) {
                if (input.options[j].selected) {
                    values.push(input.options[j].value);
                }
            }
        }
        return values.join(", ");
    }

    /**
     *  Generate random UUID value
     *  @memberof Countly._internals
     *  @returns {String} random UUID value
     */
    function generateUUID() {
        var d = new Date().getTime();
        var uuid = "xxxxxxxx-xxxx-4xxx-yxxx-xxxxxxxxxxxx".replace(/[xy]/g, function(c) {
            var r = (d + Math.random() * 16) % 16 | 0;
            d = Math.floor(d / 16);
            return (c === "x" ? r : (r & 0x3 | 0x8)).toString(16);
        });
        return uuid;
    }

    /**
     *  Get unix timestamp
     *  @memberof Countly._internals
     *  @returns {Number} unix timestamp
     */
    function getTimestamp() {
        return Math.floor(new Date().getTime() / 1000);
    }

    var lastMsTs = 0;
    /**
     *  Get unique timestamp in milliseconds
     *  @memberof Countly._internals
     *  @returns {Number} milliseconds timestamp
     */
    function getMsTimestamp() {
        var ts = new Date().getTime();
        if (lastMsTs >= ts) {
            lastMsTs++;
        }
        else {
            lastMsTs = ts;
        }
        return lastMsTs;
    }

    /**
     *  Get config value from multiple sources
     *  like config object, global object or fallback value
     *  @param {String} key - config key
     *  @param {Object} ob - config object
     *  @param {Varies} override - fallback value
     *  @returns {Varies} value to be used as config
     */
    function getConfig(key, ob, override) {
        if (ob && Object.keys(ob).length) {
            if (typeof ob[key] !== "undefined") {
                return ob[key];
            }
        }
        else if (typeof Countly[key] !== "undefined") {
            return Countly[key];
        }
        return override;
    }

    /**
     *  Dispatch errors to instances that lister to errors
     *  @param {Error} error - Error object
     *  @param {Boolean} fatality - fatal if false and nonfatal if true
     *  @param {Object} segments - custom crash segments
     */
    function dispatchErrors(error, fatality, segments) {
        for (var key in Countly.i) {
            if (Countly.i[key].tracking_crashes) {
                Countly.i[key].recordError(error, fatality, segments);
            }
        }
    }

    /**
     *  Convert JSON object to URL encoded query parameter string
     *  @memberof Countly._internals
     *  @param {Object} params - object with query parameters
     *  @returns {String} URL encode query string
     */
    function prepareParams(params) {
        var str = [];
        for (var i in params) {
            str.push(i + "=" + encodeURIComponent(params[i]));
        }
        return str.join("&");
    }

    /**
     *  Removing trailing slashes
     *  @memberof Countly._internals
     *  @param {String} str - string from which to remove trailing slash
     *  @returns {String} modified string
     */
    function stripTrailingSlash(str) {
        if (str.substr(str.length - 1) === "/") {
            return str.substr(0, str.length - 1);
        }
        return str;
    }

    /**
     *  Retrieve only specific properties from object
     *  @memberof Countly._internals
     *  @param {Object} orig - original object
     *  @param {Array} props - array with properties to get from object
     *  @returns {Object} new object with requested properties
     */
    function getProperties(orig, props) {
        var ob = {};
        var prop;
        for (var i = 0; i < props.length; i++) {
            prop = props[i];
            if (typeof orig[prop] !== "undefined") {
                ob[prop] = orig[prop];
            }
        }
        return ob;
    }

    /**
     * Truncates an object's key/value pairs to a certain length
     * @param {Object} obj - original object to be truncated
     * @param {Number} keyLimit - limit for key length
     * @param {Number} valueLimit - limit for value length
     * @param {Number} segmentLimit - limit for segments pairs
     * @param {string} errorLog - prefix for error log
     * @param {function} logCall - internal logging function
     * @returns {Object} - the new truncated object
     */
    function truncateObject(obj, keyLimit, valueLimit, segmentLimit, errorLog, logCall) {
        var ob = {};
        if (obj) {
            if (Object.keys(obj).length > segmentLimit) {
                var resizedObj = {};
                var i = 0;
                for (var e in obj) {
                    if (i < segmentLimit) {
                        resizedObj[e] = obj[e];
                        i++;
                    }
                }
                obj = resizedObj;
            }
            for (var key in obj) {
                var newKey = truncateSingleValue(key, keyLimit, errorLog, logCall);
                var newValue = truncateSingleValue(obj[key], valueLimit, errorLog, logCall);
                ob[newKey] = newValue;
            }
        }
        return ob;
    }

    /**
     * Truncates a single value to a certain length
     * @param {string|number} str - original value to be truncated
     * @param {Number} limit - limit length
     * @param {string} errorLog - prefix for error log
     * @param {function} logCall - internal logging function
     * @returns {string|number} - the new truncated value
     */
    function truncateSingleValue(str, limit, errorLog, logCall) {
        var newStr = str;
        if (typeof str === "number") {
            str = str.toString();
        }
        if (typeof str === "string") {
            if (str.length > limit) {
                newStr = str.substring(0, limit);
                logCall(logLevelEnums.DEBUG, errorLog + ", Key: [ " + str + " ] is longer than accepted length. It will be truncated.");
            }
        }
        return newStr;
    }

    /**
     *  Polyfill to get closest parent matching nodeName
     *  @param {HTMLElement} el - element from which to search
     *  @param {String} nodeName - tag/node name
     *  @returns {HTMLElement} closest parent element
     */
    var get_closest_element = function(el, nodeName) {
        nodeName = nodeName.toUpperCase();
        while (el) {
            if (el.nodeName.toUpperCase() === nodeName) {
                return el;
            }
            el = el.parentElement;
        }
    };

    /**
     *  Listen to specific browser event
     *  @memberof Countly._internals
     *  @param {HTMLElement} element - HTML element that should listen to event
     *  @param {String} type - event name or action
     *  @param {Function} listener - callback when event is fired
     */
    var add_event = function(element, type, listener) {
        if (typeof element.addEventListener !== "undefined") {
            element.addEventListener(type, listener, false);
        }
        // for old browser use attachEvent instead
        else {
            element.attachEvent("on" + type, listener);
        }
    };

    /**
     *  Get element that fired event
     *  @memberof Countly._internals
     *  @param {Event} event - event that was filed
     *  @returns {HTMLElement} HTML element that caused event to fire
     */
    var get_event_target = function(event) {
        if (!event) {
            return window.event.srcElement;
        }
        if (typeof event.target !== "undefined") {
            return event.target;
        }
        return event.srcElement;
    };

    /**
     *  Returns raw user agent string
     *  @memberof Countly._internals
     *  @param {string} uaOverride - a string value to pass instead of ua value
     *  @returns {string} currentUserAgentString - raw user agent string
     */
    function currentUserAgentString(uaOverride) {
        // RAW USER AGENT STRING
        return uaOverride || navigator.userAgent;
    }

    /**
     *  Returns device type information according to user agent string
     *  @memberof Countly._internals
     *  @param {string} uaOverride - a string value to pass instead of ua value
     *  @returns {string} userAgentDeviceDetection - current device type (desktop, tablet, phone)
     */
    function userAgentDeviceDetection(uaOverride) {
        var userAgent = uaOverride || currentUserAgentString();
        // make it lowercase for regex to work properly
        userAgent = userAgent.toLowerCase();
        // assign the default device
        var device = "desktop";
        // regexps corresponding to tablets or phones that can be found in userAgent string
        var tabletCheck = /(ipad|tablet|(android(?!.*mobile))|(windows(?!.*phone)(.*touch))|kindle|playbook|silk|(puffin(?!.*(IP|AP|WP))))/;
        var phoneCheck = /(mobi|ipod|phone|blackberry|opera mini|fennec|minimo|symbian|psp|nintendo ds|archos|skyfire|puffin|blazer|bolt|gobrowser|iris|maemo|semc|teashark|uzard)/;
        // check whether the regexp values corresponds to something in the user agent string
        if (tabletCheck.test(userAgent)) {
            device = "tablet";
        }
        else if (phoneCheck.test(userAgent)) {
            device = "phone";
        }
        // set the device type
        return device;
    }

    /**
     *  Returns information regarding if the current user is a search bot or not
     *  @memberof Countly._internals
     *  @param {string} uaOverride - a string value to pass instead of ua value
     *  @returns {boolean} userAgentSearchBotDetection - if a search bot is reaching the site or not
     */
    function userAgentSearchBotDetection(uaOverride) {
        // search bot regexp
        var searchBotRE = /(CountlySiteBot|nuhk|Googlebot|GoogleSecurityScanner|Yammybot|Openbot|Slurp|MSNBot|Ask Jeeves\/Teoma|ia_archiver|bingbot|Google Web Preview|Mediapartners-Google|AdsBot-Google|Baiduspider|Ezooms|YahooSeeker|AltaVista|AVSearch|Mercator|Scooter|InfoSeek|Ultraseek|Lycos|Wget|YandexBot|Yandex|YaDirectFetcher|SiteBot|Exabot|AhrefsBot|MJ12bot|TurnitinBot|magpie-crawler|Nutch Crawler|CMS Crawler|rogerbot|Domnutch|ssearch_bot|XoviBot|netseer|digincore|fr-crawler|wesee|AliasIO|contxbot|PingdomBot|BingPreview|HeadlessChrome)/;
        // true if the user agent string contains a search bot string pattern
        return searchBotRE.test(uaOverride || currentUserAgentString());
    }

    /**
     *  Modify event to set standard coordinate properties if they are not available
     *  @memberof Countly._internals
     *  @param {Event} e - event object
     *  @returns {Event} modified event object
     */
    function get_page_coord(e) {
        // checking if pageY and pageX is already available
        if (typeof e.pageY === "undefined"
            && typeof e.clientX === "number"
            && document.documentElement) {
            // if not, then add scrolling positions
            e.pageX = e.clientX + document.body.scrollLeft + document.documentElement.scrollLeft;
            e.pageY = e.clientY + document.body.scrollTop + document.documentElement.scrollTop;
        }
        // return e which now contains pageX and pageY attributes
        return e;
    }

    /**
     *  Get height of whole document
     *  @memberof Countly._internals
     *  @returns {Number} height in pixels
     */
    function getDocHeight() {
        var D = document;
        return Math.max(
            Math.max(D.body.scrollHeight, D.documentElement.scrollHeight),
            Math.max(D.body.offsetHeight, D.documentElement.offsetHeight),
            Math.max(D.body.clientHeight, D.documentElement.clientHeight)
        );
    }

    /**
     *  Get width of whole document
     *  @memberof Countly._internals
     *  @returns {Number} width in pixels
     */
    function getDocWidth() {
        var D = document;
        return Math.max(
            Math.max(D.body.scrollWidth, D.documentElement.scrollWidth),
            Math.max(D.body.offsetWidth, D.documentElement.offsetWidth),
            Math.max(D.body.clientWidth, D.documentElement.clientWidth)
        );
    }

    /**
     *  Get height of viewable area
     *  @memberof Countly._internals
     *  @returns {Number} height in pixels
     */
    function getViewportHeight() {
        var D = document;
        return Math.min(
            Math.min(D.body.clientHeight, D.documentElement.clientHeight),
            Math.min(D.body.offsetHeight, D.documentElement.offsetHeight),
            window.innerHeight
        );
    }

    /**
     *  Get device's orientation
     *  @returns {String} device orientation
     */
    function getOrientation() {
        return window.innerWidth > window.innerHeight ? "landscape" : "portrait";
    }

    /**
     *  Monitor parallel storage changes like other opened tabs
     */
    window.addEventListener("storage", function(e) {
        var parts = (e.key + "").split("/");
        var key = parts.pop();
        var appKey = parts.pop();

        if (Countly.i && Countly.i[appKey]) {
            Countly.i[appKey].onStorageChange(key, e.newValue);
        }
    });

    /**
     *  Load external js files
     *  @param {String} tag - Tag/node name to load file in
     *  @param {String} attr - Attribute name for type
     *  @param {String} type - Type value
     *  @param {String} src - Attribute name for file path
     *  @param {String} data - File path
     *  @param {Function} callback - callback when done
     */
    function loadFile(tag, attr, type, src, data, callback) {
        var fileRef = document.createElement(tag);
        var loaded;
        fileRef.setAttribute(attr, type);
        fileRef.setAttribute(src, data);
        var callbackFunction = function() {
            if (!loaded) {
                callback();
            }
            loaded = true;
        };
        if (callback) {
            fileRef.onreadystatechange = callbackFunction;
            fileRef.onload = callbackFunction;
        }
        document.getElementsByTagName("head")[0].appendChild(fileRef);
    }

    /**
     *  Load external js files
     *  @memberof Countly._internals
     *  @param {String} js - path to JS file
     *  @param {Function} callback - callback when done
     */
    function loadJS(js, callback) {
        loadFile("script", "type", "text/javascript", "src", js, callback);
    }

    /**
     *  Load external css files
     *  @memberof Countly._internals
     *  @param {String} css - path to CSS file
     *  @param {Function} callback - callback when done
     */
    function loadCSS(css, callback) {
        loadFile("link", "rel", "stylesheet", "href", css, callback);
    }

    /**
     *  Show loader UI when loading external data
     *  @memberof Countly._internals
     */
    function showLoader() {
        var loader = document.getElementById("cly-loader");
        if (!loader) {
            var css = "#cly-loader {height: 4px; width: 100%; position: absolute; z-index: 99999; overflow: hidden; background-color: #fff; top:0px; left:0px;}"
                + "#cly-loader:before{display: block; position: absolute; content: ''; left: -200px; width: 200px; height: 4px; background-color: #2EB52B; animation: cly-loading 2s linear infinite;}"
                + "@keyframes cly-loading { from {left: -200px; width: 30%;} 50% {width: 30%;} 70% {width: 70%;} 80% { left: 50%;} 95% {left: 120%;} to {left: 100%;}}";
            var head = document.head || document.getElementsByTagName("head")[0];
            var style = document.createElement("style");
            style.type = "text/css";
            if (style.styleSheet) {
                style.styleSheet.cssText = css;
            }
            else {
                style.appendChild(document.createTextNode(css));
            }
            head.appendChild(style);
            loader = document.createElement("div");
            loader.setAttribute("id", "cly-loader");
            document.body.onload = function() {
                // check if hideLoader is on and if so return
                if (Countly.showLoaderProtection) {
                    // eslint-disable-next-line no-console
                    // console.warn("Loader is already on");
                    return;
                }
                try {
                    document.body.appendChild(loader);
                }
                catch (e) {
                    // eslint-disable-next-line no-console
                    console.error("showLoader, Body is not loaded for loader to append: " + e);
                }
            };
        }
        loader.style.display = "block";
    }

    /**
     *  Hide loader UI
     *  @memberof Countly._internals
     */
    function hideLoader() {
        // Inform showLoader that it should not append the loader
        Countly.showLoaderProtection = true;
        var loader = document.getElementById("cly-loader");
        if (loader) {
            loader.style.display = "none";
        }
    }

    /**
    * Overwrite serialization function for extending SDK with encryption, etc
    * @param {any} value - value to serialize
    * @return {string} serialized value
    * */
    Countly.serialize = function(value) {
        // Convert object values to JSON
        if (typeof value === "object") {
            value = JSON.stringify(value);
        }
        return value;
    };

    /**
    * Overwrite deserialization function for extending SDK with encryption, etc
    * @param {string} data - value to deserialize
    * @return {varies} deserialized value
    * */
    Countly.deserialize = function(data) {
        // Try to parse JSON...
        try {
            data = JSON.parse(data);
        }
        catch (e) {
            // eslint-disable-next-line no-console
            console.error("deserialize, Could not parse the file:[" + data + "], error: " + e);
        }

        return data;
    };

    /**
    * Overwrite a way to retrieve view name
    * @return {string} view name
    * */
    Countly.getViewName = function() {
        return window.location.pathname;
    };

    /**
    * Overwrite a way to retrieve view url
    * @return {string} view url
    * */
    Countly.getViewUrl = function() {
        return window.location.pathname;
    };

    /**
    * Overwrite a way to get search query
    * @return {string} view url
    * */
    Countly.getSearchQuery = function() {
        return window.location.search;
    };

    /**
    * Possible device Id types are: DEVELOPER_SUPPLIED, SDK_GENERATED, TEMPORARY_ID
    * @enum DeviceIdType
    * */
    Countly.DeviceIdType = {
        DEVELOPER_SUPPLIED: DeviceIdTypeInternalEnums.DEVELOPER_SUPPLIED,
        SDK_GENERATED: DeviceIdTypeInternalEnums.SDK_GENERATED,
        TEMPORARY_ID: DeviceIdTypeInternalEnums.TEMPORARY_ID
    };
    return Countly;
}));<|MERGE_RESOLUTION|>--- conflicted
+++ resolved
@@ -3938,15 +3938,11 @@
             showLoader: showLoader,
             hideLoader: hideLoader,
             add_cly_events: add_cly_events,
-<<<<<<< HEAD
-            detect_device: detect_device,
             processScrollView: processScrollView,
             processScroll: processScroll,
-=======
             currentUserAgentString: currentUserAgentString,
             userAgentDeviceDetection: userAgentDeviceDetection,
             userAgentSearchBotDetection: userAgentSearchBotDetection,
->>>>>>> 9cc77eb7
             getRequestQueue: getRequestQueue,
             getEventQueue: getEventQueue,
             /**
