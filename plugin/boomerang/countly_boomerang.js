"use strict";
/*global Countly, CountlyClass */
/*
Countly APM based on Boomerang JS
Plugin being used - RT, AutoXHR, Continuity, NavigationTiming, ResourceTiming
*/
(function cly_load_track_performance() {
    Countly = Countly || {}; // eslint-disable-line no-global-assign
    Countly.onload = Countly.onload || [];
    if (typeof CountlyClass === "undefined") {
        return Countly.onload.push(function(){
            cly_load_track_performance();
            if (!Countly.track_performance) {
                Countly.track_performance = Countly.i[Countly.app_key].track_performance;
            }
        });
    }
    /**
     *  Enables tracking performance through boomerang.js
     *  @memberof Countly
     *  @param {object} config - Boomerang js configuration
     */

    CountlyClass.prototype.track_performance = function (config) {
        var self = this;
        config = config || {};
        var initedBoomr = false;
        function initBoomerang(BOOMR){
            if (BOOMR && !initedBoomr) {
                BOOMR.subscribe("before_beacon", function(beaconData) {
                    self._internals.log("BOOMR", "before_beacon", JSON.stringify(beaconData, null, 2));
                    var trace = {};
                    if (beaconData["rt.start"] !== "manual" && !beaconData["http.initiator"] && beaconData["rt.quit"] !== ""){
                        trace.type = "device";
                        trace.apm_metrics = {};
                        if (typeof beaconData["pt.fp"] !== "undefined") {
                            trace.apm_metrics.first_paint = beaconData["pt.fp"];
                        }
                        else if (typeof beaconData["nt_first_paint"] !== "undefined") {
                            trace.apm_metrics.first_paint = beaconData["nt_first_paint"] - beaconData["rt.tstart"];
                        }
                        if (typeof beaconData["pt.fcp"] !== "undefined") {
                            trace.apm_metrics.first_contentful_paint = beaconData["pt.fcp"];
                        }
                        if (typeof beaconData["nt_domint"] !== "undefined") {
                            trace.apm_metrics.dom_interactive = beaconData["nt_domint"] - beaconData["rt.tstart"];
                        }
<<<<<<< HEAD
                        if (typeof beaconData["nt_domcontloaded_st"] !== "undefined" && typeof beaconData["nt_domcontloaded_end"] !== "undefined") {
                            trace.apm_metrics.dom_content_loaded_event_end = beaconData["nt_domcontloaded_end"] - beaconData["nt_domcontloaded_st"];
                        }
                        if (typeof beaconData["nt_load_st"] !== "undefined" && typeof beaconData["nt_load_end"] !== "undefined") {
                            trace.apm_metrics.load_event_end = beaconData["nt_load_end"] - beaconData["nt_load_st"];
                        }
                        if (typeof beaconData["c.fid"] !== "undefined") {
                            trace.apm_metrics.first_input_delay = beaconData["c.fid"];
                        }
=======
                        else if (beaconData["http.initiator"] && ["xhr", "spa", "spa_hard"].indexOf(beaconData["http.initiator"]) !== -1) {
                            var responseTime, responsePayloadSize, requestPayloadSize, responseCode;
                            responseTime = beaconData.t_resp;
                            //t_resp - Time taken from the user initiating the request to the first byte of the response. - Added by RT
                            responseCode = (typeof beaconData["http.errno"] !== "undefined") ? beaconData["http.errno"] : 200;

                            try {
                                var restiming = JSON.parse(beaconData["restiming"]);
                                var ResourceTimingDecompression = window.ResourceTimingDecompression;
                                if(ResourceTimingDecompression && restiming) {
                                    //restiming contains information regarging all the resources that are loaded in any
                                    //spa, spa_hard or xhr requests.
                                    //xhr requests should ideally have only one entry in the array which is the one for
                                    //which the beacon is being sent.
                                    //But for spa_hard requests it can contain multiple entries, one for each resource
                                    //that is loaded in the application. Example - all images, scripts etc.
                                    //ResourceTimingDecompression is not included in the official boomerang library.
                                    ResourceTimingDecompression.HOSTNAMES_REVERSED = false;
                                    var decompressedData = ResourceTimingDecompression.decompressResources(restiming);
                                    var currentBeacon = decompressedData.filter(function(resource) {
                                        return resource.name === beaconData.u;
                                    });

                                    if(currentBeacon.length) {
                                        responsePayloadSize = currentBeacon[0].decodedBodySize;
                                        responseTime = currentBeacon[0].duration ? currentBeacon[0].duration : responseTime;
                                        //duration - Returns the difference between the resource's responseEnd timestamp and its startTime timestamp - ResourceTiming API
                                    }
                                }
                            }
                            catch(e) {
                                Countly._internals.log("Error while using resource timing data decompression", config);
                            }

                            trace.type = "network";
                            trace.apm_metrics = {
                                response_time: responseTime,
                                response_payload_size: responsePayloadSize,
                                request_payload_size: requestPayloadSize,
                                response_code: responseCode
                            };
                        }

                        if (trace.type) {
                            trace.name = (beaconData.u + "").split("//").pop().split("?")[0];
                            trace.stz = beaconData["rt.tstart"];
                            trace.etz = beaconData["rt.end"];
                            Countly.report_trace(trace);
                        }
                    });

                    BOOMR.xhr_excludes = BOOMR.xhr_excludes || {};
                    BOOMR.xhr_excludes[Countly.url.split("//").pop()] = true;
                    if (typeof config.beacon_disable_sendbeacon === "undefined") {
                        config.beacon_disable_sendbeacon = true;
>>>>>>> 7bd5276f
                    }
                    else if (beaconData["http.initiator"] && ["xhr", "spa", "spa_hard"].indexOf(beaconData["http.initiator"]) !== -1) {
                        var headers = beaconData["http.hdr"] || {};
                        trace.type = "network";
                        trace.apm_metrics = {
                            response_time: beaconData.t_done,
                            response_payload_size: beaconData["nt_dec_size"],
                            request_payload_size: headers["Content-Size"],
                            response_code: (typeof beaconData["http.errno"] !== "undefined") ? beaconData["http.errno"] : 200
                        };
                    }
                    else if (beaconData["http.initiator"] === "interaction") {
                        trace.apm_metrics = {};
                        var hasData = false;
                        if (typeof beaconData["c.f.l"] !== "undefined") {
                            trace.apm_metrics.slow_rendering_frames = beaconData["c.f.l"];
                            hasData = true;
                        }
                        if (typeof beaconData["c.b"] !== "undefined") {
                            trace.apm_metrics.frozen_frames = beaconData["c.b"];
                            hasData = true;
                        }
                        if (hasData) {
                            trace.type = "device";
                        }
                    }
                    if (trace.type) {
                        trace.name = (beaconData.u + "").split("//").pop().split("?")[0];
                        trace.stz = beaconData["rt.tstart"];
                        trace.etz = beaconData["rt.end"];
                        self.report_trace(trace);
                    }
                });
                BOOMR.xhr_excludes = BOOMR.xhr_excludes || {};
                BOOMR.xhr_excludes[self.url.split("//").pop()] = true;
                //config.beacon_url = config.beacon_url || Countly.url;
                if (typeof config.beacon_disable_sendbeacon === "undefined") {
                    config.beacon_disable_sendbeacon = true;
                }
                BOOMR.init(config);
                BOOMR.t_end = new Date().getTime();
                self.BOOMR = BOOMR;
                initedBoomr = true;
                self._internals.log("Boomerang initiated:", config);
            }
            else {
                self._internals.log("Boomerang called without its instance or was already initialized");
            }
        }
        if (window.BOOMR) {
            initBoomerang(window.BOOMR);
        }
        else {
            self._internals.log("Boomerang not yet loaded, waiting for it to load");
            // Modern browsers
            if (document.addEventListener) {
                document.addEventListener("onBoomerangLoaded", function(e) {
                    initBoomerang(e.detail.BOOMR);
                });
            }
            // IE 6, 7, 8 we use onPropertyChange and look for propertyName === "onBoomerangLoaded"
            else if (document.attachEvent) {
                document.attachEvent("onpropertychange", function(e) {
                    if (!e) {e = event;}
                    if (e.propertyName === "onBoomerangLoaded") {
                        initBoomerang(e.detail.BOOMR);
                    }
                });
            }
        }
    };
}());<|MERGE_RESOLUTION|>--- conflicted
+++ resolved
@@ -20,7 +20,6 @@
      *  @memberof Countly
      *  @param {object} config - Boomerang js configuration
      */
-
     CountlyClass.prototype.track_performance = function (config) {
         var self = this;
         config = config || {};
@@ -45,7 +44,6 @@
                         if (typeof beaconData["nt_domint"] !== "undefined") {
                             trace.apm_metrics.dom_interactive = beaconData["nt_domint"] - beaconData["rt.tstart"];
                         }
-<<<<<<< HEAD
                         if (typeof beaconData["nt_domcontloaded_st"] !== "undefined" && typeof beaconData["nt_domcontloaded_end"] !== "undefined") {
                             trace.apm_metrics.dom_content_loaded_event_end = beaconData["nt_domcontloaded_end"] - beaconData["nt_domcontloaded_st"];
                         }
@@ -55,89 +53,50 @@
                         if (typeof beaconData["c.fid"] !== "undefined") {
                             trace.apm_metrics.first_input_delay = beaconData["c.fid"];
                         }
-=======
-                        else if (beaconData["http.initiator"] && ["xhr", "spa", "spa_hard"].indexOf(beaconData["http.initiator"]) !== -1) {
-                            var responseTime, responsePayloadSize, requestPayloadSize, responseCode;
-                            responseTime = beaconData.t_resp;
-                            //t_resp - Time taken from the user initiating the request to the first byte of the response. - Added by RT
-                            responseCode = (typeof beaconData["http.errno"] !== "undefined") ? beaconData["http.errno"] : 200;
+                    }
+                    else if (beaconData["http.initiator"] && ["xhr", "spa", "spa_hard"].indexOf(beaconData["http.initiator"]) !== -1) {
+                        var responseTime, responsePayloadSize, requestPayloadSize, responseCode;
+                        responseTime = beaconData.t_resp;
+                        //t_resp - Time taken from the user initiating the request to the first byte of the response. - Added by RT
+                        responseCode = (typeof beaconData["http.errno"] !== "undefined") ? beaconData["http.errno"] : 200;
 
-                            try {
-                                var restiming = JSON.parse(beaconData["restiming"]);
-                                var ResourceTimingDecompression = window.ResourceTimingDecompression;
-                                if(ResourceTimingDecompression && restiming) {
-                                    //restiming contains information regarging all the resources that are loaded in any
-                                    //spa, spa_hard or xhr requests.
-                                    //xhr requests should ideally have only one entry in the array which is the one for
-                                    //which the beacon is being sent.
-                                    //But for spa_hard requests it can contain multiple entries, one for each resource
-                                    //that is loaded in the application. Example - all images, scripts etc.
-                                    //ResourceTimingDecompression is not included in the official boomerang library.
-                                    ResourceTimingDecompression.HOSTNAMES_REVERSED = false;
-                                    var decompressedData = ResourceTimingDecompression.decompressResources(restiming);
-                                    var currentBeacon = decompressedData.filter(function(resource) {
-                                        return resource.name === beaconData.u;
-                                    });
+                        try {
+                            var restiming = JSON.parse(beaconData["restiming"]);
+                            var ResourceTimingDecompression = window.ResourceTimingDecompression;
+                            if(ResourceTimingDecompression && restiming) {
+                                //restiming contains information regarging all the resources that are loaded in any
+                                //spa, spa_hard or xhr requests.
+                                //xhr requests should ideally have only one entry in the array which is the one for
+                                //which the beacon is being sent.
+                                //But for spa_hard requests it can contain multiple entries, one for each resource
+                                //that is loaded in the application. Example - all images, scripts etc.
+                                //ResourceTimingDecompression is not included in the official boomerang library.
+                                ResourceTimingDecompression.HOSTNAMES_REVERSED = false;
+                                var decompressedData = ResourceTimingDecompression.decompressResources(restiming);
+                                var currentBeacon = decompressedData.filter(function(resource) {
+                                    return resource.name === beaconData.u;
+                                });
 
-                                    if(currentBeacon.length) {
-                                        responsePayloadSize = currentBeacon[0].decodedBodySize;
-                                        responseTime = currentBeacon[0].duration ? currentBeacon[0].duration : responseTime;
-                                        //duration - Returns the difference between the resource's responseEnd timestamp and its startTime timestamp - ResourceTiming API
-                                    }
+                                if(currentBeacon.length) {
+                                    responsePayloadSize = currentBeacon[0].decodedBodySize;
+                                    responseTime = currentBeacon[0].duration ? currentBeacon[0].duration : responseTime;
+                                    //duration - Returns the difference between the resource's responseEnd timestamp and its startTime timestamp - ResourceTiming API
                                 }
                             }
-                            catch(e) {
-                                Countly._internals.log("Error while using resource timing data decompression", config);
-                            }
-
-                            trace.type = "network";
-                            trace.apm_metrics = {
-                                response_time: responseTime,
-                                response_payload_size: responsePayloadSize,
-                                request_payload_size: requestPayloadSize,
-                                response_code: responseCode
-                            };
+                        }
+                        catch(e) {
+                            self._internals.log("Error while using resource timing data decompression", config);
                         }
 
-                        if (trace.type) {
-                            trace.name = (beaconData.u + "").split("//").pop().split("?")[0];
-                            trace.stz = beaconData["rt.tstart"];
-                            trace.etz = beaconData["rt.end"];
-                            Countly.report_trace(trace);
-                        }
-                    });
-
-                    BOOMR.xhr_excludes = BOOMR.xhr_excludes || {};
-                    BOOMR.xhr_excludes[Countly.url.split("//").pop()] = true;
-                    if (typeof config.beacon_disable_sendbeacon === "undefined") {
-                        config.beacon_disable_sendbeacon = true;
->>>>>>> 7bd5276f
-                    }
-                    else if (beaconData["http.initiator"] && ["xhr", "spa", "spa_hard"].indexOf(beaconData["http.initiator"]) !== -1) {
-                        var headers = beaconData["http.hdr"] || {};
                         trace.type = "network";
                         trace.apm_metrics = {
-                            response_time: beaconData.t_done,
-                            response_payload_size: beaconData["nt_dec_size"],
-                            request_payload_size: headers["Content-Size"],
-                            response_code: (typeof beaconData["http.errno"] !== "undefined") ? beaconData["http.errno"] : 200
+                            response_time: responseTime,
+                            response_payload_size: responsePayloadSize,
+                            request_payload_size: requestPayloadSize,
+                            response_code: responseCode
                         };
                     }
-                    else if (beaconData["http.initiator"] === "interaction") {
-                        trace.apm_metrics = {};
-                        var hasData = false;
-                        if (typeof beaconData["c.f.l"] !== "undefined") {
-                            trace.apm_metrics.slow_rendering_frames = beaconData["c.f.l"];
-                            hasData = true;
-                        }
-                        if (typeof beaconData["c.b"] !== "undefined") {
-                            trace.apm_metrics.frozen_frames = beaconData["c.b"];
-                            hasData = true;
-                        }
-                        if (hasData) {
-                            trace.type = "device";
-                        }
-                    }
+
                     if (trace.type) {
                         trace.name = (beaconData.u + "").split("//").pop().split("?")[0];
                         trace.stz = beaconData["rt.tstart"];
@@ -145,15 +104,15 @@
                         self.report_trace(trace);
                     }
                 });
+
                 BOOMR.xhr_excludes = BOOMR.xhr_excludes || {};
                 BOOMR.xhr_excludes[self.url.split("//").pop()] = true;
-                //config.beacon_url = config.beacon_url || Countly.url;
                 if (typeof config.beacon_disable_sendbeacon === "undefined") {
                     config.beacon_disable_sendbeacon = true;
                 }
                 BOOMR.init(config);
                 BOOMR.t_end = new Date().getTime();
-                self.BOOMR = BOOMR;
+                Countly.BOOMR = BOOMR;
                 initedBoomr = true;
                 self._internals.log("Boomerang initiated:", config);
             }
