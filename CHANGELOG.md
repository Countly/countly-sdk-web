--- conflicted
+++ resolved
@@ -1,10 +1,7 @@
 ## 22.02.0
-<<<<<<< HEAD
 - Added a new functionality with which it is possible to check the device ID type
-=======
 - Fixed a bug where custom utm tags were being overridden
 - Added a safety check preventing the user from changing the device ID at offline
->>>>>>> e6e01472
 
 ## 21.11.3
 - Fixed a bug with `recordRatingWidgetWithID` where it would not record ratings
