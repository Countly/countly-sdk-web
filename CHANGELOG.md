--- conflicted
+++ resolved
@@ -1,12 +1,9 @@
-<<<<<<< HEAD
 ## 22.02.0
 - Fixed a bug where custom utm tags were being overridden
-- Added a new call 'getSearchQuery' that can be overwritten during init and returns the url search query by default
-=======
+
 ## 21.11.3
 - Fixed a bug with `recordRatingWidgetWithID` where it would not record ratings
 
->>>>>>> 98b03419
 ## 21.11.2
 - Fixed a bug where request queue was not processing
 
