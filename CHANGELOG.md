## 21.11
<<<<<<< HEAD
- Fixed a bug where users were able to enter an invalid device ID
=======
- !! Consent change !! Rating and Feedback widgets now require 'star-rating' or 'feedback' consent exclusively, according to their type, instead of both:
    - `present_feedback_widget` needs 'feedback' consent only
    - `get_available_feedback_widgets` needs 'feedback' consent only
    - `enable_feedback` needs 'star-rating' consent only
    - `show_feedback_popup` needs 'star-rating' consent only
    - `initialize_feedback_popups` needs 'star-rating' consent only
    - `report_feedback` needs 'star-rating' consent only
- Increased the default max event batch size to 100.
- Automatic orientation tracking is now enabled by default. It can be turned off during init.
- Device ID can now be changed when no consent is given
>>>>>>> 735423a9

## 20.11.3
- Surveys ie bugfix for the undefined origin
- Remove unload handlers
- Don't use closest polyfill

## 20.11.2
- [example] Crashes for react apps
- [fix] Fetch remote config on init bug fix
- [fix] Make sure code is running in a browser
- [improvement] Add url to passed data from server for heatmaps (allowing to use separate servers for SDK and Heatmap)
- [improvement] New landing page logic when session cookie is used (landing happens on every session start)
- [update] Example dependency updates

## 20.11.1
- Added new sample app to demo js symbolication
- Added option to control storage (localstorage, cookie, none)
- Bumped dependencies
- Fixed bug when "enable_feedback" called multiple times
- Provided an option to disable domain tracking

## 20.11
- Add javascript flag to reported errors
- Added React JS sample
- Added explicit remote-config consent
- Added support for Surveys and NPS
- Added wildcard support for feedback target
- Allow creating multiple instances to track different servers and/or apps
- Allow users provide custom metrics
- App prefixed storage, so changing new app key would not continue using old queue
- Boomerang fixes for APM tracking
- Fixed getting attributes of form correctly
- Improved comments and documentation
- Prevent widget duplication and reusing
- Stricter Eslint rules

## 20.04
- Add APM plugin which uses boomerang js for reporting performance
- Add basic performance trace reporting option
- Add device orientation reporting
- Add feedback button size support
- Add method to report feedback directly without dialog (for custom UI)
- Allow adding and enriching metrics data
- Allow providing custom headers in requests
- Allow providing custom segments for view tracking
- Crashes use a new way to record view name correctly
- Fixed bug of removing feedback sticker in some cases
- Fixed cross tab syncing when using namespaces
- Limited array modification amount when syncing requests for performance
- More error-prone storage clearing (in case of multi-tab data syncing)
- Removed unsafe innerHTML assignments

## 19.08
- Allow overwriting serialize and deserialize functions
- Allow overwriting a way to provide view name and url
- Allow namespacing shared storage for multiple separate trackers on same domain
- Fixed issue adding feedback widget in some cases
- Fixed expiring session on inactivity and cookie timeout
- Fixed using same ignore CSS class when tracking forms data too
- Allow passing device_id through url parameters for cross domain tracking
- Added internal method to clear queues
- Fixed to always notify loaders, even if tracking is disabled
- Added isUUID method to check if it is Countly generated id
- Implemented proper storage syncing between tabs
- Implement offline mode support with option to delay passing device_id

## 19.02.1
- Fixed feedback if disabled widgets on panel widgets are still enable.
- Fixed feedback if set “all pages” as target, sticker not appear on all pages.

## 19.02
- Add remote config support
- Fixed loader for Google Analytics adapter
- Use Array.isArray instead of === Array to avoid context problems
- Added more bots to block
- Remove x, y coordinates from link clicks
- Track hidden inputs only if explicitly enabled
- Allow redefining getters to get view name and url for views and clicks
- Report unhandled promise rejections as handled crashes

## 18.11
- Added persistence tests to test suite
- Fixed views overreporting duration in some cases
- Added session cookie support
- Google Analytics adapter (reuse implemented Google Analytics code to send data to Countly servers)

## 18.08.2
- Important Fix for regenerated device_id
    - Update to this version if you use 18.08 or 18.08.1.
- Fixed storing none json data
- Widgets params changed as popups and back-compatibility provided.

## 18.08
- Add crash log breadcrumb limit
- Allow unsetting custom property
- Block Google security scanner
- Empty event queue (into request queue) on device_id change (if user is not merged on server)
- Feedback dialog support
- Fixed bugs on consent checks
- More error handling
- Remove predictive session ends and rely on normal flow
- Removing code duplication to reduce library size
- Track UTM params as custom user properties
- Webpack packaging wrapper

## 18.04
- Add GDPR compliant consent management
- Add internal method for creating consents and expose it
- Notify loader listeners for sdk plugins on init too
- Fix opt out functionality to keep event queue empty

## 18.01
- Improved documentation and code clean up
- Added track_scrolls to visualize in scroll heat map (Enterprise version)
- Added resolution segmenting to heat/scroll map (Enterprise version)
- Fixed scoping in form data collection

## 17.09
- Improved documentation
- Added view segment to autogenerated helper events
- Added optin/optout functionality
- Fixed race condition in tests
- Fixed crashing when storage is not allowed by browser (cookies blocked)

## 17.05
- Improved documentation
- Expose internal methods for plugins
- Allow loading pluggable code
- Improved heat maps injecting them into website through SDK
- Add option to ignore visitor
- Fix possible recursion loop when using queued method calls

## 16.12.1
- Some minor changes

## 16.12
- Add ignore list for tracking views to ignore specific urls/view names
- Fix logging message with undefined key for debug output
- Added new configuration options, as session_update and max_events, force_post, ignore_prefetch
- Automatic switch to POST if amount of data can't be handled by GET
- Correctly handle ending session on device_id change without merge
- Additional checks preventing possible crashes
- Allow providing list of referrers to ignore
- By default ignore data from prefetching/prerendering
- Parse user agent on server
- User unique millisecond timestamp for reporting
- Fixed listening to forms and clicks logic
- Properly handling iOS dips resolution and Android's orientation specific resolution
- Using device pixels ratio as density metric

## 16.06
- Improved the way to detect browsers
- Updated searchbot ignore list
- Improved efficiency (less writes and reads)
- Less intrusive with DOM actions
- Method to collect user data from forms
- More commented code and docs
- Attribution campaigns report organic conversions too, if campaign data was not provided
- Exclude idle time from session duration
- Added queue size limitation

## 16.02
- Added page referrer metric for sources
- More accurate session and time tracking
- Tracking pages, pageviews and clicks, view frequency, landing pages, exits and bounces
- And page and browser values to error reports
- Added duration property to events and ability to measure timed events
- Allow changing device_id property (with data merge option on server)
- Allow atomic modifications and storing multiple values on custom user properties
- Ignoring data from bots by default
- Fix crashes with storage, when it is used too early, or has no permission
- New configuration options, like processing interval, ignoring bots, failing timeout
- Updated list detecting browsers
- Allow pushing functions with synchronous code to async queue
- More correct processing of the queue
- Added storing and reporting conversions for Attribution Analytics

## 15.08
- First official release compatible with Countly Server 15.08 functionalities<|MERGE_RESOLUTION|>--- conflicted
+++ resolved
@@ -1,7 +1,4 @@
 ## 21.11
-<<<<<<< HEAD
-- Fixed a bug where users were able to enter an invalid device ID
-=======
 - !! Consent change !! Rating and Feedback widgets now require 'star-rating' or 'feedback' consent exclusively, according to their type, instead of both:
     - `present_feedback_widget` needs 'feedback' consent only
     - `get_available_feedback_widgets` needs 'feedback' consent only
@@ -9,10 +6,10 @@
     - `show_feedback_popup` needs 'star-rating' consent only
     - `initialize_feedback_popups` needs 'star-rating' consent only
     - `report_feedback` needs 'star-rating' consent only
+- Fixed a bug where users were able to enter an invalid device ID
 - Increased the default max event batch size to 100.
 - Automatic orientation tracking is now enabled by default. It can be turned off during init.
 - Device ID can now be changed when no consent is given
->>>>>>> 735423a9
 
 ## 20.11.3
 - Surveys ie bugfix for the undefined origin
