--- conflicted
+++ resolved
@@ -7,12 +7,9 @@
     - `initialize_feedback_popups` needs 'star-rating' consent only
     - `report_feedback` needs 'star-rating' consent only
 - Increased the default max event batch size to 100.
-<<<<<<< HEAD
 - Enabling offline mode or changing device ID without merge now clears the consents immediately
-=======
 - Automatic orientation tracking is now enabled by default. It can be turned off during init.
 - Device ID can now be changed when no consent is given
->>>>>>> 735423a9
 
 ## 20.11.3
 - Surveys ie bugfix for the undefined origin
