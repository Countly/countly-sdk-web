## 23.02.0
<<<<<<< HEAD
- Events are now recorded with an internal ID.
- Mitigated an issue where users could have truncate an internal event key
- Mitigated an issue where SDK was reporting empty scroll values
=======
- Fixed a bug where previous session cookie persisted even when the 'clear_stored_id' flag was set to true
>>>>>>> 0934bff0
- Mitigated an issue that caused the device changes, after init, to not reflect on memory

## 22.06.5
- SDK now adds userAgent string to each request to prevent proxy related issues
- Added a method to cancel timed events manually
- Fixed a race condition bug where a recorded event would have the wrong user properties in the drill database on the server. Now event queue is emptied (formed into a request) before recording any user profile changes

## 22.06.4
- Fixed an issue with remote configs not working without a parameter

## 22.06.3
- Fixed an issue that arose when sending crashes through a gateway. User agent information is now sent as part of the request.

## 22.06.2
- ! Minor breaking change ! If no domain whitelist is provided for the heatmaps the SDK will fallback to your server url
- Fixed a bug where heatmap files were susceptible to DOM XSS
- Users can now input their domain whitelist for heatmaps feature during init
- Implementing new Remote Config/AB testing API:
  - Added an init time flag to enable/disable new remote config API (default: disabled)
  - Added a new call to opt in users to the A/B testing for the given keys
  - Added an init time flag to enable/disable automatically opting in users for A/B testing while fetching remote config (with new RC API)(default: enabled)

## 22.06.1
- Added SDK calls to report Feedback widgets manually

## 22.06.0
- Updated BoomerangJS to the latest version (1.737.0)
- Implemented static code analysis recommendations from Codacy, Snyk and Deep Scan
- Added an Angular integration example

## 22.02.4
- Fixed logs that did not obey to the 'debug' flag

## 22.02.3
- Added support for userAgentData
- Now heatmap scroll event is recorded when leaving a view

## 22.02.2
- Fixed a bug where the minified version had issues with the heatmap feature

## 22.02.1
- Fixed a bug where heatmap files were not loading

## 22.02.0
- !! Major breaking change !! Device ID provided during the init will be ignored if a device ID was provided previously
- Added a new init time flag which erases the previously stored device ID. This allows to set new device ID during init
- Added a new functionality with which it is possible to check the device ID type
- Now it appends the device ID type with each request
- Fixed a bug where custom utm tags were being overridden
- Added a safety check preventing the user from changing the device ID at offline

## 21.11.4
- Fixed a bug where some server response formats were rejected
- Fixed a bug where some widgets' text color was not displayed correctly

## 21.11.3
- Fixed a bug with `recordRatingWidgetWithID` where it would not record ratings

## 21.11.2
- Fixed a bug where request queue was not processing

## 21.11.1
- Fixed feedback widget bug related to the 'close events' origin check
- When consent is changed it will now send the full consent state instead of just the changed consents
- Rating widgets will now also be used through the feedback widgets API (in case the server supports it)
- When overriding 'getViewName' it is now possible to return 'null' to indicate that the page name should not be recorded
- Logs are now rearranged to include log levels

## 21.11.0
- !! Major breaking change !! Rating and Feedback widgets now require 'star-rating' or 'feedback' consent exclusively, according to their type, instead of both:
  - `present_feedback_widget` needs 'feedback' consent only
  - `get_available_feedback_widgets` needs 'feedback' consent only
  - `enable_feedback` needs 'star-rating' consent only
  - `show_feedback_popup` needs 'star-rating' consent only
  - `initialize_feedback_popups` needs 'star-rating' consent only
  - `report_feedback` needs 'star-rating' consent only
- !! Major breaking change !! Enabling offline mode or changing device ID without merging will now clear the current consent. Consent has to be given again after performing this action.
- ! Minor breaking change ! 'change_id' will now not accept invalid device ID values. It will now reject null, undefined, values that are not of the type string and empty string values.
- ! Minor breaking change ! Multiple values now have a default limit adjustable at initialization:
  - Maximum size of all string keys is now 128 characters by default.
  - Maximum size of all values in key-value pairs is now 256 characters by default.
  - Maximum amount of segmentation in one event is mow 30 key-value pairs by default.
  - Maximum amount of breadcrumbs that can be recorded at once is now 100 by default.
  - Maximum stack trace lines per thread is now 30 by default.
  - Maximum stack trace line length is now 200 by default.
- Bug Fix - Fixed a bug where duration counter/timer was not paused even when the browser was out of focus
- Deprecating `report_feedback`, now it redirects to `recordRatingWidgetWithID`
- Deprecating `show_feedback_popup`, now it redirects to `presentRatingWidgetWithID`
- Deprecating `initialize_feedback_popups`, now it redirects to `initializeRatingWidgets`
- Deprecating `enable_feedback`, now it redirects to `enableRatingWidgets`
- Deprecating `report_conversion`, now it redirects to `recordDirectAttribution`
- When recording internal events with 'add_event', the respective feature consent will now be checked instead of the 'events' consent.
- Increased the default max event batch size to 100.
- Automatic orientation tracking is now enabled by default. It can be turned off during init.
- Device ID can now be changed when no consent is given

## 20.11.3
- Surveys ie bugfix for the undefined origin
- Remove unload handlers
- Don't use closest polyfill

## 20.11.2
- [example] Crashes for react apps
- [fix] Fetch remote config on init bug fix
- [fix] Make sure code is running in a browser
- [improvement] Add url to passed data from server for heatmaps (allowing to use separate servers for SDK and Heatmap)
- [improvement] New landing page logic when session cookie is used (landing happens on every session start)
- [update] Example dependency updates

## 20.11.1
- Added new sample app to demo js symbolication
- Added option to control storage (localstorage, cookie, none)
- Bumped dependencies
- Fixed bug when "enable_feedback" called multiple times
- Provided an option to disable domain tracking

## 20.11
- Add javascript flag to reported errors
- Added React JS sample
- Added explicit remote-config consent
- Added support for Surveys and NPS
- Added wildcard support for feedback target
- Allow creating multiple instances to track different servers and/or apps
- Allow users provide custom metrics
- App prefixed storage, so changing new app key would not continue using old queue
- Boomerang fixes for APM tracking
- Fixed getting attributes of form correctly
- Improved comments and documentation
- Prevent widget duplication and reusing
- Stricter Eslint rules

## 20.04
- Add APM plugin which uses boomerang js for reporting performance
- Add basic performance trace reporting option
- Add device orientation reporting
- Add feedback button size support
- Add method to report feedback directly without dialog (for custom UI)
- Allow adding and enriching metrics data
- Allow providing custom headers in requests
- Allow providing custom segments for view tracking
- Crashes use a new way to record view name correctly
- Fixed bug of removing feedback sticker in some cases
- Fixed cross tab syncing when using namespaces
- Limited array modification amount when syncing requests for performance
- More error-prone storage clearing (in case of multi-tab data syncing)
- Removed unsafe innerHTML assignments

## 19.08
- Allow overwriting serialize and deserialize functions
- Allow overwriting a way to provide view name and url
- Allow namespacing shared storage for multiple separate trackers on same domain
- Fixed issue adding feedback widget in some cases
- Fixed expiring session on inactivity and cookie timeout
- Fixed using same ignore CSS class when tracking forms data too
- Allow passing device_id through url parameters for cross domain tracking
- Added internal method to clear queues
- Fixed to always notify loaders, even if tracking is disabled
- Added isUUID method to check if it is Countly generated id
- Implemented proper storage syncing between tabs
- Implement offline mode support with option to delay passing device_id

## 19.02.1
- Fixed feedback if disabled widgets on panel widgets are still enable.
- Fixed feedback if set “all pages” as target, sticker not appear on all pages.

## 19.02
- Add remote config support
- Fixed loader for Google Analytics adapter
- Use Array.isArray instead of === Array to avoid context problems
- Added more bots to block
- Remove x, y coordinates from link clicks
- Track hidden inputs only if explicitly enabled
- Allow redefining getters to get view name and url for views and clicks
- Report unhandled promise rejections as handled crashes

## 18.11
- Added persistence tests to test suite
- Fixed views overreporting duration in some cases
- Added session cookie support
- Google Analytics adapter (reuse implemented Google Analytics code to send data to Countly servers)

## 18.08.2
- Important Fix for regenerated device_id
  - Update to this version if you use 18.08 or 18.08.1.
- Fixed storing none json data
- Widgets params changed as popups and back-compatibility provided.

## 18.08
- Add crash log breadcrumb limit
- Allow unsetting custom property
- Block Google security scanner
- Empty event queue (into request queue) on device_id change (if user is not merged on server)
- Feedback dialog support
- Fixed bugs on consent checks
- More error handling
- Remove predictive session ends and rely on normal flow
- Removing code duplication to reduce library size
- Track UTM params as custom user properties
- Webpack packaging wrapper

## 18.04
- Add GDPR compliant consent management
- Add internal method for creating consents and expose it
- Notify loader listeners for sdk plugins on init too
- Fix opt out functionality to keep event queue empty

## 18.01
- Improved documentation and code clean up
- Added track_scrolls to visualize in scroll heat map (Enterprise version)
- Added resolution segmenting to heat/scroll map (Enterprise version)
- Fixed scoping in form data collection

## 17.09
- Improved documentation
- Added view segment to autogenerated helper events
- Added optin/optout functionality
- Fixed race condition in tests
- Fixed crashing when storage is not allowed by browser (cookies blocked)

## 17.05
- Improved documentation
- Expose internal methods for plugins
- Allow loading pluggable code
- Improved heat maps injecting them into website through SDK
- Add option to ignore visitor
- Fix possible recursion loop when using queued method calls

## 16.12.1
- Some minor changes

## 16.12
- Add ignore list for tracking views to ignore specific urls/view names
- Fix logging message with undefined key for debug output
- Added new configuration options, as session_update and max_events, force_post, ignore_prefetch
- Automatic switch to POST if amount of data can't be handled by GET
- Correctly handle ending session on device_id change without merge
- Additional checks preventing possible crashes
- Allow providing list of referrers to ignore
- By default ignore data from prefetching/prerendering
- Parse user agent on server
- User unique millisecond timestamp for reporting
- Fixed listening to forms and clicks logic
- Properly handling iOS dips resolution and Android's orientation specific resolution
- Using device pixels ratio as density metric

## 16.06
- Improved the way to detect browsers
- Updated searchbot ignore list
- Improved efficiency (less writes and reads)
- Less intrusive with DOM actions
- Method to collect user data from forms
- More commented code and docs
- Attribution campaigns report organic conversions too, if campaign data was not provided
- Exclude idle time from session duration
- Added queue size limitation

## 16.02
- Added page referrer metric for sources
- More accurate session and time tracking
- Tracking pages, pageviews and clicks, view frequency, landing pages, exits and bounces
- And page and browser values to error reports
- Added duration property to events and ability to measure timed events
- Allow changing device_id property (with data merge option on server)
- Allow atomic modifications and storing multiple values on custom user properties
- Ignoring data from bots by default
- Fix crashes with storage, when it is used too early, or has no permission
- New configuration options, like processing interval, ignoring bots, failing timeout
- Updated list detecting browsers
- Allow pushing functions with synchronous code to async queue
- More correct processing of the queue
- Added storing and reporting conversions for Attribution Analytics

## 15.08
- First official release compatible with Countly Server 15.08 functionalities<|MERGE_RESOLUTION|>--- conflicted
+++ resolved
@@ -1,11 +1,8 @@
 ## 23.02.0
-<<<<<<< HEAD
 - Events are now recorded with an internal ID.
 - Mitigated an issue where users could have truncate an internal event key
 - Mitigated an issue where SDK was reporting empty scroll values
-=======
 - Fixed a bug where previous session cookie persisted even when the 'clear_stored_id' flag was set to true
->>>>>>> 0934bff0
 - Mitigated an issue that caused the device changes, after init, to not reflect on memory
 
 ## 22.06.5
