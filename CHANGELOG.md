## 24.4.0
<<<<<<< HEAD
! Minor breaking change ! For implementations using `salt` the browser compatability is tied to SubtleCrypto's `digest` method support

- Added the `salt` init config flag to add checksums to requests (for secure contexts only)
=======
- Improved Health Check feature stability
- Added support for Feedback Widget terms and conditions
>>>>>>> 01c7900a

## 23.12.6
- Mitigated an issue where error tracking could prevent SDK initialization in async mode

## 23.12.5
- Mitigated an issue where the SDK was not emptying the async queue explicity when closing a browser

## 23.12.4
- Enhanced userAgentData detection for bot filtering

## 23.12.3
- Added bot detection for workers
- Added the ability to clear stored device IDs in the workers
- Mitigated an issue where utm naming could have been affected if 'searchQuery' did not return '?'

## 23.12.2
- Improved bot detection capabilities

## 23.12.1
- Added methods for bridged SDK usage

## 23.12.0
- You can now provide custom storage methods to the SDK
- You can now use the SDK in web workers
- From this version on the SDK is bundled from the Countly JavaScript SDK

## 23.6.3
- You can now add segmentation while presenting a widget with 'present_feedback_widget'

## 23.6.2
- Adding app version information to every request

- Mitigated an issue where if a long numerical device ID was changed while SDK was running at multiple tabs, it was parsed

## 23.6.1
- Mitigated an issue where numerical device IDs were parsed at the initialization

## 23.6.0
- Added a new flag, 'loadAPMScriptsAsync', which can load the APM related scripts automatically for Async implementations
- Adding SDK health check requests after init
- Adding remaining request queue size information to every request
- Fixed a bug where unnecessary device ID merge information was sent to the server

## 23.2.2
- Default max segmentation value count changed from 30 to 100

## 23.02.1
- Mitigated an issue that could have caused view IDs to be terminated prematurely when using manual sessions and end_session was called abruptly 

## 23.02.0
- Events are now recorded with an internal ID.
- Mitigated an issue where users could have truncate an internal event key
- Mitigated an issue where SDK was reporting empty scroll values
- Mitigated an issue that caused the device changes, after init, to not reflect on memory
- Fixed a bug where previous session cookie persisted even when the 'clear_stored_id' flag was set to true

## 22.06.5
- SDK now adds userAgent string to each request to prevent proxy related issues
- Added a method to cancel timed events manually
- Fixed a race condition bug where a recorded event would have the wrong user properties in the drill database on the server. Now event queue is emptied (formed into a request) before recording any user profile changes

## 22.06.4
- Fixed an issue with remote configs not working without a parameter

## 22.06.3
- Fixed an issue that arose when sending crashes through a gateway. User agent information is now sent as part of the request.

## 22.06.2
- ! Minor breaking change ! If no domain whitelist is provided for the heatmaps the SDK will fallback to your server url
- Fixed a bug where heatmap files were susceptible to DOM XSS
- Users can now input their domain whitelist for heatmaps feature during init
- Implementing new Remote Config/AB testing API:
  - Added an init time flag to enable/disable new remote config API (default: disabled)
  - Added a new call to opt in users to the A/B testing for the given keys
  - Added an init time flag to enable/disable automatically opting in users for A/B testing while fetching remote config (with new RC API)(default: enabled)

## 22.06.1
- Added SDK calls to report Feedback widgets manually

## 22.06.0
- Updated BoomerangJS to the latest version (1.737.0)
- Implemented static code analysis recommendations from Codacy, Snyk and Deep Scan
- Added an Angular integration example

## 22.02.4
- Fixed logs that did not obey to the 'debug' flag

## 22.02.3
- Added support for userAgentData
- Now heatmap scroll event is recorded when leaving a view

## 22.02.2
- Fixed a bug where the minified version had issues with the heatmap feature

## 22.02.1
- Fixed a bug where heatmap files were not loading

## 22.02.0
- !! Major breaking change !! Device ID provided during the init will be ignored if a device ID was provided previously
- Added a new init time flag which erases the previously stored device ID. This allows to set new device ID during init
- Added a new functionality with which it is possible to check the device ID type
- Now it appends the device ID type with each request
- Fixed a bug where custom utm tags were being overridden
- Added a safety check preventing the user from changing the device ID at offline

## 21.11.4
- Fixed a bug where some server response formats were rejected
- Fixed a bug where some widgets' text color was not displayed correctly

## 21.11.3
- Fixed a bug with `recordRatingWidgetWithID` where it would not record ratings

## 21.11.2
- Fixed a bug where request queue was not processing

## 21.11.1
- Fixed feedback widget bug related to the 'close events' origin check
- When consent is changed it will now send the full consent state instead of just the changed consents
- Rating widgets will now also be used through the feedback widgets API (in case the server supports it)
- When overriding 'getViewName' it is now possible to return 'null' to indicate that the page name should not be recorded
- Logs are now rearranged to include log levels

## 21.11.0
- !! Major breaking change !! Rating and Feedback widgets now require 'star-rating' or 'feedback' consent exclusively, according to their type, instead of both:
  - `present_feedback_widget` needs 'feedback' consent only
  - `get_available_feedback_widgets` needs 'feedback' consent only
  - `enable_feedback` needs 'star-rating' consent only
  - `show_feedback_popup` needs 'star-rating' consent only
  - `initialize_feedback_popups` needs 'star-rating' consent only
  - `report_feedback` needs 'star-rating' consent only
- !! Major breaking change !! Enabling offline mode or changing device ID without merging will now clear the current consent. Consent has to be given again after performing this action.
- ! Minor breaking change ! 'change_id' will now not accept invalid device ID values. It will now reject null, undefined, values that are not of the type string and empty string values.
- ! Minor breaking change ! Multiple values now have a default limit adjustable at initialization:
  - Maximum size of all string keys is now 128 characters by default.
  - Maximum size of all values in key-value pairs is now 256 characters by default.
  - Maximum amount of segmentation in one event is mow 30 key-value pairs by default.
  - Maximum amount of breadcrumbs that can be recorded at once is now 100 by default.
  - Maximum stack trace lines per thread is now 30 by default.
  - Maximum stack trace line length is now 200 by default.
- Bug Fix - Fixed a bug where duration counter/timer was not paused even when the browser was out of focus
- Deprecating `report_feedback`, now it redirects to `recordRatingWidgetWithID`
- Deprecating `show_feedback_popup`, now it redirects to `presentRatingWidgetWithID`
- Deprecating `initialize_feedback_popups`, now it redirects to `initializeRatingWidgets`
- Deprecating `enable_feedback`, now it redirects to `enableRatingWidgets`
- Deprecating `report_conversion`, now it redirects to `recordDirectAttribution`
- When recording internal events with 'add_event', the respective feature consent will now be checked instead of the 'events' consent.
- Increased the default max event batch size to 100.
- Automatic orientation tracking is now enabled by default. It can be turned off during init.
- Device ID can now be changed when no consent is given

## 20.11.3
- Surveys ie bugfix for the undefined origin
- Remove unload handlers
- Don't use closest polyfill

## 20.11.2
- [example] Crashes for react apps
- [fix] Fetch remote config on init bug fix
- [fix] Make sure code is running in a browser
- [improvement] Add url to passed data from server for heatmaps (allowing to use separate servers for SDK and Heatmap)
- [improvement] New landing page logic when session cookie is used (landing happens on every session start)
- [update] Example dependency updates

## 20.11.1
- Added new sample app to demo js symbolication
- Added option to control storage (localstorage, cookie, none)
- Bumped dependencies
- Fixed bug when "enable_feedback" called multiple times
- Provided an option to disable domain tracking

## 20.11
- Add javascript flag to reported errors
- Added React JS sample
- Added explicit remote-config consent
- Added support for Surveys and NPS
- Added wildcard support for feedback target
- Allow creating multiple instances to track different servers and/or apps
- Allow users provide custom metrics
- App prefixed storage, so changing new app key would not continue using old queue
- Boomerang fixes for APM tracking
- Fixed getting attributes of form correctly
- Improved comments and documentation
- Prevent widget duplication and reusing
- Stricter Eslint rules

## 20.04
- Add APM plugin which uses boomerang js for reporting performance
- Add basic performance trace reporting option
- Add device orientation reporting
- Add feedback button size support
- Add method to report feedback directly without dialog (for custom UI)
- Allow adding and enriching metrics data
- Allow providing custom headers in requests
- Allow providing custom segments for view tracking
- Crashes use a new way to record view name correctly
- Fixed bug of removing feedback sticker in some cases
- Fixed cross tab syncing when using namespaces
- Limited array modification amount when syncing requests for performance
- More error-prone storage clearing (in case of multi-tab data syncing)
- Removed unsafe innerHTML assignments

## 19.08
- Allow overwriting serialize and deserialize functions
- Allow overwriting a way to provide view name and url
- Allow namespacing shared storage for multiple separate trackers on same domain
- Fixed issue adding feedback widget in some cases
- Fixed expiring session on inactivity and cookie timeout
- Fixed using same ignore CSS class when tracking forms data too
- Allow passing device_id through url parameters for cross domain tracking
- Added internal method to clear queues
- Fixed to always notify loaders, even if tracking is disabled
- Added isUUID method to check if it is Countly generated id
- Implemented proper storage syncing between tabs
- Implement offline mode support with option to delay passing device_id

## 19.02.1
- Fixed feedback if disabled widgets on panel widgets are still enable.
- Fixed feedback if set “all pages” as target, sticker not appear on all pages.

## 19.02
- Add remote config support
- Fixed loader for Google Analytics adapter
- Use Array.isArray instead of === Array to avoid context problems
- Added more bots to block
- Remove x, y coordinates from link clicks
- Track hidden inputs only if explicitly enabled
- Allow redefining getters to get view name and url for views and clicks
- Report unhandled promise rejections as handled crashes

## 18.11
- Added persistence tests to test suite
- Fixed views overreporting duration in some cases
- Added session cookie support
- Google Analytics adapter (reuse implemented Google Analytics code to send data to Countly servers)

## 18.08.2
- Important Fix for regenerated device_id
  - Update to this version if you use 18.08 or 18.08.1.
- Fixed storing none json data
- Widgets params changed as popups and back-compatibility provided.

## 18.08
- Add crash log breadcrumb limit
- Allow unsetting custom property
- Block Google security scanner
- Empty event queue (into request queue) on device_id change (if user is not merged on server)
- Feedback dialog support
- Fixed bugs on consent checks
- More error handling
- Remove predictive session ends and rely on normal flow
- Removing code duplication to reduce library size
- Track UTM params as custom user properties
- Webpack packaging wrapper

## 18.04
- Add GDPR compliant consent management
- Add internal method for creating consents and expose it
- Notify loader listeners for sdk plugins on init too
- Fix opt out functionality to keep event queue empty

## 18.01
- Improved documentation and code clean up
- Added track_scrolls to visualize in scroll heat map (Enterprise version)
- Added resolution segmenting to heat/scroll map (Enterprise version)
- Fixed scoping in form data collection

## 17.09
- Improved documentation
- Added view segment to autogenerated helper events
- Added optin/optout functionality
- Fixed race condition in tests
- Fixed crashing when storage is not allowed by browser (cookies blocked)

## 17.05
- Improved documentation
- Expose internal methods for plugins
- Allow loading pluggable code
- Improved heat maps injecting them into website through SDK
- Add option to ignore visitor
- Fix possible recursion loop when using queued method calls

## 16.12.1
- Some minor changes

## 16.12
- Add ignore list for tracking views to ignore specific urls/view names
- Fix logging message with undefined key for debug output
- Added new configuration options, as session_update and max_events, force_post, ignore_prefetch
- Automatic switch to POST if amount of data can't be handled by GET
- Correctly handle ending session on device_id change without merge
- Additional checks preventing possible crashes
- Allow providing list of referrers to ignore
- By default ignore data from prefetching/prerendering
- Parse user agent on server
- User unique millisecond timestamp for reporting
- Fixed listening to forms and clicks logic
- Properly handling iOS dips resolution and Android's orientation specific resolution
- Using device pixels ratio as density metric

## 16.06
- Improved the way to detect browsers
- Updated searchbot ignore list
- Improved efficiency (less writes and reads)
- Less intrusive with DOM actions
- Method to collect user data from forms
- More commented code and docs
- Attribution campaigns report organic conversions too, if campaign data was not provided
- Exclude idle time from session duration
- Added queue size limitation

## 16.02
- Added page referrer metric for sources
- More accurate session and time tracking
- Tracking pages, pageviews and clicks, view frequency, landing pages, exits and bounces
- And page and browser values to error reports
- Added duration property to events and ability to measure timed events
- Allow changing device_id property (with data merge option on server)
- Allow atomic modifications and storing multiple values on custom user properties
- Ignoring data from bots by default
- Fix crashes with storage, when it is used too early, or has no permission
- New configuration options, like processing interval, ignoring bots, failing timeout
- Updated list detecting browsers
- Allow pushing functions with synchronous code to async queue
- More correct processing of the queue
- Added storing and reporting conversions for Attribution Analytics

## 15.08
- First official release compatible with Countly Server 15.08 functionalities<|MERGE_RESOLUTION|>--- conflicted
+++ resolved
@@ -1,12 +1,9 @@
 ## 24.4.0
-<<<<<<< HEAD
 ! Minor breaking change ! For implementations using `salt` the browser compatability is tied to SubtleCrypto's `digest` method support
 
 - Added the `salt` init config flag to add checksums to requests (for secure contexts only)
-=======
 - Improved Health Check feature stability
 - Added support for Feedback Widget terms and conditions
->>>>>>> 01c7900a
 
 ## 23.12.6
 - Mitigated an issue where error tracking could prevent SDK initialization in async mode
