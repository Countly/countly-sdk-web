## 22.06.1
<<<<<<< HEAD
- ! Minor breaking change ! If no domain whitelist is provided for the heatmaps the SDK will fallback to your server url
- Fixed a bug where heatmap files were susceptible to DOM XSS
- Users can now input their domain whitelist for heatmaps feature during init
=======
- Added SDK calls to report Feedback widgets manually
>>>>>>> bc809e8e

## 22.06.0
- Updated BoomerangJS to the latest version (1.737.0)
- Implemented static code analysis recommendations from Codacy, Snyk and Deep Scan
- Added an Angular integration example

## 22.02.4
- Fixed logs that did not obey to the 'debug' flag

## 22.02.3
- Added support for userAgentData
- Now heatmap scroll event is recorded when leaving a view

## 22.02.2
- Fixed a bug where the minified version had issues with the heatmap feature

## 22.02.1
- Fixed a bug where heatmap files were not loading

## 22.02.0
- !! Major breaking change !! Device ID provided during the init will be ignored if a device ID was provided previously
- Added a new init time flag which erases the previously stored device ID. This allows to set new device ID during init
- Added a new functionality with which it is possible to check the device ID type
- Now it appends the device ID type with each request
- Fixed a bug where custom utm tags were being overridden
- Added a safety check preventing the user from changing the device ID at offline

## 21.11.4
- Fixed a bug where some server response formats were rejected
- Fixed a bug where some widgets' text color was not displayed correctly

## 21.11.3
- Fixed a bug with `recordRatingWidgetWithID` where it would not record ratings

## 21.11.2
- Fixed a bug where request queue was not processing

## 21.11.1
- Fixed feedback widget bug related to the 'close events' origin check
- When consent is changed it will now send the full consent state instead of just the changed consents
- Rating widgets will now also be used through the feedback widgets API (in case the server supports it)
- When overriding 'getViewName' it is now possible to return 'null' to indicate that the page name should not be recorded
- Logs are now rearranged to include log levels

## 21.11.0
- !! Major breaking change !! Rating and Feedback widgets now require 'star-rating' or 'feedback' consent exclusively, according to their type, instead of both:
  - `present_feedback_widget` needs 'feedback' consent only
  - `get_available_feedback_widgets` needs 'feedback' consent only
  - `enable_feedback` needs 'star-rating' consent only
  - `show_feedback_popup` needs 'star-rating' consent only
  - `initialize_feedback_popups` needs 'star-rating' consent only
  - `report_feedback` needs 'star-rating' consent only
- !! Major breaking change !! Enabling offline mode or changing device ID without merging will now clear the current consent. Consent has to be given again after performing this action.
- ! Minor breaking change ! 'change_id' will now not accept invalid device ID values. It will now reject null, undefined, values that are not of the type string and empty string values.
- ! Minor breaking change ! Multiple values now have a default limit adjustable at initialization:
  - Maximum size of all string keys is now 128 characters by default.
  - Maximum size of all values in key-value pairs is now 256 characters by default.
  - Maximum amount of segmentation in one event is mow 30 key-value pairs by default.
  - Maximum amount of breadcrumbs that can be recorded at once is now 100 by default.
  - Maximum stack trace lines per thread is now 30 by default.
  - Maximum stack trace line length is now 200 by default.
- Bug Fix - Fixed a bug where duration counter/timer was not paused even when the browser was out of focus
- Deprecating `report_feedback`, now it redirects to `recordRatingWidgetWithID`
- Deprecating `show_feedback_popup`, now it redirects to `presentRatingWidgetWithID`
- Deprecating `initialize_feedback_popups`, now it redirects to `initializeRatingWidgets`
- Deprecating `enable_feedback`, now it redirects to `enableRatingWidgets`
- Deprecating `report_conversion`, now it redirects to `recordDirectAttribution`
- When recording internal events with 'add_event', the respective feature consent will now be checked instead of the 'events' consent.
- Increased the default max event batch size to 100.
- Automatic orientation tracking is now enabled by default. It can be turned off during init.
- Device ID can now be changed when no consent is given

## 20.11.3
- Surveys ie bugfix for the undefined origin
- Remove unload handlers
- Don't use closest polyfill

## 20.11.2
- [example] Crashes for react apps
- [fix] Fetch remote config on init bug fix
- [fix] Make sure code is running in a browser
- [improvement] Add url to passed data from server for heatmaps (allowing to use separate servers for SDK and Heatmap)
- [improvement] New landing page logic when session cookie is used (landing happens on every session start)
- [update] Example dependency updates

## 20.11.1
- Added new sample app to demo js symbolication
- Added option to control storage (localstorage, cookie, none)
- Bumped dependencies
- Fixed bug when "enable_feedback" called multiple times
- Provided an option to disable domain tracking

## 20.11
- Add javascript flag to reported errors
- Added React JS sample
- Added explicit remote-config consent
- Added support for Surveys and NPS
- Added wildcard support for feedback target
- Allow creating multiple instances to track different servers and/or apps
- Allow users provide custom metrics
- App prefixed storage, so changing new app key would not continue using old queue
- Boomerang fixes for APM tracking
- Fixed getting attributes of form correctly
- Improved comments and documentation
- Prevent widget duplication and reusing
- Stricter Eslint rules

## 20.04
- Add APM plugin which uses boomerang js for reporting performance
- Add basic performance trace reporting option
- Add device orientation reporting
- Add feedback button size support
- Add method to report feedback directly without dialog (for custom UI)
- Allow adding and enriching metrics data
- Allow providing custom headers in requests
- Allow providing custom segments for view tracking
- Crashes use a new way to record view name correctly
- Fixed bug of removing feedback sticker in some cases
- Fixed cross tab syncing when using namespaces
- Limited array modification amount when syncing requests for performance
- More error-prone storage clearing (in case of multi-tab data syncing)
- Removed unsafe innerHTML assignments

## 19.08
- Allow overwriting serialize and deserialize functions
- Allow overwriting a way to provide view name and url
- Allow namespacing shared storage for multiple separate trackers on same domain
- Fixed issue adding feedback widget in some cases
- Fixed expiring session on inactivity and cookie timeout
- Fixed using same ignore CSS class when tracking forms data too
- Allow passing device_id through url parameters for cross domain tracking
- Added internal method to clear queues
- Fixed to always notify loaders, even if tracking is disabled
- Added isUUID method to check if it is Countly generated id
- Implemented proper storage syncing between tabs
- Implement offline mode support with option to delay passing device_id

## 19.02.1
- Fixed feedback if disabled widgets on panel widgets are still enable.
- Fixed feedback if set “all pages” as target, sticker not appear on all pages.

## 19.02
- Add remote config support
- Fixed loader for Google Analytics adapter
- Use Array.isArray instead of === Array to avoid context problems
- Added more bots to block
- Remove x, y coordinates from link clicks
- Track hidden inputs only if explicitly enabled
- Allow redefining getters to get view name and url for views and clicks
- Report unhandled promise rejections as handled crashes

## 18.11
- Added persistence tests to test suite
- Fixed views overreporting duration in some cases
- Added session cookie support
- Google Analytics adapter (reuse implemented Google Analytics code to send data to Countly servers)

## 18.08.2
- Important Fix for regenerated device_id
  - Update to this version if you use 18.08 or 18.08.1.
- Fixed storing none json data
- Widgets params changed as popups and back-compatibility provided.

## 18.08
- Add crash log breadcrumb limit
- Allow unsetting custom property
- Block Google security scanner
- Empty event queue (into request queue) on device_id change (if user is not merged on server)
- Feedback dialog support
- Fixed bugs on consent checks
- More error handling
- Remove predictive session ends and rely on normal flow
- Removing code duplication to reduce library size
- Track UTM params as custom user properties
- Webpack packaging wrapper

## 18.04
- Add GDPR compliant consent management
- Add internal method for creating consents and expose it
- Notify loader listeners for sdk plugins on init too
- Fix opt out functionality to keep event queue empty

## 18.01
- Improved documentation and code clean up
- Added track_scrolls to visualize in scroll heat map (Enterprise version)
- Added resolution segmenting to heat/scroll map (Enterprise version)
- Fixed scoping in form data collection

## 17.09
- Improved documentation
- Added view segment to autogenerated helper events
- Added optin/optout functionality
- Fixed race condition in tests
- Fixed crashing when storage is not allowed by browser (cookies blocked)

## 17.05
- Improved documentation
- Expose internal methods for plugins
- Allow loading pluggable code
- Improved heat maps injecting them into website through SDK
- Add option to ignore visitor
- Fix possible recursion loop when using queued method calls

## 16.12.1
- Some minor changes

## 16.12
- Add ignore list for tracking views to ignore specific urls/view names
- Fix logging message with undefined key for debug output
- Added new configuration options, as session_update and max_events, force_post, ignore_prefetch
- Automatic switch to POST if amount of data can't be handled by GET
- Correctly handle ending session on device_id change without merge
- Additional checks preventing possible crashes
- Allow providing list of referrers to ignore
- By default ignore data from prefetching/prerendering
- Parse user agent on server
- User unique millisecond timestamp for reporting
- Fixed listening to forms and clicks logic
- Properly handling iOS dips resolution and Android's orientation specific resolution
- Using device pixels ratio as density metric

## 16.06
- Improved the way to detect browsers
- Updated searchbot ignore list
- Improved efficiency (less writes and reads)
- Less intrusive with DOM actions
- Method to collect user data from forms
- More commented code and docs
- Attribution campaigns report organic conversions too, if campaign data was not provided
- Exclude idle time from session duration
- Added queue size limitation

## 16.02
- Added page referrer metric for sources
- More accurate session and time tracking
- Tracking pages, pageviews and clicks, view frequency, landing pages, exits and bounces
- And page and browser values to error reports
- Added duration property to events and ability to measure timed events
- Allow changing device_id property (with data merge option on server)
- Allow atomic modifications and storing multiple values on custom user properties
- Ignoring data from bots by default
- Fix crashes with storage, when it is used too early, or has no permission
- New configuration options, like processing interval, ignoring bots, failing timeout
- Updated list detecting browsers
- Allow pushing functions with synchronous code to async queue
- More correct processing of the queue
- Added storing and reporting conversions for Attribution Analytics

## 15.08
- First official release compatible with Countly Server 15.08 functionalities<|MERGE_RESOLUTION|>--- conflicted
+++ resolved
@@ -1,11 +1,8 @@
 ## 22.06.1
-<<<<<<< HEAD
 - ! Minor breaking change ! If no domain whitelist is provided for the heatmaps the SDK will fallback to your server url
 - Fixed a bug where heatmap files were susceptible to DOM XSS
 - Users can now input their domain whitelist for heatmaps feature during init
-=======
 - Added SDK calls to report Feedback widgets manually
->>>>>>> bc809e8e
 
 ## 22.06.0
 - Updated BoomerangJS to the latest version (1.737.0)
