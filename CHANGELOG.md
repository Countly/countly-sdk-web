--- conflicted
+++ resolved
@@ -1,10 +1,7 @@
 ## 22.06.5
-<<<<<<< HEAD
 - SDK now adds userAgent string to each request to prevent proxy related issues
-=======
 - Added a method to cancel timed events manually
 - Fixed a race condition bug where a recorded event would have the wrong user properties in the drill database on the server. Now event queue is emptied (formed into a request) before recording any user profile changes
->>>>>>> a310a6e1
 
 ## 22.06.4
 - Fixed an issue with remote configs not working without a parameter
