module.exports = {
    env: {
        browser: true,
        amd: true,
        commonjs: true,
    },
<<<<<<< HEAD
    "extends": "eslint:recommended",
    "parserOptions": {
        "ecmaVersion": 6
=======
    extends: ["airbnb-base"],
    parserOptions: {
        ecmaVersion: 6,
>>>>>>> bd30ec73
    },
    rules: {
        "prefer-arrow-callback": "off",
        "prefer-destructuring": "off",
        "comma-dangle": "off",
        "no-restricted-globals": "off",
        "no-restricted-properties": "off",
        //
        "no-unused-vars": "warn",
        "no-var": "off",
        "func-names": "off",
        "consistent-return": "off",
        "prefer-rest-params": "off",
        radix: "off",
        "prefer-spread": "off",
        "no-plusplus": "off",
        camelcase: "off",
        "no-use-before-define": "off",
        "no-lonely-if": "off",
        "no-restricted-syntax": "off",
        "vars-on-top": "off",
        "no-param-reassign": "off",
        "max-len": "off",
        "guard-for-in": "off",
        "no-underscore-dangle": "off",
        "no-bitwise": "off",
        "no-mixed-operators": "off",
        "object-shorthand": "off",
        "block-spacing": [
            "error",
            "always",
        ],
        "brace-style": [
            "error",
            "stroustrup",
        ],
        "comma-spacing": [
            "error",
            {
                before: false,
                after: true,
            },
        ],
        "comma-style": [
            "error",
            "last",
        ],
        "computed-property-spacing": [
            "error",
            "never",
        ],
        curly: [
            "error",
            "all",
        ],
        "eol-last": "off",
        "func-call-spacing": [
            "error",
            "never",
        ],
        indent: [
            "error",
            4,
        ],
        "key-spacing": [
            "error",
            {
                beforeColon: false,
                afterColon: true,
            },
        ],
        "keyword-spacing": [
            "error",
            {
                before: true,
                after: true,
            },
        ],
        "lines-between-class-members": [
            "error",
            "always",
        ],
        "no-multi-spaces": [
            "error",
        ],
        "no-trailing-spaces": [
            "error",
            {
                ignoreComments: true,
            },
        ],
        "no-whitespace-before-property": [
            "error",
        ],
        "object-curly-newline": [
            "error",
            {
                multiline: true,
                consistent: true,
            },
        ],
        "object-property-newline": [
            "error",
            {
                allowAllPropertiesOnSameLine: true,
            },
        ],
        semi: [
            "error",
            "always",
        ],
        "semi-style": [
            "error",
            "last",
        ],
        "space-before-blocks": [
            "error",
            "always",
        ],
        "space-before-function-paren": [
            "error",
            "never",
        ],
        "space-in-parens": [
            "error",
            "never",
        ],
        "space-infix-ops": [
            "error",
        ],
        "space-unary-ops": [
            "error",
            {
                words: true,
                nonwords: false,
            },
        ],
        "switch-colon-spacing": [
            "error",
        ],
        "unicode-bom": [
            "error",
            "never",
        ],
        "linebreak-style": [
            "error",
            "unix",
        ],
        "no-useless-escape": "off",
        quotes: "off",
        "valid-jsdoc": [
            "error",
            {
                requireReturn: false,
            },
        ],
        "require-jsdoc": [
            "error",
            {
                require: {
                    FunctionDeclaration: true,
                    MethodDefinition: true,
                    ClassDeclaration: true,
                    ArrowFunctionExpression: true,
                    FunctionExpression: false,
                },
            },
        ],
        "no-console": [
            "error",
        ],
        "dot-notation": [
            "error",
        ],
        eqeqeq: [
            "error",
            "always",
        ],
        "no-alert": [
            "error",
        ],
        "no-caller": [
            "error",
        ],
        "no-eval": [
            "error",
        ],
        "no-extend-native": [
            "error",
        ],
        "no-iterator": [
            "error",
        ],
        "no-loop-func": [
            "error",
        ],
        "no-shadow": [
            "error",
        ],
    },
    overrides: [
        {
            files: [
                "test/**/*.js",
                "webpack.config.js",
            ],
            env: {
                es6: true,
                node: true,
            },
            rules: {
                "require-jsdoc": "off",
            },
        },
    ],
};<|MERGE_RESOLUTION|>--- conflicted
+++ resolved
@@ -4,15 +4,9 @@
         amd: true,
         commonjs: true,
     },
-<<<<<<< HEAD
-    "extends": "eslint:recommended",
-    "parserOptions": {
-        "ecmaVersion": 6
-=======
     extends: ["airbnb-base"],
     parserOptions: {
         ecmaVersion: 6,
->>>>>>> bd30ec73
     },
     rules: {
         "prefer-arrow-callback": "off",
